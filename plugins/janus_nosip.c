--- conflicted
+++ resolved
@@ -1054,23 +1054,6 @@
 				goto error;
 			}
 			if(generate) {
-<<<<<<< HEAD
-				/* Allocate RTP ports and merge them with the anonymized SDP */
-				if(strstr(msg_sdp, "m=audio") && !strstr(msg_sdp, "m=audio 0")) {
-					JANUS_LOG(LOG_VERB, "Going to negotiate audio...\n");
-					session->media.has_audio = 1;	/* FIXME Maybe we need a better way to signal this */
-				}
-				if(strstr(msg_sdp, "m=video") && !strstr(msg_sdp, "m=video 0")) {
-					JANUS_LOG(LOG_VERB, "Going to negotiate video...\n");
-					session->media.has_video = 1;	/* FIXME Maybe we need a better way to signal this */
-				}
-				if(janus_nosip_allocate_local_ports(session) < 0) {
-					JANUS_LOG(LOG_ERR, "Could not allocate RTP/RTCP ports\n");
-					janus_sdp_destroy(parsed_sdp);
-					error_code = JANUS_NOSIP_ERROR_IO_ERROR;
-					g_snprintf(error_cause, 512, "Could not allocate RTP/RTCP ports");
-					goto error;
-=======
 				if(!sdp_update) {
 					/* Allocate RTP ports and merge them with the anonymized SDP */
 					if(strstr(msg_sdp, "m=audio") && !strstr(msg_sdp, "m=audio 0")) {
@@ -1083,12 +1066,11 @@
 					}
 					if(janus_nosip_allocate_local_ports(session) < 0) {
 						JANUS_LOG(LOG_ERR, "Could not allocate RTP/RTCP ports\n");
-						janus_sdp_free(parsed_sdp);
+						janus_sdp_destroy(parsed_sdp);
 						error_code = JANUS_NOSIP_ERROR_IO_ERROR;
 						g_snprintf(error_cause, 512, "Could not allocate RTP/RTCP ports");
 						goto error;
 					}
->>>>>>> bf2efc4b
 				}
 				char *sdp = janus_nosip_sdp_manipulate(session, parsed_sdp, FALSE);
 				if(sdp == NULL) {
