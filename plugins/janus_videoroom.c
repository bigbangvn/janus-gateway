--- conflicted
+++ resolved
@@ -2460,24 +2460,16 @@
 				rtp->type = rtp_forward->payload_type;
 			if(rtp_forward->ssrc > 0)
 				rtp->ssrc = htonl(rtp_forward->ssrc);
-<<<<<<< HEAD
 			if(video && rtp_forward->is_video && rtp_forward->substream == sc) {
-				sendto(participant->udp_sock, buf, len, 0, (struct sockaddr*)&rtp_forward->serv_addr, sizeof(rtp_forward->serv_addr));
-			} else if(!video && !rtp_forward->is_video && !rtp_forward->is_data) {
-				sendto(participant->udp_sock, buf, len, 0, (struct sockaddr*)&rtp_forward->serv_addr, sizeof(rtp_forward->serv_addr));
-=======
-			if(video && rtp_forward->is_video) {
 				if(sendto(participant->udp_sock, buf, len, 0, (struct sockaddr*)&rtp_forward->serv_addr, sizeof(rtp_forward->serv_addr)) < 0) {
 					JANUS_LOG(LOG_HUGE, "Error forwarding RTP video packet for %s... %s (len=%d)...\n",
 						participant->display, strerror(errno), len);
 				}
-			}
-			else if(!video && !rtp_forward->is_video && !rtp_forward->is_data) {
+			} else if(!video && !rtp_forward->is_video && !rtp_forward->is_data) {
 				if(sendto(participant->udp_sock, buf, len, 0, (struct sockaddr*)&rtp_forward->serv_addr, sizeof(rtp_forward->serv_addr)) < 0) {
 					JANUS_LOG(LOG_HUGE, "Error forwarding RTP audio packet for %s... %s (len=%d)...\n",
 						participant->display, strerror(errno), len);
 				}
->>>>>>> 5f5b80da
 			}
 			/* Restore original values of payload type and SSRC before going on */
 			rtp->type = pt;
