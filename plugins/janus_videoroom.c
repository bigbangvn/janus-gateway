/*! \file   janus_videoroom.c
 * \author Lorenzo Miniero <lorenzo@meetecho.com>
 * \copyright GNU General Public License v3
 * \brief  Janus VideoRoom plugin
 * \details  This is a plugin implementing a videoconferencing SFU
 * (Selective Forwarding Unit) for Janus, that is an audio/video router.
 * This means that the plugin implements a virtual conferencing room peers
 * can join and leave at any time. This room is based on a Publish/Subscribe
 * pattern. Each peer can publish his/her own live audio/video feeds: this
 * feed becomes an available stream in the room the other participants can
 * attach to. This means that this plugin allows the realization of several
 * different scenarios, ranging from a simple webinar (one speaker, several
 * watchers) to a fully meshed video conference (each peer sending and
 * receiving to and from all the others).
 * 
 * Considering that this plugin allows for several different WebRTC PeerConnections
 * to be on at the same time for the same peer (specifically, each peer
 * potentially has 1 PeerConnection on for publishing and N on for subscriptions
 * from other peers), each peer may need to attach several times to the same
 * plugin for every stream: this means that each peer needs to have at least one
 * handle active for managing its relation with the plugin (joining a room,
 * leaving a room, muting/unmuting, publishing, receiving events), and needs
 * to open a new one each time he/she wants to subscribe to a feed from
 * another publisher participant. The handle used for a subscription,
 * however, would be logically a "slave" to the master one used for
 * managing the room: this means that it cannot be used, for instance,
 * to unmute in the room, as its only purpose would be to provide a
 * context in which creating the recvonly PeerConnection for the
 * subscription to an active publisher participant.
 * 
 * \note Work is going on to implement SSRC multiplexing (Unified Plan),
 * meaning that in the future you'll be able to use the same
 * Janus handle/VideoRoom subscriber/PeerConnection to receive multiple
 * publishers at the same time.
 * 
 * Rooms to make available are listed in the plugin configuration file.
 * A pre-filled configuration file is provided in \c conf/janus.plugin.videoroom.cfg
 * and includes a demo room for testing. The same plugin is also used
 * dynamically (that is, with rooms created on the fly via API) in the
 * Screen Sharing demo as well.
 * 
 * To add more rooms or modify the existing one, you can use the following
 * syntax:
 * 
 * \verbatim
[<unique room ID>]
description = This is my awesome room
is_private = yes|no (private rooms don't appear when you do a 'list' request)
secret = <optional password needed for manipulating (e.g. destroying) the room>
pin = <optional password needed for joining the room>
publishers = <max number of concurrent senders> (e.g., 6 for a video
             conference or 1 for a webinar)
bitrate = <max video bitrate for senders> (e.g., 128000)
fir_freq = <send a FIR to publishers every fir_freq seconds> (0=disable)
audiocodec = opus|isac32|isac16|pcmu|pcma (audio codec to force on publishers, default=opus)
videocodec = vp8|vp9|h264 (video codec to force on publishers, default=vp8)
record = true|false (whether this room should be recorded, default=false)
rec_dir = <folder where recordings should be stored, when enabled>
\endverbatim
 *
 * Note that recording will work with all codecs except iSAC.
 *
 * \section sfuapi Video Room API
 * 
 * The Video Room API supports several requests, some of which are
 * synchronous and some asynchronous. There are some situations, though,
 * (invalid JSON, invalid request) which will always result in a
 * synchronous error response even for asynchronous requests. 
 * 
 * \c create , \c destroy , \c exists, \c list and \c listparticipants
 * are synchronous requests, which means you'll
 * get a response directly within the context of the transaction.
 * \c create allows you to create a new video room dynamically, as an
 * alternative to using the configuration file; \c destroy removes a
 * video room and destroys it, kicking all the users out as part of the
 * process; \c exists allows you to check whether a specific video room
 * exists; finally, \c list lists all the available rooms, while \c
 * listparticipants lists all the active (as in currentòy publishing
 * something) participants of a specific room and their details.
 * 
 * The \c join , \c joinandconfigure , \c configure , \c publish ,
 * \c unpublish , \c start , \c pause , \c switch , \c stop and \c leave
 * requests instead are all asynchronous, which
 * means you'll get a notification about their success or failure in
 * an event. \c join allows you to join a specific video room, specifying
 * whether that specific PeerConnection will be used for publishing or
 * watching; \c configure can be used to modify some of the participation
 * settings (e.g., bitrate cap); \c joinandconfigure combines the previous
 * two requests in a single one (just for publishers); \c publish can be
 * used to start sending media to broadcast to the other participants,
 * while \c unpublish does the opposite; \c start allows you to start
 * receiving media from a publisher you've subscribed to previously by
 * means of a \c join , while \c pause pauses the delivery of the media;
 * the \c switch request can be used to change the source of the media
 * flowing over a specific PeerConnection (e.g., I was watching Alice,
 * I want to watch Bob now) without having to create a new handle for
 * that; \c stop interrupts a viewer instance; finally, \c leave allows
 * you to leave a video room for good.
 * 
 * Notice that, in general, all users can create rooms. If you want to
 * limit this functionality, you can configure an admin \c admin_key in
 * the plugin settings. When configured, only "create" requests that
 * include the correct \c admin_key value in an "admin_key" property
 * will succeed, and will be rejected otherwise.
 * 
 * Actual API docs: TBD.
 * 
 * \ingroup plugins
 * \ref plugins
 */

#include "plugin.h"

#include <jansson.h>
#include <sofia-sip/sdp.h>

#include "../debug.h"
#include "../apierror.h"
#include "../config.h"
#include "../mutex.h"
#include "../rtp.h"
#include "../rtcp.h"
#include "../record.h"
#include "../utils.h"
#include <sys/types.h>
#include <sys/socket.h>


/* Plugin information */
#define JANUS_VIDEOROOM_VERSION			7
#define JANUS_VIDEOROOM_VERSION_STRING	"0.0.7"
#define JANUS_VIDEOROOM_DESCRIPTION		"This is a plugin implementing a videoconferencing SFU (Selective Forwarding Unit) for Janus, that is an audio/video router."
#define JANUS_VIDEOROOM_NAME			"JANUS VideoRoom plugin"
#define JANUS_VIDEOROOM_AUTHOR			"Meetecho s.r.l."
#define JANUS_VIDEOROOM_PACKAGE			"janus.plugin.videoroom"

/* Plugin methods */
janus_plugin *create(void);
int janus_videoroom_init(janus_callbacks *callback, const char *config_path);
void janus_videoroom_destroy(void);
int janus_videoroom_get_api_compatibility(void);
int janus_videoroom_get_version(void);
const char *janus_videoroom_get_version_string(void);
const char *janus_videoroom_get_description(void);
const char *janus_videoroom_get_name(void);
const char *janus_videoroom_get_author(void);
const char *janus_videoroom_get_package(void);
void janus_videoroom_create_session(janus_plugin_session *handle, int *error);
struct janus_plugin_result *janus_videoroom_handle_message(janus_plugin_session *handle, char *transaction, json_t *message, json_t *jsep);
void janus_videoroom_setup_media(janus_plugin_session *handle);
void janus_videoroom_incoming_rtp(janus_plugin_session *handle, int video, char *buf, int len);
void janus_videoroom_incoming_rtcp(janus_plugin_session *handle, int video, char *buf, int len);
void janus_videoroom_incoming_data(janus_plugin_session *handle, char *buf, int len);
void janus_videoroom_slow_link(janus_plugin_session *handle, int uplink, int video);
void janus_videoroom_hangup_media(janus_plugin_session *handle);
void janus_videoroom_destroy_session(janus_plugin_session *handle, int *error);
json_t *janus_videoroom_query_session(janus_plugin_session *handle);

/* Plugin setup */
static janus_plugin janus_videoroom_plugin =
	JANUS_PLUGIN_INIT (
		.init = janus_videoroom_init,
		.destroy = janus_videoroom_destroy,

		.get_api_compatibility = janus_videoroom_get_api_compatibility,
		.get_version = janus_videoroom_get_version,
		.get_version_string = janus_videoroom_get_version_string,
		.get_description = janus_videoroom_get_description,
		.get_name = janus_videoroom_get_name,
		.get_author = janus_videoroom_get_author,
		.get_package = janus_videoroom_get_package,
		
		.create_session = janus_videoroom_create_session,
		.handle_message = janus_videoroom_handle_message,
		.setup_media = janus_videoroom_setup_media,
		.incoming_rtp = janus_videoroom_incoming_rtp,
		.incoming_rtcp = janus_videoroom_incoming_rtcp,
		.incoming_data = janus_videoroom_incoming_data,
		.slow_link = janus_videoroom_slow_link,
		.hangup_media = janus_videoroom_hangup_media,
		.destroy_session = janus_videoroom_destroy_session,
		.query_session = janus_videoroom_query_session,
	);

/* Plugin creator */
janus_plugin *create(void) {
	JANUS_LOG(LOG_VERB, "%s created!\n", JANUS_VIDEOROOM_NAME);
	return &janus_videoroom_plugin;
}

/* Parameter validation */
static struct janus_json_parameter request_parameters[] = {
	{"request", JSON_STRING, JANUS_JSON_PARAM_REQUIRED}
};
static struct janus_json_parameter adminkey_parameters[] = {
	{"admin_key", JSON_STRING, JANUS_JSON_PARAM_REQUIRED}
};
static struct janus_json_parameter create_parameters[] = {
	{"room", JSON_INTEGER, JANUS_JSON_PARAM_POSITIVE},
	{"description", JSON_STRING, 0},
	{"is_private", JANUS_JSON_BOOL, 0},
	{"secret", JSON_STRING, 0},
	{"pin", JSON_STRING, 0},
	{"bitrate", JSON_INTEGER, JANUS_JSON_PARAM_POSITIVE},
	{"fir_freq", JSON_INTEGER, JANUS_JSON_PARAM_POSITIVE},
	{"publishers", JSON_INTEGER, JANUS_JSON_PARAM_POSITIVE},
	{"audiocodec", JSON_STRING, 0},
	{"videocodec", JSON_STRING, 0},
	{"record", JANUS_JSON_BOOL, 0},
	{"rec_dir", JSON_STRING, 0},
	{"permanent", JANUS_JSON_BOOL, 0}
};
static struct janus_json_parameter room_parameters[] = {
	{"room", JSON_INTEGER, JANUS_JSON_PARAM_REQUIRED | JANUS_JSON_PARAM_POSITIVE}
};
static struct janus_json_parameter destroy_parameters[] = {
	{"room", JSON_INTEGER, JANUS_JSON_PARAM_REQUIRED | JANUS_JSON_PARAM_POSITIVE},
	{"permanent", JANUS_JSON_BOOL, 0}
};
static struct janus_json_parameter join_parameters[] = {
	{"room", JSON_INTEGER, JANUS_JSON_PARAM_REQUIRED | JANUS_JSON_PARAM_POSITIVE},
	{"ptype", JSON_STRING, JANUS_JSON_PARAM_REQUIRED},
	{"audio", JANUS_JSON_BOOL, 0},
	{"video", JANUS_JSON_BOOL, 0},
	{"bitrate", JSON_INTEGER, JANUS_JSON_PARAM_POSITIVE},
	{"record", JANUS_JSON_BOOL, 0},
	{"filename", JSON_STRING, 0}
};
static struct janus_json_parameter publish_parameters[] = {
	{"audio", JANUS_JSON_BOOL, 0},
	{"video", JANUS_JSON_BOOL, 0},
	{"bitrate", JSON_INTEGER, JANUS_JSON_PARAM_POSITIVE},
	{"record", JANUS_JSON_BOOL, 0},
	{"filename", JSON_STRING, 0}
};
static struct janus_json_parameter rtp_forward_parameters[] = {
	{"room", JSON_INTEGER, JANUS_JSON_PARAM_REQUIRED | JANUS_JSON_PARAM_POSITIVE},
	{"publisher_id", JSON_INTEGER, JANUS_JSON_PARAM_REQUIRED | JANUS_JSON_PARAM_POSITIVE},
	{"video_port", JSON_INTEGER, JANUS_JSON_PARAM_POSITIVE},
	{"audio_port", JSON_INTEGER, JANUS_JSON_PARAM_POSITIVE},
	{"host", JSON_STRING, JANUS_JSON_PARAM_REQUIRED}
};
static struct janus_json_parameter stop_rtp_forward_parameters[] = {
	{"room", JSON_INTEGER, JANUS_JSON_PARAM_REQUIRED | JANUS_JSON_PARAM_POSITIVE},
	{"publisher_id", JSON_INTEGER, JANUS_JSON_PARAM_REQUIRED | JANUS_JSON_PARAM_POSITIVE},
	{"stream_id", JSON_INTEGER, JANUS_JSON_PARAM_REQUIRED | JANUS_JSON_PARAM_POSITIVE}
};
static struct janus_json_parameter publisher_parameters[] = {
	{"id", JSON_INTEGER, JANUS_JSON_PARAM_POSITIVE},
	{"display", JSON_STRING, 0}
};
static struct janus_json_parameter configure_parameters[] = {
	{"audio", JANUS_JSON_BOOL, 0},
	{"video", JANUS_JSON_BOOL, 0},
	{"data", JANUS_JSON_BOOL, 0}
};
static struct janus_json_parameter subscriber_parameters[] = {
	{"feed", JSON_INTEGER, JANUS_JSON_PARAM_REQUIRED | JANUS_JSON_PARAM_POSITIVE},
	{"audio", JANUS_JSON_BOOL, 0},
	{"video", JANUS_JSON_BOOL, 0},
	{"data", JANUS_JSON_BOOL, 0}
};

/* Static configuration instance */
static janus_config *config = NULL;
static const char *config_folder = NULL;
static janus_mutex config_mutex;

/* Useful stuff */
static volatile gint initialized = 0, stopping = 0;
static janus_callbacks *gateway = NULL;
static GThread *handler_thread;
static su_home_t *sdphome = NULL;
static void *janus_videoroom_handler(void *data);
static void janus_videoroom_relay_rtp_packet(gpointer data, gpointer user_data);
static void janus_videoroom_relay_data_packet(gpointer data, gpointer user_data);

typedef enum janus_videoroom_p_type {
	janus_videoroom_p_type_none = 0,
	janus_videoroom_p_type_subscriber,			/* Generic subscriber */
	janus_videoroom_p_type_publisher,			/* Participant (for receiving events) and optionally publisher */
} janus_videoroom_p_type;

typedef struct janus_videoroom_message {
	janus_plugin_session *handle;
	char *transaction;
	json_t *message;
	json_t *jsep;
} janus_videoroom_message;
static GAsyncQueue *messages = NULL;
static janus_videoroom_message exit_message;


typedef enum janus_videoroom_audiocodec {
	JANUS_VIDEOROOM_OPUS,		/* Publishers will have to use OPUS 	*/
	JANUS_VIDEOROOM_ISAC_32K,	/* Publishers will have to use ISAC 32K */
	JANUS_VIDEOROOM_ISAC_16K,	/* Publishers will have to use ISAC 16K */
	JANUS_VIDEOROOM_PCMU,		/* Publishers will have to use PCMU 8K 	*/
	JANUS_VIDEOROOM_PCMA		/* Publishers will have to use PCMA 8K 	*/
} janus_videoroom_audiocodec;
static const char *janus_videoroom_audiocodec_name(janus_videoroom_audiocodec acodec) {
	switch(acodec) {
		case JANUS_VIDEOROOM_OPUS:
			return "opus";
		case JANUS_VIDEOROOM_ISAC_32K:
			return "isac32";
		case JANUS_VIDEOROOM_ISAC_16K:
			return "isac16";
		case JANUS_VIDEOROOM_PCMU:
			return "pcmu";
		case JANUS_VIDEOROOM_PCMA:
			return "pcma";
		default:
			/* Shouldn't happen */
			return "opus";
	}
}

typedef enum janus_videoroom_videocodec {
	JANUS_VIDEOROOM_VP8,	/* Publishers will have to use VP8 */
	JANUS_VIDEOROOM_VP9,	/* Publishers will have to use VP9 */
	JANUS_VIDEOROOM_H264	/* Publishers will have to use H264 */
} janus_videoroom_videocodec;
static const char *janus_videoroom_videocodec_name(janus_videoroom_videocodec vcodec) {
	switch(vcodec) {
		case JANUS_VIDEOROOM_VP8:
			return "vp8";
		case JANUS_VIDEOROOM_VP9:
			return "vp9";
		case JANUS_VIDEOROOM_H264:
			return "h264";
		default:
			/* Shouldn't happen */
			return "vp8";
	}
}

typedef struct janus_videoroom {
	guint64 room_id;			/* Unique room ID */
	gchar *room_name;			/* Room description */
	gchar *room_secret;			/* Secret needed to manipulate (e.g., destroy) this room */
	gchar *room_pin;			/* Password needed to join this room, if any */
	gboolean is_private;		/* Whether this room is 'private' (as in hidden) or not */
	int max_publishers;			/* Maximum number of concurrent publishers */
	uint64_t bitrate;			/* Global bitrate limit */
	uint16_t fir_freq;			/* Regular FIR frequency (0=disabled) */
	janus_videoroom_audiocodec acodec;	/* Audio codec to force on publishers*/
	janus_videoroom_videocodec vcodec;	/* Video codec to force on publishers*/
	gboolean record;			/* Whether the feeds from publishers in this room should be recorded */
	char *rec_dir;				/* Where to save the recordings of this room, if enabled */
	GHashTable *participants;	/* Map of potential publishers (we get subscribers from them) */
	volatile gint destroyed;	/* Whether this room has been destroyed */
	janus_mutex mutex;			/* Mutex to lock this room instance */
	janus_refcount ref;			/* Reference counter for this room */
} janus_videoroom;
static GHashTable *rooms;
static janus_mutex rooms_mutex;
static char *admin_key = NULL;

typedef struct janus_videoroom_session {
	janus_plugin_session *handle;
	janus_videoroom_p_type participant_type;
	gpointer participant;
	gboolean started;
	gboolean stopping;
	volatile gint hangingup;
	volatile gint destroyed;
	janus_refcount ref;
} janus_videoroom_session;
static GHashTable *sessions;
static janus_mutex sessions_mutex;


/* A host whose ports gets streamed rtp packets of the corresponding type. */
typedef struct rtp_forwarder {
	int is_video;
	struct sockaddr_in serv_addr;
} rtp_forwarder;

typedef struct janus_videoroom_publisher {
	janus_videoroom_session *session;
	janus_videoroom *room;	/* Room */
	guint64 user_id;	/* Unique ID in the room */
	gchar *display;	/* Display name (just for fun) */
	gchar *sdp;			/* The SDP this publisher negotiated, if any */
	gboolean audio, video, data;		/* Whether audio, video and/or data is going to be sent by this publisher */
	guint32 audio_pt;		/* Audio payload type (Opus) */
	guint32 video_pt;		/* Video payload type (depends on room configuration) */
	guint32 audio_ssrc;		/* Audio SSRC of this publisher */
	guint32 video_ssrc;		/* Video SSRC of this publisher */
	gboolean audio_active;
	gboolean video_active;
	gboolean firefox;	/* We send Firefox users a different kind of FIR */
	uint64_t bitrate;
	gint64 remb_startup;/* Incremental changes on REMB to reach the target at startup */
	gint64 remb_latest;	/* Time of latest sent REMB (to avoid flooding) */
	gint64 fir_latest;	/* Time of latest sent FIR (to avoid flooding) */
	gint fir_seq;		/* FIR sequence number */
	gboolean recording_active;	/* Whether this publisher has to be recorded or not */
	gchar *recording_base;	/* Base name for the recording (e.g., /path/to/filename, will generate /path/to/filename-audio.mjr and/or /path/to/filename-video.mjr */
	janus_recorder *arc;	/* The Janus recorder instance for this publisher's audio, if enabled */
	janus_recorder *vrc;	/* The Janus recorder instance for this publisher's video, if enabled */
	janus_mutex rec_mutex;	/* Mutex to protect the recorders from race conditions */
	GSList *subscribers;
	janus_mutex subscribers_mutex;
	GHashTable *rtp_forwarders;
	janus_mutex rtp_forwarders_mutex;
	int udp_sock; /* The udp socket on which to forward rtp packets */
	volatile gint destroyed;
	janus_refcount ref;
} janus_videoroom_publisher;
static void janus_rtp_forwarder_free_helper(gpointer data);
static guint32 janus_rtp_forwarder_add_helper(janus_videoroom_publisher *p, const gchar* host, int port, int is_video);
typedef struct janus_videoroom_subscriber_context {
	/* Needed to fix seq and ts in case of publisher switching */
	uint32_t a_last_ssrc, a_last_ts, a_base_ts, a_base_ts_prev,
			v_last_ssrc, v_last_ts, v_base_ts, v_base_ts_prev;
	uint16_t a_last_seq, a_base_seq, a_base_seq_prev,
			v_last_seq, v_base_seq, v_base_seq_prev;
<<<<<<< HEAD
} janus_videoroom_subscriber_context;
=======
	gboolean a_seq_reset, v_seq_reset;
} janus_videoroom_listener_context;
>>>>>>> f5648230

typedef struct janus_videoroom_subscriber {
	janus_videoroom_session *session;
	janus_videoroom *room;	/* Room */
	janus_videoroom_publisher *feed;	/* Participant this subscriber is subscribed to */
	janus_videoroom_subscriber_context context;	/* Needed in case there are publisher switches on this subscriber */
	gboolean audio, video, data;		/* Whether audio, video and/or data must be sent to this publisher */
	gboolean paused;
	volatile gint destroyed;
	janus_refcount ref;
} janus_videoroom_subscriber;

typedef struct janus_videoroom_rtp_relay_packet {
	rtp_header *data;
	gint length;
	gint is_video;
	uint32_t timestamp;
	uint16_t seq_number;
} janus_videoroom_rtp_relay_packet;


/* Freeing stuff */
static void janus_videoroom_subscriber_destroy(janus_videoroom_subscriber *s) {
	if(s && g_atomic_int_compare_and_exchange(&s->destroyed, 0, 1))
		janus_refcount_decrease(&s->ref);
}

static void janus_videoroom_subscriber_free(const janus_refcount *s_ref) {
	janus_videoroom_subscriber *s = janus_refcount_containerof(s_ref, janus_videoroom_subscriber, ref);
	/* This subscriber can be destroyed, free all the resources */
	g_free(s);
}

static void janus_videoroom_publisher_dereference(janus_videoroom_publisher *p) {
	if(p)
		janus_refcount_decrease(&p->ref);
}

static void janus_videoroom_publisher_destroy(janus_videoroom_publisher *p) {
	if(p && g_atomic_int_compare_and_exchange(&p->destroyed, 0, 1))
		janus_refcount_decrease(&p->ref);
}

static void janus_videoroom_publisher_free(const janus_refcount *p_ref) {
	janus_videoroom_publisher *p = janus_refcount_containerof(p_ref, janus_videoroom_publisher, ref);
	g_free(p->display);
	g_free(p->sdp);

	g_free(p->recording_base);
	janus_recorder_free(p->arc);
	janus_recorder_free(p->vrc);

	if(p->udp_sock > 0)
		close(p->udp_sock);
	g_hash_table_destroy(p->rtp_forwarders);
	p->rtp_forwarders = NULL;
	g_slist_free(p->subscribers);

	janus_mutex_destroy(&p->subscribers_mutex);
	janus_mutex_destroy(&p->rtp_forwarders_mutex);
	g_free(p);
}

static void janus_videoroom_session_destroy(janus_videoroom_session *session) {
	if(session && g_atomic_int_compare_and_exchange(&session->destroyed, 0, 1))
		janus_refcount_decrease(&session->ref);
}

static void janus_videoroom_session_free(const janus_refcount *session_ref) {
	janus_videoroom_session *session = janus_refcount_containerof(session_ref, janus_videoroom_session, ref);
	/* Remove the reference to the core plugin session */
	janus_refcount_decrease(&session->handle->ref);
	/* This session can be destroyed, free all the resources */
	g_free(session);
}

static void janus_videoroom_room_destroy(janus_videoroom *room) {
	if(room && g_atomic_int_compare_and_exchange(&room->destroyed, 0, 1))
		janus_refcount_decrease(&room->ref);
}

static void janus_videoroom_room_free(const janus_refcount *room_ref) {
	janus_videoroom *room = janus_refcount_containerof(room_ref, janus_videoroom, ref);
	/* This room can be destroyed, free all the resources */
	g_free(room->room_name);
	g_free(room->room_secret);
	g_free(room->room_pin);
	g_free(room->rec_dir);
	g_hash_table_destroy(room->participants);
}

static void janus_videoroom_message_free(janus_videoroom_message *msg) {
	if(!msg || msg == &exit_message)
		return;

	if(msg->handle && msg->handle->plugin_handle) {
		janus_videoroom_session *session = (janus_videoroom_session *)msg->handle->plugin_handle;
		janus_refcount_decrease(&session->ref);
	}
	msg->handle = NULL;

	g_free(msg->transaction);
	msg->transaction = NULL;
	if(msg->message)
		json_decref(msg->message);
	msg->message = NULL;
	if(msg->jsep)
		json_decref(msg->jsep);
	msg->jsep = NULL;

	g_free(msg);
}


/* SDP offer/answer templates */
#define OPUS_PT	111
#define ISAC32_PT	104
#define ISAC16_PT	103
#define PCMU_PT	0
#define PCMA_PT	8
#define VP8_PT		100
#define VP9_PT		101
#define H264_PT	107
#define sdp_template \
		"v=0\r\n" \
		"o=- %"SCNu64" %"SCNu64" IN IP4 127.0.0.1\r\n"	/* We need current time here */ \
		"s=%s\r\n"							/* Video room name */ \
		"t=0 0\r\n" \
		"%s%s%s"				/* Audio, video and/or data channel m-lines */
#define sdp_a_template_opus \
		"m=audio 1 RTP/SAVPF %d\r\n"		/* Opus payload type */ \
		"c=IN IP4 1.1.1.1\r\n" \
		"a=%s\r\n"							/* Media direction */ \
		"a=rtpmap:%d opus/48000/2\r\n"		/* Opus payload type */
#define sdp_a_template_isac32 \
		"m=audio 1 RTP/SAVPF %d\r\n"		/* ISAC32_PT payload type */ \
		"c=IN IP4 1.1.1.1\r\n" \
		"a=%s\r\n"							/* Media direction */ \
		"a=rtpmap:%d ISAC/32000\r\n"		/* ISAC32_PT payload type */
#define sdp_a_template_isac16 \
		"m=audio 1 RTP/SAVPF %d\r\n"		/* ISAC16_PT payload type */ \
		"c=IN IP4 1.1.1.1\r\n" \
		"a=%s\r\n"							/* Media direction */ \
		"a=rtpmap:%d ISAC/16000\r\n"		/* ISAC16_PT payload type */
#define sdp_a_template_pcmu \
		"m=audio 1 RTP/SAVPF %d\r\n"		/* PCMU_PT payload type */ \
		"c=IN IP4 1.1.1.1\r\n" \
		"a=%s\r\n"							/* Media direction */ \
		"a=rtpmap:%d PCMU/8000\r\n"		    /* PCMU_PT payload type */
#define sdp_a_template_pcma \
		"m=audio 1 RTP/SAVPF %d\r\n"		/* PCMA_PT payload type */ \
		"c=IN IP4 1.1.1.1\r\n" \
		"a=%s\r\n"							/* Media direction */ \
		"a=rtpmap:%d PCMA/8000\r\n"		    /* PCMA_PT payload type */
#define sdp_v_template_vp8 \
		"m=video 1 RTP/SAVPF %d\r\n"		/* VP8 payload type */ \
		"c=IN IP4 1.1.1.1\r\n" \
		"b=AS:%d\r\n"						/* Bandwidth */ \
		"a=%s\r\n"							/* Media direction */ \
		"a=rtpmap:%d VP8/90000\r\n"			/* VP8 payload type */ \
		"a=rtcp-fb:%d ccm fir\r\n"			/* VP8 payload type */ \
		"a=rtcp-fb:%d nack\r\n"				/* VP8 payload type */ \
		"a=rtcp-fb:%d nack pli\r\n"			/* VP8 payload type */ \
		"a=rtcp-fb:%d goog-remb\r\n"		/* VP8 payload type */
#define sdp_v_template_vp9 \
		"m=video 1 RTP/SAVPF %d\r\n"		/* VP9 payload type */ \
		"c=IN IP4 1.1.1.1\r\n" \
		"b=AS:%d\r\n"						/* Bandwidth */ \
		"a=%s\r\n"							/* Media direction */ \
		"a=rtpmap:%d VP9/90000\r\n"			/* VP9 payload type */ \
		"a=rtcp-fb:%d ccm fir\r\n"			/* VP9 payload type */ \
		"a=rtcp-fb:%d nack\r\n"				/* VP9 payload type */ \
		"a=rtcp-fb:%d nack pli\r\n"			/* VP9 payload type */ \
		"a=rtcp-fb:%d goog-remb\r\n"		/* VP9 payload type */
#define sdp_v_template_h264 \
		"m=video 1 RTP/SAVPF %d\r\n"		/* H264 payload type */ \
		"c=IN IP4 1.1.1.1\r\n" \
		"b=AS:%d\r\n"						/* Bandwidth */ \
		"a=%s\r\n"							/* Media direction */ \
		"a=rtpmap:%d H264/90000\r\n"		/* H264 payload type */ \
		"a=fmtp:%d profile-level-id=42e01f;packetization-mode=1\r\n" \
		"a=rtcp-fb:%d ccm fir\r\n"			/* H264 payload type */ \
		"a=rtcp-fb:%d nack\r\n"				/* H264 payload type */ \
		"a=rtcp-fb:%d nack pli\r\n"			/* H264 payload type */ \
		"a=rtcp-fb:%d goog-remb\r\n"		/* H264 payload type */
#ifdef HAVE_SCTP
#define sdp_d_template \
		"m=application 1 DTLS/SCTP 5000\r\n" \
		"c=IN IP4 1.1.1.1\r\n" \
		"a=sctpmap:5000 webrtc-datachannel 16\r\n"
#else
#define sdp_d_template \
		"m=application 0 DTLS/SCTP 0\r\n" \
		"c=IN IP4 1.1.1.1\r\n"
#endif


/* Error codes */
#define JANUS_VIDEOROOM_ERROR_UNKNOWN_ERROR		499
#define JANUS_VIDEOROOM_ERROR_NO_MESSAGE		421
#define JANUS_VIDEOROOM_ERROR_INVALID_JSON		422
#define JANUS_VIDEOROOM_ERROR_INVALID_REQUEST	423
#define JANUS_VIDEOROOM_ERROR_JOIN_FIRST		424
#define JANUS_VIDEOROOM_ERROR_ALREADY_JOINED	425
#define JANUS_VIDEOROOM_ERROR_NO_SUCH_ROOM		426
#define JANUS_VIDEOROOM_ERROR_ROOM_EXISTS		427
#define JANUS_VIDEOROOM_ERROR_NO_SUCH_FEED		428
#define JANUS_VIDEOROOM_ERROR_MISSING_ELEMENT	429
#define JANUS_VIDEOROOM_ERROR_INVALID_ELEMENT	430
#define JANUS_VIDEOROOM_ERROR_INVALID_SDP_TYPE	431
#define JANUS_VIDEOROOM_ERROR_PUBLISHERS_FULL	432
#define JANUS_VIDEOROOM_ERROR_UNAUTHORIZED		433
#define JANUS_VIDEOROOM_ERROR_ALREADY_PUBLISHED	434
#define JANUS_VIDEOROOM_ERROR_NOT_PUBLISHED		435
#define JANUS_VIDEOROOM_ERROR_ID_EXISTS			436
#define JANUS_VIDEOROOM_ERROR_INVALID_SDP		437


static guint32 janus_rtp_forwarder_add_helper(janus_videoroom_publisher *p, const gchar* host, int port, int is_video) {
	if(!p || !host) {
		return 0;
	}
	rtp_forwarder *forward = g_malloc0(sizeof(rtp_forwarder));
	forward->is_video = is_video;
	forward->serv_addr.sin_family = AF_INET;
	inet_pton(AF_INET, host, &(forward->serv_addr.sin_addr));
	forward->serv_addr.sin_port = htons(port);
	janus_mutex_lock(&p->rtp_forwarders_mutex);
	guint32 stream_id = janus_random_uint32();
	while(g_hash_table_lookup(p->rtp_forwarders, GUINT_TO_POINTER(stream_id)) != NULL) {
		stream_id = janus_random_uint32();
	}
	g_hash_table_insert(p->rtp_forwarders, GUINT_TO_POINTER(stream_id), forward);
	janus_mutex_unlock(&p->rtp_forwarders_mutex);
	JANUS_LOG(LOG_VERB, "Added %s rtp_forward to participant %"SCNu64" host: %s:%d stream_id: %"SCNu32"\n", is_video ? "video":"audio", p->user_id, host, port, stream_id);
	return stream_id;
}

static void janus_rtp_forwarder_free_helper(gpointer data) {
	if(data) {
		rtp_forwarder* forward = (rtp_forwarder*)data;
		g_free(forward);
		forward = NULL;
	}
}


/* Plugin implementation */
int janus_videoroom_init(janus_callbacks *callback, const char *config_path) {
	if(g_atomic_int_get(&stopping)) {
		/* Still stopping from before */
		return -1;
	}
	if(callback == NULL || config_path == NULL) {
		/* Invalid arguments */
		return -1;
	}
	sdphome = su_home_new(sizeof(su_home_t));
	if(su_home_init(sdphome) < 0) {
		JANUS_LOG(LOG_FATAL, "Ops, error setting up sofia-sdp?\n");
		return -1;
	}

	/* Read configuration */
	char filename[255];
	g_snprintf(filename, 255, "%s/%s.cfg", config_path, JANUS_VIDEOROOM_PACKAGE);
	JANUS_LOG(LOG_VERB, "Configuration file: %s\n", filename);
	config = janus_config_parse(filename);
	config_folder = config_path;
	if(config != NULL)
		janus_config_print(config);
	janus_mutex_init(&config_mutex);

	rooms = g_hash_table_new_full(g_int64_hash, g_int64_equal,
		(GDestroyNotify)g_free, (GDestroyNotify) janus_videoroom_room_destroy);
	janus_mutex_init(&rooms_mutex);
	sessions = g_hash_table_new_full(NULL, NULL, NULL, (GDestroyNotify)janus_videoroom_session_destroy);
	janus_mutex_init(&sessions_mutex);

	messages = g_async_queue_new_full((GDestroyNotify) janus_videoroom_message_free);

	/* This is the callback we'll need to invoke to contact the gateway */
	gateway = callback;

	/* Parse configuration to populate the rooms list */
	if(config != NULL) {
		/* Any admin key to limit who can "create"? */
		janus_config_item *key = janus_config_get_item_drilldown(config, "general", "admin_key");
		if(key != NULL && key->value != NULL)
			admin_key = g_strdup(key->value);
		/* Iterate on all rooms */
		GList *cl = janus_config_get_categories(config);
		while(cl != NULL) {
			janus_config_category *cat = (janus_config_category *)cl->data;
			if(cat->name == NULL || !strcasecmp(cat->name, "general")) {
				cl = cl->next;
				continue;
			}
			JANUS_LOG(LOG_VERB, "Adding video room '%s'\n", cat->name);
			janus_config_item *desc = janus_config_get_item(cat, "description");
			janus_config_item *priv = janus_config_get_item(cat, "is_private");
			janus_config_item *secret = janus_config_get_item(cat, "secret");
			janus_config_item *pin = janus_config_get_item(cat, "pin");
			janus_config_item *bitrate = janus_config_get_item(cat, "bitrate");
			janus_config_item *maxp = janus_config_get_item(cat, "publishers");
			janus_config_item *firfreq = janus_config_get_item(cat, "fir_freq");
			janus_config_item *audiocodec = janus_config_get_item(cat, "audiocodec");
			janus_config_item *videocodec = janus_config_get_item(cat, "videocodec");
			janus_config_item *record = janus_config_get_item(cat, "record");
			janus_config_item *rec_dir = janus_config_get_item(cat, "rec_dir");
			/* Create the video room */
			janus_videoroom *videoroom = g_malloc0(sizeof(janus_videoroom));
			videoroom->room_id = atol(cat->name);
			char *description = NULL;
			if(desc != NULL && desc->value != NULL && strlen(desc->value) > 0)
				description = g_strdup(desc->value);
			else
				description = g_strdup(cat->name);
			videoroom->room_name = description;
			if(secret != NULL && secret->value != NULL) {
				videoroom->room_secret = g_strdup(secret->value);
			}
			if(pin != NULL && pin->value != NULL) {
				videoroom->room_pin = g_strdup(pin->value);
			}
			videoroom->is_private = priv && priv->value && janus_is_true(priv->value);
			videoroom->max_publishers = 3;	/* FIXME How should we choose a default? */
			if(maxp != NULL && maxp->value != NULL)
				videoroom->max_publishers = atol(maxp->value);
			if(videoroom->max_publishers < 0)
				videoroom->max_publishers = 3;	/* FIXME How should we choose a default? */
			videoroom->bitrate = 0;
			if(bitrate != NULL && bitrate->value != NULL)
				videoroom->bitrate = atol(bitrate->value);
			if(videoroom->bitrate > 0 && videoroom->bitrate < 64000)
				videoroom->bitrate = 64000;	/* Don't go below 64k */
			videoroom->fir_freq = 0;
			if(firfreq != NULL && firfreq->value != NULL)
				videoroom->fir_freq = atol(firfreq->value);
			videoroom->acodec = JANUS_VIDEOROOM_OPUS;
			if(audiocodec && audiocodec->value) {
				if(!strcasecmp(audiocodec->value, "opus"))
					videoroom->acodec = JANUS_VIDEOROOM_OPUS;
				else if(!strcasecmp(audiocodec->value, "isac32"))
					videoroom->acodec = JANUS_VIDEOROOM_ISAC_32K;
				else if(!strcasecmp(audiocodec->value, "isac16"))
					videoroom->acodec = JANUS_VIDEOROOM_ISAC_16K;
				else if(!strcasecmp(audiocodec->value, "pcmu"))
					videoroom->acodec = JANUS_VIDEOROOM_PCMU;
				else if(!strcasecmp(audiocodec->value, "pcma"))
					videoroom->acodec = JANUS_VIDEOROOM_PCMA;
				else {
					JANUS_LOG(LOG_WARN, "Unsupported audio codec '%s', falling back to OPUS\n", audiocodec->value);
					videoroom->acodec = JANUS_VIDEOROOM_OPUS;
				}
			}
			videoroom->vcodec = JANUS_VIDEOROOM_VP8;
			if(videocodec && videocodec->value) {
				if(!strcasecmp(videocodec->value, "vp8"))
					videoroom->vcodec = JANUS_VIDEOROOM_VP8;
				else if(!strcasecmp(videocodec->value, "vp9"))
					videoroom->vcodec = JANUS_VIDEOROOM_VP9;
				else if(!strcasecmp(videocodec->value, "h264"))
					videoroom->vcodec = JANUS_VIDEOROOM_H264;
				else {
					JANUS_LOG(LOG_WARN, "Unsupported video codec '%s', falling back to VP8\n", videocodec->value);
					videoroom->vcodec = JANUS_VIDEOROOM_VP8;
				}
			}
			if(record && record->value) {
				videoroom->record = janus_is_true(record->value);
			}
			if(rec_dir && rec_dir->value) {
				videoroom->rec_dir = g_strdup(rec_dir->value);
			}
			g_atomic_int_set(&videoroom->destroyed, 0);
			janus_mutex_init(&videoroom->mutex);
			janus_refcount_init(&videoroom->ref, janus_videoroom_room_free);
			videoroom->participants = g_hash_table_new_full(g_int64_hash, g_int64_equal, (GDestroyNotify)g_free, (GDestroyNotify)janus_videoroom_publisher_dereference);
			janus_mutex_lock(&rooms_mutex);
			g_hash_table_insert(rooms, janus_uint64_dup(videoroom->room_id), videoroom);
			janus_mutex_unlock(&rooms_mutex);
			JANUS_LOG(LOG_VERB, "Created videoroom: %"SCNu64" (%s, %s, %s/%s codecs, secret: %s, pin: %s)\n",
				videoroom->room_id, videoroom->room_name,
				videoroom->is_private ? "private" : "public",
				janus_videoroom_audiocodec_name(videoroom->acodec),
				janus_videoroom_videocodec_name(videoroom->vcodec),
				videoroom->room_secret ? videoroom->room_secret : "no secret",
				videoroom->room_pin ? videoroom->room_pin : "no pin");
			if(videoroom->record) {
				JANUS_LOG(LOG_VERB, "  -- Room is going to be recorded in %s\n", videoroom->rec_dir ? videoroom->rec_dir : "the current folder");
			}
			cl = cl->next;
		}
		/* Done: we keep the configuration file open in case we get a "create" or "destroy" with permanent=true */
	}

	/* Show available rooms */
	janus_mutex_lock(&rooms_mutex);
	GHashTableIter iter;
	gpointer value;
	g_hash_table_iter_init(&iter, rooms);
	while (g_hash_table_iter_next(&iter, NULL, &value)) {
		janus_videoroom *vr = value;
		JANUS_LOG(LOG_VERB, "  ::: [%"SCNu64"][%s] %"SCNu64", max %d publishers, FIR frequency of %d seconds, %s audio codec, %s video codec\n",
			vr->room_id, vr->room_name, vr->bitrate, vr->max_publishers, vr->fir_freq,
			janus_videoroom_audiocodec_name(vr->acodec), janus_videoroom_videocodec_name(vr->vcodec));
	}
	janus_mutex_unlock(&rooms_mutex);

	g_atomic_int_set(&initialized, 1);

	/* Launch the thread that will handle incoming messages */
	GError *error = NULL;
	handler_thread = g_thread_try_new("videoroom handler", janus_videoroom_handler, NULL, &error);
	if(error != NULL) {
		g_atomic_int_set(&initialized, 0);
		JANUS_LOG(LOG_ERR, "Got error %d (%s) trying to launch the VideoRoom handler thread...\n", error->code, error->message ? error->message : "??");
		janus_config_destroy(config);
		return -1;
	}
	JANUS_LOG(LOG_INFO, "%s initialized!\n", JANUS_VIDEOROOM_NAME);
	return 0;
}

void janus_videoroom_destroy(void) {
	if(!g_atomic_int_get(&initialized))
		return;
	g_atomic_int_set(&stopping, 1);

	g_async_queue_push(messages, &exit_message);
	if(handler_thread != NULL) {
		g_thread_join(handler_thread);
		handler_thread = NULL;
	}
	su_home_deinit(sdphome);
	su_home_unref(sdphome);
	sdphome = NULL;

	/* FIXME We should destroy the sessions cleanly */
	janus_mutex_lock(&sessions_mutex);
	g_hash_table_destroy(sessions);
	janus_mutex_unlock(&sessions_mutex);

	janus_mutex_lock(&rooms_mutex);
	g_hash_table_destroy(rooms);
	janus_mutex_unlock(&rooms_mutex);

	g_async_queue_unref(messages);
	messages = NULL;

	janus_config_destroy(config);
	g_free(admin_key);

	g_atomic_int_set(&initialized, 0);
	g_atomic_int_set(&stopping, 0);
	JANUS_LOG(LOG_INFO, "%s destroyed!\n", JANUS_VIDEOROOM_NAME);
}

int janus_videoroom_get_api_compatibility(void) {
	/* Important! This is what your plugin MUST always return: don't lie here or bad things will happen */
	return JANUS_PLUGIN_API_VERSION;
}

int janus_videoroom_get_version(void) {
	return JANUS_VIDEOROOM_VERSION;
}

const char *janus_videoroom_get_version_string(void) {
	return JANUS_VIDEOROOM_VERSION_STRING;
}

const char *janus_videoroom_get_description(void) {
	return JANUS_VIDEOROOM_DESCRIPTION;
}

const char *janus_videoroom_get_name(void) {
	return JANUS_VIDEOROOM_NAME;
}

const char *janus_videoroom_get_author(void) {
	return JANUS_VIDEOROOM_AUTHOR;
}

const char *janus_videoroom_get_package(void) {
	return JANUS_VIDEOROOM_PACKAGE;
}

void janus_videoroom_create_session(janus_plugin_session *handle, int *error) {
	if(g_atomic_int_get(&stopping) || !g_atomic_int_get(&initialized)) {
		*error = -1;
		return;
	}	
	janus_videoroom_session *session = (janus_videoroom_session *)g_malloc0(sizeof(janus_videoroom_session));
	session->handle = handle;
	session->participant_type = janus_videoroom_p_type_none;
	session->participant = NULL;
	g_atomic_int_set(&session->hangingup, 0);
	g_atomic_int_set(&session->destroyed, 0);
	handle->plugin_handle = session;
	janus_refcount_init(&session->ref, janus_videoroom_session_free);

	janus_mutex_lock(&sessions_mutex);
	g_hash_table_insert(sessions, handle, session);
	janus_mutex_unlock(&sessions_mutex);

	return;
}

static void janus_videoroom_notify_participants(janus_videoroom_publisher *participant, json_t *msg) {
	/* participant->room->mutex has to be locked. */
	GHashTableIter iter;
	gpointer value;
	g_hash_table_iter_init(&iter, participant->room->participants);
	while (!participant->room->destroyed && g_hash_table_iter_next(&iter, NULL, &value)) {
		janus_videoroom_publisher *p = value;
		if(p && p->session && p != participant) {
			JANUS_LOG(LOG_VERB, "Notifying participant %"SCNu64" (%s)\n", p->user_id, p->display ? p->display : "??");
			int ret = gateway->push_event(p->session->handle, &janus_videoroom_plugin, NULL, msg, NULL);
			JANUS_LOG(LOG_VERB, "  >> %d (%s)\n", ret, janus_get_api_error(ret));
		}
	}
}

static void janus_videoroom_leave_or_unpublish(janus_videoroom_publisher *participant, gboolean is_leaving) {
	json_t *event = json_object();
	json_object_set_new(event, "videoroom", json_string("event"));
	json_object_set_new(event, "room", json_integer(participant->room->room_id));
	json_object_set_new(event, is_leaving ? "leaving" : "unpublished", json_integer(participant->user_id));
	/* we need to check if the room still exists, may have been destroyed already */
	if(participant->room) {
		if(!participant->room->destroyed) {
			janus_mutex_lock(&participant->room->mutex);
			janus_videoroom_notify_participants(participant, event);
			if(is_leaving) {
				g_hash_table_remove(participant->room->participants, &participant->user_id);
			}
			janus_mutex_unlock(&participant->room->mutex);
		}
	}
	json_decref(event);
}

void janus_videoroom_destroy_session(janus_plugin_session *handle, int *error) {
	if(g_atomic_int_get(&stopping) || !g_atomic_int_get(&initialized)) {
		*error = -1;
		return;
	}	
	janus_videoroom_session *session = (janus_videoroom_session *)handle->plugin_handle; 
	if(!session) {
		JANUS_LOG(LOG_ERR, "No VideoRoom session associated with this handle...\n");
		*error = -2;
		return;
	}
	if(g_atomic_int_get(&session->destroyed)) {
		JANUS_LOG(LOG_WARN, "VideoRoom session already marked as destroyed...\n");
		return;
	}
	JANUS_LOG(LOG_VERB, "Removing VideoRoom session...\n");
	/* Cleaning up and removing the session is done in a lazy way */
	janus_mutex_lock(&sessions_mutex);
	if(!g_atomic_int_get(&session->destroyed)) {
		/* Any related WebRTC PeerConnection is not available anymore either */
		janus_videoroom_hangup_media(handle);
		handle->plugin_handle = NULL;
		if(session->participant_type == janus_videoroom_p_type_publisher) {
			/* Get rid of publisher */
			janus_videoroom_publisher *p = (janus_videoroom_publisher *)session->participant;
			if(p->room) {
				janus_refcount_decrease(&p->room->ref);
			}
			janus_videoroom_leave_or_unpublish(p, TRUE);
			janus_videoroom_publisher_destroy(p);
		} else if(session->participant_type == janus_videoroom_p_type_subscriber) {
			janus_videoroom_subscriber *s = (janus_videoroom_subscriber *)session->participant;
			if(s->room) {
				janus_refcount_decrease(&s->room->ref);
			}
			janus_videoroom_subscriber_destroy(s);
		}
		g_hash_table_remove(sessions, handle);
	}
	janus_mutex_unlock(&sessions_mutex);

	return;
}

json_t *janus_videoroom_query_session(janus_plugin_session *handle) {
	if(g_atomic_int_get(&stopping) || !g_atomic_int_get(&initialized)) {
		return NULL;
	}	
	janus_videoroom_session *session = (janus_videoroom_session *)handle->plugin_handle;
	if(!session) {
		JANUS_LOG(LOG_ERR, "No session associated with this handle...\n");
		return NULL;
	}
	janus_refcount_increase(&session->ref);
	/* Show the participant/room info, if any */
	json_t *info = json_object();
	if(session->participant) {
		if(session->participant_type == janus_videoroom_p_type_none) {
			json_object_set_new(info, "type", json_string("none"));
		} else if(session->participant_type == janus_videoroom_p_type_publisher) {
			json_object_set_new(info, "type", json_string("publisher"));
			janus_videoroom_publisher *participant = (janus_videoroom_publisher *)session->participant;
			if(participant) {
				janus_videoroom *room = participant->room; 
				json_object_set_new(info, "room", room ? json_integer(room->room_id) : NULL);
				json_object_set_new(info, "id", json_integer(participant->user_id));
				if(participant->display)
					json_object_set_new(info, "display", json_string(participant->display));
				if(participant->subscribers)
					json_object_set_new(info, "viewers", json_integer(g_slist_length(participant->subscribers)));
				json_t *media = json_object();
				json_object_set_new(media, "audio", json_integer(participant->audio));
				json_object_set_new(media, "video", json_integer(participant->video));
				json_object_set_new(media, "data", json_integer(participant->data));
				json_object_set_new(info, "media", media);
				json_object_set_new(info, "bitrate", json_integer(participant->bitrate));
				if(participant->arc || participant->vrc) {
					json_t *recording = json_object();
					if(participant->arc && participant->arc->filename)
						json_object_set_new(recording, "audio", json_string(participant->arc->filename));
					if(participant->vrc && participant->vrc->filename)
						json_object_set_new(recording, "video", json_string(participant->vrc->filename));
					json_object_set_new(info, "recording", recording);
				}
			}
		} else if(session->participant_type == janus_videoroom_p_type_subscriber) {
			json_object_set_new(info, "type", json_string("subscriber"));
			janus_videoroom_subscriber *participant = (janus_videoroom_subscriber *)session->participant;
			if(participant) {
				janus_videoroom_publisher *feed = (janus_videoroom_publisher *)participant->feed;
				if(feed) {
					janus_videoroom *room = feed->room; 
					json_object_set_new(info, "room", room ? json_integer(room->room_id) : NULL);
					json_object_set_new(info, "feed_id", json_integer(feed->user_id));
					if(feed->display)
						json_object_set_new(info, "feed_display", json_string(feed->display));
				}
				json_t *media = json_object();
				json_object_set_new(media, "audio", json_integer(participant->audio));
				json_object_set_new(media, "video", json_integer(participant->video));
				json_object_set_new(media, "data", json_integer(participant->data));
				json_object_set_new(info, "media", media);
			}
		}
	}
	json_object_set_new(info, "hangingup", json_integer(g_atomic_int_get(&session->hangingup)));
	json_object_set_new(info, "destroyed", json_integer(g_atomic_int_get(&session->destroyed)));
	janus_refcount_decrease(&session->ref);
	return info;
}

static int janus_videoroom_access_room(json_t *root, gboolean check_secret, gboolean check_pin, janus_videoroom **videoroom, char *error_cause, int error_cause_size) {
	/* rooms_mutex has to be locked */
	int error_code = 0;
	json_t *room = json_object_get(root, "room");
	guint64 room_id = json_integer_value(room);
	*videoroom = g_hash_table_lookup(rooms, &room_id);
	if(*videoroom == NULL) {
		JANUS_LOG(LOG_ERR, "No such room (%"SCNu64")\n", room_id);
		error_code = JANUS_VIDEOROOM_ERROR_NO_SUCH_ROOM;
		if(error_cause)
			g_snprintf(error_cause, error_cause_size, "No such room (%"SCNu64")", room_id);
		return error_code;
	}
	if((*videoroom)->destroyed) {
		JANUS_LOG(LOG_ERR, "No such room (%"SCNu64")\n", room_id);
		error_code = JANUS_VIDEOROOM_ERROR_NO_SUCH_ROOM;
		if(error_cause)
			g_snprintf(error_cause, error_cause_size, "No such room (%"SCNu64")", room_id);
		return error_code;
	}
	if(check_secret) {
		char error_cause2[100];
		JANUS_CHECK_SECRET((*videoroom)->room_secret, root, "secret", error_code, error_cause2,
			JANUS_VIDEOROOM_ERROR_MISSING_ELEMENT, JANUS_VIDEOROOM_ERROR_INVALID_ELEMENT, JANUS_VIDEOROOM_ERROR_UNAUTHORIZED);
		if(error_code != 0) {
			g_strlcpy(error_cause, error_cause2, error_cause_size);
			return error_code;
		}
	}
	if(check_pin) {
		char error_cause2[100];
		JANUS_CHECK_SECRET((*videoroom)->room_pin, root, "pin", error_code, error_cause2,
			JANUS_VIDEOROOM_ERROR_MISSING_ELEMENT, JANUS_VIDEOROOM_ERROR_INVALID_ELEMENT, JANUS_VIDEOROOM_ERROR_UNAUTHORIZED);
		if(error_code != 0) {
			g_strlcpy(error_cause, error_cause2, error_cause_size);
			return error_code;
		}
	}
	return 0;
}

struct janus_plugin_result *janus_videoroom_handle_message(janus_plugin_session *handle, char *transaction, json_t *message, json_t *jsep) {
	if(g_atomic_int_get(&stopping) || !g_atomic_int_get(&initialized))
		return janus_plugin_result_new(JANUS_PLUGIN_ERROR, g_atomic_int_get(&stopping) ? "Shutting down" : "Plugin not initialized", NULL);
	janus_videoroom_session *session = (janus_videoroom_session *)handle->plugin_handle;
	if(!session)
		return janus_plugin_result_new(JANUS_PLUGIN_ERROR, "No session associated with this handle", NULL);
	
	/* Pre-parse the message */
	int error_code = 0;
	char error_cause[512];
	json_t *root = message;
	json_t *response = NULL;

	if(message == NULL) {
		JANUS_LOG(LOG_ERR, "No message??\n");
		error_code = JANUS_VIDEOROOM_ERROR_NO_MESSAGE;
		g_snprintf(error_cause, 512, "%s", "No message??");
		goto plugin_response;
	}

	if(g_atomic_int_get(&session->destroyed)) {
		JANUS_LOG(LOG_ERR, "Session has already been marked as destroyed...\n");
		error_code = JANUS_VIDEOROOM_ERROR_UNKNOWN_ERROR;
		g_snprintf(error_cause, 512, "%s", "Session has already been marked as destroyed...");
		goto plugin_response;
	}

	/* Increase the reference counter for this session: we'll decrease it after we handle the message */
	janus_refcount_increase(&session->ref);

	if(!json_is_object(root)) {
		JANUS_LOG(LOG_ERR, "JSON error: not an object\n");
		error_code = JANUS_VIDEOROOM_ERROR_INVALID_JSON;
		g_snprintf(error_cause, 512, "JSON error: not an object");
		goto plugin_response;
	}
	/* Get the request first */
	JANUS_VALIDATE_JSON_OBJECT(root, request_parameters,
		error_code, error_cause, TRUE,
		JANUS_VIDEOROOM_ERROR_MISSING_ELEMENT, JANUS_VIDEOROOM_ERROR_INVALID_ELEMENT);
	if(error_code != 0)
		goto plugin_response;
	json_t *request = json_object_get(root, "request");
	/* Some requests ('create', 'destroy', 'exists', 'list') can be handled synchronously */
	const char *request_text = json_string_value(request);
	if(!strcasecmp(request_text, "create")) {
		/* Create a new videoroom */
		JANUS_LOG(LOG_VERB, "Creating a new videoroom\n");
		JANUS_VALIDATE_JSON_OBJECT(root, create_parameters,
			error_code, error_cause, TRUE,
			JANUS_VIDEOROOM_ERROR_MISSING_ELEMENT, JANUS_VIDEOROOM_ERROR_INVALID_ELEMENT);
		if(error_code != 0)
			goto plugin_response;
		if(admin_key != NULL) {
			/* An admin key was specified: make sure it was provided, and that it's valid */
			JANUS_VALIDATE_JSON_OBJECT(root, adminkey_parameters,
				error_code, error_cause, TRUE,
				JANUS_VIDEOROOM_ERROR_MISSING_ELEMENT, JANUS_VIDEOROOM_ERROR_INVALID_ELEMENT);
			if(error_code != 0)
				goto plugin_response;
			JANUS_CHECK_SECRET(admin_key, root, "admin_key", error_code, error_cause,
				JANUS_VIDEOROOM_ERROR_MISSING_ELEMENT, JANUS_VIDEOROOM_ERROR_INVALID_ELEMENT, JANUS_VIDEOROOM_ERROR_UNAUTHORIZED);
			if(error_code != 0)
				goto plugin_response;
		}
		json_t *desc = json_object_get(root, "description");
		json_t *is_private = json_object_get(root, "is_private");
		json_t *secret = json_object_get(root, "secret");
		json_t *pin = json_object_get(root, "pin");
		json_t *bitrate = json_object_get(root, "bitrate");
		json_t *fir_freq = json_object_get(root, "fir_freq");
		json_t *publishers = json_object_get(root, "publishers");
		json_t *audiocodec = json_object_get(root, "audiocodec");
		if(audiocodec) {
			const char *audiocodec_value = json_string_value(audiocodec);
			if(!strcasecmp(audiocodec_value, "opus") && !strcasecmp(audiocodec_value, "isac32") && !strcasecmp(audiocodec_value, "isac16") && !strcasecmp(audiocodec_value, "pcmu") && !strcasecmp(audiocodec_value, "pcma")) {
				JANUS_LOG(LOG_ERR, "Invalid element (audiocodec can only be opus, isac32, isac16, pcmu, or pcma)\n");
				error_code = JANUS_VIDEOROOM_ERROR_INVALID_ELEMENT;
				g_snprintf(error_cause, 512, "Invalid element (audiocodec can only be opus, isac32, isac16, pcmu, or pcma)");
				goto plugin_response;
			}
		}
		json_t *videocodec = json_object_get(root, "videocodec");
		if(videocodec) {
			const char *videocodec_value = json_string_value(videocodec);
			if(!strcasecmp(videocodec_value, "vp8") && !strcasecmp(videocodec_value, "vp9") && !strcasecmp(videocodec_value, "h264")) {
				JANUS_LOG(LOG_ERR, "Invalid element (videocodec can only be vp8, vp9 or h264)\n");
				error_code = JANUS_VIDEOROOM_ERROR_INVALID_ELEMENT;
				g_snprintf(error_cause, 512, "Invalid element (videocodec can only be vp8, vp9 or h264)");
				goto plugin_response;
			}
		}
		json_t *record = json_object_get(root, "record");
		json_t *rec_dir = json_object_get(root, "rec_dir");
		json_t *permanent = json_object_get(root, "permanent");
		gboolean save = permanent ? json_is_true(permanent) : FALSE;
		if(save && config == NULL) {
			JANUS_LOG(LOG_ERR, "No configuration file, can't create permanent room\n");
			error_code = JANUS_VIDEOROOM_ERROR_UNKNOWN_ERROR;
			g_snprintf(error_cause, 512, "No configuration file, can't create permanent room");
			goto plugin_response;
		}
		guint64 room_id = 0;
		json_t *room = json_object_get(root, "room");
		if(room) {
			room_id = json_integer_value(room);
			if(room_id == 0) {
				JANUS_LOG(LOG_WARN, "Desired room ID is 0, which is not allowed... picking random ID instead\n");
			}
		}
		janus_mutex_lock(&rooms_mutex);
		if(room_id > 0) {
			/* Let's make sure the room doesn't exist already */
			if(g_hash_table_lookup(rooms, &room_id) != NULL) {
				/* It does... */
				janus_mutex_unlock(&rooms_mutex);
				JANUS_LOG(LOG_ERR, "Room %"SCNu64" already exists!\n", room_id);
				error_code = JANUS_VIDEOROOM_ERROR_ROOM_EXISTS;
				g_snprintf(error_cause, 512, "Room %"SCNu64" already exists", room_id);
				goto plugin_response;
			}
		}
		/* Create the room */
		janus_videoroom *videoroom = g_malloc0(sizeof(janus_videoroom));
		/* Generate a random ID */
		if(room_id == 0) {
			while(room_id == 0) {
				room_id = janus_random_uint64();
				if(g_hash_table_lookup(rooms, &room_id) != NULL) {
					/* Room ID already taken, try another one */
					room_id = 0;
				}
			}
		}
		videoroom->room_id = room_id;
		char *description = NULL;
		if(desc != NULL && strlen(json_string_value(desc)) > 0) {
			description = g_strdup(json_string_value(desc));
		} else {
			char roomname[255];
			g_snprintf(roomname, 255, "Room %"SCNu64"", videoroom->room_id);
			description = g_strdup(roomname);
		}
		videoroom->room_name = description;
		videoroom->is_private = is_private ? json_is_true(is_private) : FALSE;
		if(secret)
			videoroom->room_secret = g_strdup(json_string_value(secret));
		if(pin)
			videoroom->room_pin = g_strdup(json_string_value(pin));
		videoroom->max_publishers = 3;	/* FIXME How should we choose a default? */
		if(publishers)
			videoroom->max_publishers = json_integer_value(publishers);
		if(videoroom->max_publishers < 0)
			videoroom->max_publishers = 3;	/* FIXME How should we choose a default? */
		videoroom->bitrate = 0;
		if(bitrate)
			videoroom->bitrate = json_integer_value(bitrate);
		if(videoroom->bitrate > 0 && videoroom->bitrate < 64000)
			videoroom->bitrate = 64000;	/* Don't go below 64k */
		videoroom->fir_freq = 0;
		if(fir_freq)
			videoroom->fir_freq = json_integer_value(fir_freq);
		videoroom->acodec = JANUS_VIDEOROOM_OPUS;
		if(audiocodec) {
			const char *audiocodec_value = json_string_value(audiocodec);
			if(!strcasecmp(audiocodec_value, "opus"))
				videoroom->acodec = JANUS_VIDEOROOM_OPUS;
			else if(!strcasecmp(audiocodec_value, "isac32"))
				videoroom->acodec = JANUS_VIDEOROOM_ISAC_32K;
			else if(!strcasecmp(audiocodec_value, "isac16"))
				videoroom->acodec = JANUS_VIDEOROOM_ISAC_16K;
			else if(!strcasecmp(audiocodec_value, "pcmu"))
				videoroom->acodec = JANUS_VIDEOROOM_PCMU;
			else if(!strcasecmp(audiocodec_value, "pcma"))
				videoroom->acodec = JANUS_VIDEOROOM_PCMA;
			else {
				JANUS_LOG(LOG_WARN, "Unsupported audio codec '%s', falling back to OPUS\n", audiocodec_value);
				videoroom->acodec = JANUS_VIDEOROOM_OPUS;
			}
		}
		videoroom->vcodec = JANUS_VIDEOROOM_VP8;
		if(videocodec) {
			const char *videocodec_value = json_string_value(videocodec);
			if(!strcasecmp(videocodec_value, "vp8"))
				videoroom->vcodec = JANUS_VIDEOROOM_VP8;
			else if(!strcasecmp(videocodec_value, "vp9"))
				videoroom->vcodec = JANUS_VIDEOROOM_VP9;
			else if(!strcasecmp(videocodec_value, "h264"))
				videoroom->vcodec = JANUS_VIDEOROOM_H264;
			else {
				JANUS_LOG(LOG_WARN, "Unsupported video codec '%s', falling back to VP8\n", videocodec_value);
				videoroom->vcodec = JANUS_VIDEOROOM_VP8;
			}
		}
		if(record) {
			videoroom->record = json_is_true(record);
		}
		if(rec_dir) {
			videoroom->rec_dir = g_strdup(json_string_value(rec_dir));
		}
		g_atomic_int_set(&videoroom->destroyed, 0);
		janus_mutex_init(&videoroom->mutex);
		janus_refcount_init(&videoroom->ref, janus_videoroom_room_free);
		videoroom->participants = g_hash_table_new_full(g_int64_hash, g_int64_equal, (GDestroyNotify)g_free, NULL);
		JANUS_LOG(LOG_VERB, "Created videoroom: %"SCNu64" (%s, %s, %s/%s codecs, secret: %s, pin: %s)\n",
			videoroom->room_id, videoroom->room_name,
			videoroom->is_private ? "private" : "public",
			janus_videoroom_audiocodec_name(videoroom->acodec),
			janus_videoroom_videocodec_name(videoroom->vcodec),
			videoroom->room_secret ? videoroom->room_secret : "no secret",
			videoroom->room_pin ? videoroom->room_pin : "no pin");
		if(videoroom->record) {
			JANUS_LOG(LOG_VERB, "  -- Room is going to be recorded in %s\n", videoroom->rec_dir ? videoroom->rec_dir : "the current folder");
		}
		if(save) {
			/* This room is permanent: save to the configuration file too
			 * FIXME: We should check if anything fails... */
			JANUS_LOG(LOG_VERB, "Saving room %"SCNu64" permanently in config file\n", videoroom->room_id);
			janus_mutex_lock(&config_mutex);
			char cat[BUFSIZ], value[BUFSIZ];
			/* The room ID is the category */
			g_snprintf(cat, BUFSIZ, "%"SCNu64, videoroom->room_id);
			janus_config_add_category(config, cat);
			/* Now for the values */
			janus_config_add_item(config, cat, "description", videoroom->room_name);
			if(videoroom->is_private)
				janus_config_add_item(config, cat, "is_private", "yes");
			g_snprintf(value, BUFSIZ, "%"SCNu64, videoroom->bitrate);
			janus_config_add_item(config, cat, "bitrate", value);
			g_snprintf(value, BUFSIZ, "%d", videoroom->max_publishers);
			janus_config_add_item(config, cat, "publishers", value);
			if(videoroom->fir_freq) {
				g_snprintf(value, BUFSIZ, "%"SCNu16, videoroom->fir_freq);
				janus_config_add_item(config, cat, "fir_freq", value);
			}
			janus_config_add_item(config, cat, "audiocodec", janus_videoroom_audiocodec_name(videoroom->acodec));
			janus_config_add_item(config, cat, "videocodec", janus_videoroom_videocodec_name(videoroom->vcodec));
			if(videoroom->room_secret)
				janus_config_add_item(config, cat, "secret", videoroom->room_secret);
			if(videoroom->room_pin)
				janus_config_add_item(config, cat, "pin", videoroom->room_pin);
			if(videoroom->record)
				janus_config_add_item(config, cat, "record", "yes");
			if(videoroom->rec_dir)
				janus_config_add_item(config, cat, "rec_dir", videoroom->rec_dir);
			/* Save modified configuration */
			janus_config_save(config, config_folder, JANUS_VIDEOROOM_PACKAGE);
			janus_mutex_unlock(&config_mutex);
		}
		/* Show updated rooms list */
		GHashTableIter iter;
		gpointer value;
		g_hash_table_insert(rooms, janus_uint64_dup(videoroom->room_id), videoroom);
		g_hash_table_iter_init(&iter, rooms);
		while (g_hash_table_iter_next(&iter, NULL, &value)) {
			janus_videoroom *vr = value;
			JANUS_LOG(LOG_VERB, "  ::: [%"SCNu64"][%s] %"SCNu64", max %d publishers, FIR frequency of %d seconds\n", vr->room_id, vr->room_name, vr->bitrate, vr->max_publishers, vr->fir_freq);
		}
		janus_mutex_unlock(&rooms_mutex);
		/* Send info back */
		response = json_object();
		json_object_set_new(response, "videoroom", json_string("created"));
		json_object_set_new(response, "room", json_integer(videoroom->room_id));
		goto plugin_response;
	} else if(!strcasecmp(request_text, "destroy")) {
		JANUS_LOG(LOG_VERB, "Attempt to destroy an existing videoroom room\n");
		JANUS_VALIDATE_JSON_OBJECT(root, destroy_parameters,
			error_code, error_cause, TRUE,
			JANUS_VIDEOROOM_ERROR_MISSING_ELEMENT, JANUS_VIDEOROOM_ERROR_INVALID_ELEMENT);
		if(error_code != 0)
			goto plugin_response;
		json_t *room = json_object_get(root, "room");
		json_t *permanent = json_object_get(root, "permanent");
		gboolean save = permanent ? json_is_true(permanent) : FALSE;
		if(save && config == NULL) {
			JANUS_LOG(LOG_ERR, "No configuration file, can't destroy room permanently\n");
			error_code = JANUS_VIDEOROOM_ERROR_UNKNOWN_ERROR;
			g_snprintf(error_cause, 512, "No configuration file, can't destroy room permanently");
			goto plugin_response;
		}
		guint64 room_id = json_integer_value(room);
		janus_mutex_lock(&rooms_mutex);
		janus_videoroom *videoroom = NULL;
		error_code = janus_videoroom_access_room(root, TRUE, FALSE, &videoroom, error_cause, sizeof(error_cause));
		if(error_code != 0) {
			janus_mutex_unlock(&rooms_mutex);
			goto plugin_response;
		}
		/* Remove room */
		g_hash_table_remove(rooms, GUINT_TO_POINTER(room_id));
		/* Notify all participants that the fun is over, and that they'll be kicked */
		JANUS_LOG(LOG_VERB, "Notifying all participants\n");
		json_t *destroyed = json_object();
		json_object_set_new(destroyed, "videoroom", json_string("destroyed"));
		json_object_set_new(destroyed, "room", json_integer(videoroom->room_id));
		GHashTableIter iter;
		gpointer value;
		janus_mutex_lock(&videoroom->mutex);
		g_hash_table_iter_init(&iter, videoroom->participants);
		while (g_hash_table_iter_next(&iter, NULL, &value)) {
			janus_videoroom_publisher *p = value;
			if(p && p->session) {
				/* Notify the user we're going to destroy the room... */
				int ret = gateway->push_event(p->session->handle, &janus_videoroom_plugin, NULL, destroyed, NULL);
				JANUS_LOG(LOG_VERB, "  >> %d (%s)\n", ret, janus_get_api_error(ret));
				/* ... and then ask the core to remove the handle */
				gateway->end_session(p->session->handle);
			}
		}
		json_decref(destroyed);
		janus_mutex_unlock(&videoroom->mutex);
		janus_mutex_unlock(&rooms_mutex);
		if(save) {
			/* This change is permanent: save to the configuration file too
			 * FIXME: We should check if anything fails... */
			JANUS_LOG(LOG_VERB, "Destroying room %"SCNu64" permanently in config file\n", room_id);
			janus_mutex_lock(&config_mutex);
			char cat[BUFSIZ];
			/* The room ID is the category */
			g_snprintf(cat, BUFSIZ, "%"SCNu64, room_id);
			janus_config_remove_category(config, cat);
			/* Save modified configuration */
			janus_config_save(config, config_folder, JANUS_VIDEOROOM_PACKAGE);
			janus_mutex_unlock(&config_mutex);
		}
		/* Done */
		response = json_object();
		json_object_set_new(response, "videoroom", json_string("destroyed"));
		json_object_set_new(response, "room", json_integer(room_id));
		goto plugin_response;
	} else if(!strcasecmp(request_text, "list")) {
		/* List all rooms (but private ones) and their details (except for the secret, of course...) */
		json_t *list = json_array();
		JANUS_LOG(LOG_VERB, "Getting the list of video rooms\n");
		janus_mutex_lock(&rooms_mutex);
		GHashTableIter iter;
		gpointer value;
		g_hash_table_iter_init(&iter, rooms);
		while(g_hash_table_iter_next(&iter, NULL, &value)) {
			janus_videoroom *room = value;
			if(!room)
				continue;
			janus_refcount_increase(&room->ref);
			if(room->is_private) {
				/* Skip private room */
				janus_refcount_decrease(&room->ref);
				JANUS_LOG(LOG_VERB, "Skipping private room '%s'\n", room->room_name);
				continue;
			}
			if(!g_atomic_int_get(&room->destroyed)) {
				json_t *rl = json_object();
				json_object_set_new(rl, "room", json_integer(room->room_id));
				json_object_set_new(rl, "description", json_string(room->room_name));
				json_object_set_new(rl, "max_publishers", json_integer(room->max_publishers));
				json_object_set_new(rl, "bitrate", json_integer(room->bitrate));
				json_object_set_new(rl, "fir_freq", json_integer(room->fir_freq));
				json_object_set_new(rl, "audiocodec", json_string(janus_videoroom_audiocodec_name(room->acodec)));
				json_object_set_new(rl, "videocodec", json_string(janus_videoroom_videocodec_name(room->vcodec)));
				json_object_set_new(rl, "record", room->record ? json_true() : json_false());
				json_object_set_new(rl, "rec_dir", json_string(room->rec_dir));
				/* TODO: Should we list participants as well? or should there be a separate API call on a specific room for this? */
				json_object_set_new(rl, "num_participants", json_integer(g_hash_table_size(room->participants)));
				json_array_append_new(list, rl);
			}
			janus_refcount_decrease(&room->ref);
		}
		janus_mutex_unlock(&rooms_mutex);
		response = json_object();
		json_object_set_new(response, "videoroom", json_string("success"));
		json_object_set_new(response, "list", list);
		goto plugin_response;
	} else if(!strcasecmp(request_text, "rtp_forward")) {
		JANUS_VALIDATE_JSON_OBJECT(root, rtp_forward_parameters,
			error_code, error_cause, TRUE,
			JANUS_VIDEOROOM_ERROR_MISSING_ELEMENT, JANUS_VIDEOROOM_ERROR_INVALID_ELEMENT);
		if(error_code != 0)
			goto plugin_response;
		json_t *room = json_object_get(root, "room");
		json_t *pub_id = json_object_get(root, "publisher_id");
		int video_port = -1;
		int audio_port = -1;
		json_t *vid_port = json_object_get(root, "video_port");
		if(vid_port) {
			video_port = json_integer_value(vid_port);
		}
		json_t *au_port = json_object_get(root, "audio_port");
		if(au_port) {
			audio_port = json_integer_value(au_port);
		}
		json_t *json_host = json_object_get(root, "host");
		
		guint64 room_id = json_integer_value(room);
		guint64 publisher_id = json_integer_value(pub_id);
		const gchar* host = json_string_value(json_host);
		janus_mutex_lock(&rooms_mutex);
		janus_videoroom *videoroom = NULL;
		error_code = janus_videoroom_access_room(root, TRUE, FALSE, &videoroom, error_cause, sizeof(error_cause));
		janus_mutex_unlock(&rooms_mutex);
		if(error_code != 0)
			goto plugin_response;
		janus_refcount_increase(&videoroom->ref);
		janus_mutex_lock(&videoroom->mutex);
		janus_videoroom_publisher *publisher = g_hash_table_lookup(videoroom->participants, &publisher_id);
		if(publisher == NULL) {
			janus_refcount_decrease(&videoroom->ref);
			janus_mutex_unlock(&videoroom->mutex);
			JANUS_LOG(LOG_ERR, "No such publisher (%"SCNu64")\n", publisher_id);
			error_code = JANUS_VIDEOROOM_ERROR_NO_SUCH_FEED;
			g_snprintf(error_cause, 512, "No such feed (%"SCNu64")", publisher_id);
			goto plugin_response;
		}
		janus_refcount_increase(&publisher->ref);	/* This is just to handle the request for now */
		if(publisher->udp_sock <= 0) {
			publisher->udp_sock = socket(AF_INET, SOCK_DGRAM, IPPROTO_UDP);
			if(publisher->udp_sock <= 0) {
				janus_refcount_decrease(&publisher->ref);
				janus_refcount_decrease(&videoroom->ref);
				janus_mutex_unlock(&videoroom->mutex);
				JANUS_LOG(LOG_ERR, "Could not open UDP socket for rtp stream for publisher (%"SCNu64")\n", publisher_id);
				error_code = JANUS_VIDEOROOM_ERROR_UNKNOWN_ERROR;
				g_snprintf(error_cause, 512, "Could not open UDP socket for rtp stream");
				goto plugin_response;
			}
		}
		guint32 audio_handle = 0;
		guint32 video_handle = 0;
		if(audio_port > 0) {
			audio_handle = janus_rtp_forwarder_add_helper(publisher, host, audio_port, 0);
		}
		if(video_port > 0) {
			video_handle = janus_rtp_forwarder_add_helper(publisher, host, video_port, 1);
		}
		janus_mutex_unlock(&videoroom->mutex);
		response = json_object();
		json_t* rtp_stream = json_object();
		if(audio_handle > 0) {
			janus_refcount_increase(&publisher->ref);
			json_object_set_new(rtp_stream, "audio_stream_id", json_integer(audio_handle));
			json_object_set_new(rtp_stream, "audio", json_integer(audio_port));
		}
		if(video_handle > 0) {
			janus_refcount_increase(&publisher->ref);
			/* Send a FIR to the new RTP forward publisher */
			char buf[20];
			memset(buf, 0, 20);
			janus_rtcp_fir((char *)&buf, 20, &publisher->fir_seq);
			JANUS_LOG(LOG_VERB, "New RTP forward publisher, sending FIR to %"SCNu64" (%s)\n", publisher->user_id, publisher->display ? publisher->display : "??");
			gateway->relay_rtcp(publisher->session->handle, 1, buf, 20);
			/* Send a PLI too, just in case... */
			memset(buf, 0, 12);
			janus_rtcp_pli((char *)&buf, 12);
			JANUS_LOG(LOG_VERB, "New RTP forward publisher, sending PLI to %"SCNu64" (%s)\n", publisher->user_id, publisher->display ? publisher->display : "??");
			gateway->relay_rtcp(publisher->session->handle, 1, buf, 12);
			/* Done */
			json_object_set_new(rtp_stream, "video_stream_id", json_integer(video_handle));
			json_object_set_new(rtp_stream, "video", json_integer(video_port));
		}
		janus_refcount_decrease(&publisher->ref);	/* These two unrefs are related to the message handling */
		janus_refcount_decrease(&videoroom->ref);
		json_object_set_new(rtp_stream, "host", json_string(host));
		json_object_set_new(response, "publisher_id", json_integer(publisher_id));
		json_object_set_new(response, "rtp_stream", rtp_stream);
		json_object_set_new(response, "room", json_integer(room_id));
		json_object_set_new(response, "videoroom", json_string("rtp_forward"));
		goto plugin_response;
	} else if(!strcasecmp(request_text, "stop_rtp_forward")) {
		JANUS_VALIDATE_JSON_OBJECT(root, stop_rtp_forward_parameters,
			error_code, error_cause, TRUE,
			JANUS_VIDEOROOM_ERROR_MISSING_ELEMENT, JANUS_VIDEOROOM_ERROR_INVALID_ELEMENT);
		if(error_code != 0)
			goto plugin_response;
		json_t *room = json_object_get(root, "room");
		json_t *pub_id = json_object_get(root, "publisher_id");
		json_t *id = json_object_get(root, "stream_id");

		guint64 room_id = json_integer_value(room);
		guint64 publisher_id = json_integer_value(pub_id);
		guint32 stream_id = json_integer_value(id);
		janus_mutex_lock(&rooms_mutex);
		janus_videoroom *videoroom = NULL;
		error_code = janus_videoroom_access_room(root, TRUE, FALSE, &videoroom, error_cause, sizeof(error_cause));
		janus_mutex_unlock(&rooms_mutex);
		if(error_code != 0)
			goto plugin_response;
		janus_mutex_lock(&videoroom->mutex);
		janus_refcount_increase(&videoroom->ref);
		janus_videoroom_publisher *publisher = g_hash_table_lookup(videoroom->participants, &publisher_id);
		if(publisher == NULL) {
			janus_mutex_unlock(&videoroom->mutex);
			janus_refcount_decrease(&videoroom->ref);
			JANUS_LOG(LOG_ERR, "No such publisher (%"SCNu64")\n", publisher_id);
			error_code = JANUS_VIDEOROOM_ERROR_NO_SUCH_FEED;
			g_snprintf(error_cause, 512, "No such feed (%"SCNu64")", publisher_id);
			goto plugin_response;
		}
		janus_refcount_increase(&publisher->ref);	/* Just to handle the message now */
		janus_mutex_lock(&publisher->rtp_forwarders_mutex);
		if(g_hash_table_lookup(publisher->rtp_forwarders, GUINT_TO_POINTER(stream_id)) == NULL) {
			janus_mutex_unlock(&publisher->rtp_forwarders_mutex);
			janus_refcount_decrease(&videoroom->ref);
			janus_mutex_unlock(&videoroom->mutex);
			JANUS_LOG(LOG_ERR, "No such stream (%"SCNu32")\n", stream_id);
			error_code = JANUS_VIDEOROOM_ERROR_NO_SUCH_FEED;
			g_snprintf(error_cause, 512, "No such stream (%"SCNu32")", stream_id);
			goto plugin_response;
		}
		g_hash_table_remove(publisher->rtp_forwarders, GUINT_TO_POINTER(stream_id));
		janus_mutex_unlock(&publisher->rtp_forwarders_mutex);
		/* This unref is for the stopped forwarder */
		janus_refcount_decrease(&publisher->ref);
		/* These two unrefs are related to the message handling */
		janus_refcount_decrease(&publisher->ref);
		janus_refcount_decrease(&videoroom->ref);
		janus_mutex_unlock(&videoroom->mutex);
		response = json_object();
		json_object_set_new(response, "videoroom", json_string("stop_rtp_forward"));
		json_object_set_new(response, "room", json_integer(room_id));
		json_object_set_new(response, "publisher_id", json_integer(publisher_id));
		json_object_set_new(response, "stream_id", json_integer(stream_id));
		goto plugin_response;
	} else if(!strcasecmp(request_text, "exists")) {
		/* Check whether a given room exists or not, returns true/false */	
		JANUS_VALIDATE_JSON_OBJECT(root, room_parameters,
			error_code, error_cause, TRUE,
			JANUS_VIDEOROOM_ERROR_MISSING_ELEMENT, JANUS_VIDEOROOM_ERROR_INVALID_ELEMENT);
		if(error_code != 0)
			goto plugin_response;
		json_t *room = json_object_get(root, "room");
		guint64 room_id = json_integer_value(room);
		janus_mutex_lock(&rooms_mutex);
		gboolean room_exists = g_hash_table_contains(rooms, &room_id);
		janus_mutex_unlock(&rooms_mutex);
		response = json_object();
		json_object_set_new(response, "videoroom", json_string("success"));
		json_object_set_new(response, "room", json_integer(room_id));
		json_object_set_new(response, "exists", room_exists ? json_true() : json_false());
		goto plugin_response;
	} else if(!strcasecmp(request_text, "listparticipants")) {
		/* List all participants in a room, specifying whether they're publishers or just attendees */	
		JANUS_VALIDATE_JSON_OBJECT(root, room_parameters,
			error_code, error_cause, TRUE,
			JANUS_VIDEOROOM_ERROR_MISSING_ELEMENT, JANUS_VIDEOROOM_ERROR_INVALID_ELEMENT);
		if(error_code != 0)
			goto plugin_response;
		json_t *room = json_object_get(root, "room");
		guint64 room_id = json_integer_value(room);
		janus_mutex_lock(&rooms_mutex);
		janus_videoroom *videoroom = NULL;
		error_code = janus_videoroom_access_room(root, FALSE, FALSE, &videoroom, error_cause, sizeof(error_cause));
		janus_mutex_unlock(&rooms_mutex);
		if(error_code != 0)
			goto plugin_response;
		janus_refcount_increase(&videoroom->ref);
		/* Return a list of all participants (whether they're publishing or not) */
		json_t *list = json_array();
		GHashTableIter iter;
		gpointer value;
		janus_mutex_lock(&videoroom->mutex);
		g_hash_table_iter_init(&iter, videoroom->participants);
		while (!g_atomic_int_get(&videoroom->destroyed) && g_hash_table_iter_next(&iter, NULL, &value)) {
			janus_videoroom_publisher *p = value;
			json_t *pl = json_object();
			json_object_set_new(pl, "id", json_integer(p->user_id));
			if(p->display)
				json_object_set_new(pl, "display", json_string(p->display));
			json_object_set_new(pl, "publisher", (p->sdp && p->session->started) ? json_true() : json_false());
			json_array_append_new(list, pl);
		}
		janus_mutex_unlock(&videoroom->mutex);
		janus_refcount_decrease(&videoroom->ref);
		response = json_object();
		json_object_set_new(response, "videoroom", json_string("participants"));
		json_object_set_new(response, "room", json_integer(room_id));
		json_object_set_new(response, "participants", list);
		goto plugin_response;
	} else if(!strcasecmp(request_text, "listforwarders")) {
		/* List all forwarders in a room */	
		JANUS_VALIDATE_JSON_OBJECT(root, room_parameters,
			error_code, error_cause, TRUE,
			JANUS_VIDEOROOM_ERROR_MISSING_ELEMENT, JANUS_VIDEOROOM_ERROR_INVALID_ELEMENT);
		if(error_code != 0)
			goto plugin_response;
		json_t *room = json_object_get(root, "room");
		guint64 room_id = json_integer_value(room);
		janus_mutex_lock(&rooms_mutex);
		janus_videoroom *videoroom = g_hash_table_lookup(rooms, &room_id);
		if(videoroom == NULL) {
			JANUS_LOG(LOG_ERR, "No such room (%"SCNu64")\n", room_id);
			error_code = JANUS_VIDEOROOM_ERROR_NO_SUCH_ROOM;
			g_snprintf(error_cause, 512, "No such room (%"SCNu64")", room_id);
			janus_mutex_unlock(&rooms_mutex);
			goto plugin_response;
		}
		if(videoroom->destroyed) {
			JANUS_LOG(LOG_ERR, "No such room (%"SCNu64")\n", room_id);
			error_code = JANUS_VIDEOROOM_ERROR_NO_SUCH_ROOM;
			g_snprintf(error_cause, 512, "No such room (%"SCNu64")", room_id);
			janus_mutex_unlock(&rooms_mutex);
			goto plugin_response;
		}
		/* A secret may be required for this action */
		JANUS_CHECK_SECRET(videoroom->room_secret, root, "secret", error_code, error_cause,
			JANUS_VIDEOROOM_ERROR_MISSING_ELEMENT, JANUS_VIDEOROOM_ERROR_INVALID_ELEMENT, JANUS_VIDEOROOM_ERROR_UNAUTHORIZED);
		if(error_code != 0) {
			janus_mutex_unlock(&rooms_mutex);
			goto plugin_response;
		}
		/* Return a list of all forwarders */
		json_t *list = json_array();
		GHashTableIter iter;
		gpointer value;
		janus_mutex_lock(&videoroom->mutex);
		g_hash_table_iter_init(&iter, videoroom->participants);
		while (!videoroom->destroyed && g_hash_table_iter_next(&iter, NULL, &value)) {
			janus_videoroom_publisher *p = value;
			if(g_hash_table_size(p->rtp_forwarders) == 0)
				continue;
			json_t *pl = json_object();
			json_object_set_new(pl, "publisher_id", json_integer(p->user_id));
			if(p->display)
				json_object_set_new(pl, "display", json_string(p->display));
			json_t *flist = json_array();
			GHashTableIter iter_f;
			gpointer key_f, value_f;			
			g_hash_table_iter_init(&iter_f, p->rtp_forwarders);
			janus_mutex_lock(&p->rtp_forwarders_mutex);
			while(g_hash_table_iter_next(&iter_f, &key_f, &value_f)) {				
				json_t *fl = json_object();
				guint32 rpk = GPOINTER_TO_UINT(key_f);
				rtp_forwarder *rpv = value_f;
				json_object_set_new(fl, "ip", json_string(inet_ntoa(rpv->serv_addr.sin_addr)));
				if(rpv->is_video > 0) {
					json_object_set_new(fl, "video_stream_id", json_integer(rpk));
					json_object_set_new(fl, "port", json_integer(ntohs(rpv->serv_addr.sin_port)));
				} else {
					json_object_set_new(fl, "audio_stream_id", json_integer(rpk));
					json_object_set_new(fl, "port", json_integer(ntohs(rpv->serv_addr.sin_port)));
				}
				json_array_append_new(flist, fl);
			}		
			janus_mutex_unlock(&p->rtp_forwarders_mutex);
			json_object_set_new(pl, "rtp_forwarder", flist);
			json_array_append_new(list, pl);
		}
		janus_mutex_unlock(&videoroom->mutex);
		janus_mutex_unlock(&rooms_mutex);
		response = json_object();
		json_object_set_new(response, "room", json_integer(room_id));
		json_object_set_new(response, "rtp_forwarders", list);
		goto plugin_response;
	} else if(!strcasecmp(request_text, "join") || !strcasecmp(request_text, "joinandconfigure")
			|| !strcasecmp(request_text, "configure") || !strcasecmp(request_text, "publish") || !strcasecmp(request_text, "unpublish")
			|| !strcasecmp(request_text, "start") || !strcasecmp(request_text, "pause") || !strcasecmp(request_text, "switch")
			|| !strcasecmp(request_text, "stop") || !strcasecmp(request_text, "leave")) {
		/* These messages are handled asynchronously */

		janus_videoroom_message *msg = g_malloc0(sizeof(janus_videoroom_message));
		msg->handle = handle;
		msg->transaction = transaction;
		msg->message = root;
		msg->jsep = jsep;
		g_async_queue_push(messages, msg);

		return janus_plugin_result_new(JANUS_PLUGIN_OK_WAIT, NULL, NULL);
	} else {
		JANUS_LOG(LOG_VERB, "Unknown request '%s'\n", request_text);
		error_code = JANUS_VIDEOROOM_ERROR_INVALID_REQUEST;
		g_snprintf(error_cause, 512, "Unknown request '%s'", request_text);
	}

plugin_response:
		{
			if(error_code == 0 && !response) {
				error_code = JANUS_VIDEOROOM_ERROR_UNKNOWN_ERROR;
				g_snprintf(error_cause, 512, "Invalid response");
			}
			if(error_code != 0) {
				/* Prepare JSON error event */
				json_t *event = json_object();
				json_object_set_new(event, "videoroom", json_string("event"));
				json_object_set_new(event, "error_code", json_integer(error_code));
				json_object_set_new(event, "error", json_string(error_cause));
				response = event;
			}
			if(root != NULL)
				json_decref(root);
			if(jsep != NULL)
				json_decref(jsep);
			g_free(transaction);

			janus_refcount_decrease(&session->ref);
			return janus_plugin_result_new(JANUS_PLUGIN_OK, NULL, response);
		}

}

void janus_videoroom_setup_media(janus_plugin_session *handle) {
	JANUS_LOG(LOG_INFO, "[%s-%p] WebRTC media is now available\n", JANUS_VIDEOROOM_PACKAGE, handle);
	if(g_atomic_int_get(&stopping) || !g_atomic_int_get(&initialized))
		return;
	janus_videoroom_session *session = (janus_videoroom_session *)handle->plugin_handle;	
	if(!session) {
		JANUS_LOG(LOG_ERR, "No session associated with this handle...\n");
		return;
	}
	if(g_atomic_int_get(&session->destroyed))
		return;
	g_atomic_int_set(&session->hangingup, 0);

	/* Media relaying can start now */
	session->started = TRUE;
	if(session->participant) {
		/* If this is a publisher, notify all listeners about the fact they can
		 * now subscribe; if this is a listener, instead, ask the publisher a FIR */
		if(session->participant_type == janus_videoroom_p_type_publisher) {
			janus_videoroom_publisher *participant = (janus_videoroom_publisher *)session->participant;
			/* Notify all other participants that there's a new boy in town */
			json_t *list = json_array();
			json_t *pl = json_object();
			json_object_set_new(pl, "id", json_integer(participant->user_id));
			if(participant->display)
				json_object_set_new(pl, "display", json_string(participant->display));
			json_array_append_new(list, pl);
			json_t *pub = json_object();
			json_object_set_new(pub, "videoroom", json_string("event"));
			json_object_set_new(pub, "room", json_integer(participant->room->room_id));
			json_object_set_new(pub, "publishers", list);
			GHashTableIter iter;
			gpointer value;
			janus_videoroom *videoroom = participant->room;
			janus_mutex_lock(&videoroom->mutex);
			g_hash_table_iter_init(&iter, videoroom->participants);
			while (!videoroom->destroyed && g_hash_table_iter_next(&iter, NULL, &value)) {
				janus_videoroom_publisher *p = value;
				if(p == participant) {
					continue;	/* Skip the new publisher itself */
				}
				JANUS_LOG(LOG_VERB, "Notifying participant %"SCNu64" (%s)\n", p->user_id, p->display ? p->display : "??");
				int ret = gateway->push_event(p->session->handle, &janus_videoroom_plugin, NULL, pub, NULL);
				JANUS_LOG(LOG_VERB, "  >> %d (%s)\n", ret, janus_get_api_error(ret));
			}
			json_decref(pub);
			janus_mutex_unlock(&videoroom->mutex);
		} else if(session->participant_type == janus_videoroom_p_type_subscriber) {
			janus_videoroom_subscriber *s = (janus_videoroom_subscriber *)session->participant;
			if(s && s->feed) {
				janus_videoroom_publisher *p = s->feed;
				if(p && p->session) {
					/* Send a FIR */
					char buf[20];
					memset(buf, 0, 20);
					janus_rtcp_fir((char *)&buf, 20, &p->fir_seq);
					JANUS_LOG(LOG_VERB, "New subscriber available, sending FIR to %"SCNu64" (%s)\n", p->user_id, p->display ? p->display : "??");
					gateway->relay_rtcp(p->session->handle, 1, buf, 20);
					/* Send a PLI too, just in case... */
					memset(buf, 0, 12);
					janus_rtcp_pli((char *)&buf, 12);
					JANUS_LOG(LOG_VERB, "New subscriber available, sending PLI to %"SCNu64" (%s)\n", p->user_id, p->display ? p->display : "??");
					gateway->relay_rtcp(p->session->handle, 1, buf, 12);
				}
			}
		}
	}
}

void janus_videoroom_incoming_rtp(janus_plugin_session *handle, int video, char *buf, int len) {
	if(handle == NULL || g_atomic_int_get(&handle->stopped) || g_atomic_int_get(&stopping) || !g_atomic_int_get(&initialized) || !gateway)
		return;
	janus_videoroom_session *session = (janus_videoroom_session *)handle->plugin_handle;
	if(!session || g_atomic_int_get(&session->destroyed) || session->participant_type != janus_videoroom_p_type_publisher)
		return;
	janus_videoroom_publisher *participant = (janus_videoroom_publisher *)session->participant;
	if(participant == NULL || g_atomic_int_get(&participant->destroyed))
		return;
	if((!video && participant->audio_active) || (video && participant->video_active)) {
		/* Update payload type and SSRC */
		rtp_header *rtp = (rtp_header *)buf;
		rtp->type = video ? participant->video_pt : participant->audio_pt;
		rtp->ssrc = htonl(video ? participant->video_ssrc : participant->audio_ssrc);
		/* Forward RTP to the appropriate port for the rtp_forwarders associated with this publisher, if there are any */
		GHashTableIter iter;
		gpointer value;
		g_hash_table_iter_init(&iter, participant->rtp_forwarders);
		janus_mutex_lock(&participant->rtp_forwarders_mutex);
		while(participant->udp_sock > 0 && g_hash_table_iter_next(&iter, NULL, &value)) {
			rtp_forwarder* rtp_forward = (rtp_forwarder*)value;
			if(video && rtp_forward->is_video) {
				sendto(participant->udp_sock, buf, len, 0, (struct sockaddr*)&rtp_forward->serv_addr, sizeof(rtp_forward->serv_addr));
			}
			else if(!video && !rtp_forward->is_video) {
				sendto(participant->udp_sock, buf, len, 0, (struct sockaddr*)&rtp_forward->serv_addr, sizeof(rtp_forward->serv_addr));
			}
		}
		janus_mutex_unlock(&participant->rtp_forwarders_mutex);
		/* Save the frame if we're recording */
		janus_recorder_save_frame(video ? participant->vrc : participant->arc, buf, len);
		/* Done, relay it */
		janus_videoroom_rtp_relay_packet packet;
		packet.data = rtp;
		packet.length = len;
		packet.is_video = video;
		/* Backup the actual timestamp and sequence number set by the publisher, in case switching is involved */
		packet.timestamp = ntohl(packet.data->timestamp);
		packet.seq_number = ntohs(packet.data->seq_number);
		/* Go */
		g_slist_foreach(participant->subscribers, janus_videoroom_relay_rtp_packet, &packet);
		
		/* Check if we need to send any REMB, FIR or PLI back to this publisher */
		if(video && participant->video_active) {
			/* Did we send a REMB already, or is it time to send one? */
			gboolean send_remb = FALSE;
			if(participant->remb_latest == 0 && participant->remb_startup > 0) {
				/* Still in the starting phase, send the ramp-up REMB feedback */
				send_remb = TRUE;
			} else if(participant->remb_latest > 0 && janus_get_monotonic_time()-participant->remb_latest >= 5*G_USEC_PER_SEC) {
				/* 5 seconds have passed since the last REMB, send a new one */
				send_remb = TRUE;
			}		
			if(send_remb) {
				/* We send a few incremental REMB messages at startup */
				uint64_t bitrate = (participant->bitrate ? participant->bitrate : 256*1024);
				if(participant->remb_startup > 0) {
					bitrate = bitrate/participant->remb_startup;
					participant->remb_startup--;
				}
				JANUS_LOG(LOG_VERB, "Sending REMB (%s, %"SCNu64")\n", participant->display, bitrate);
				char rtcpbuf[24];
				janus_rtcp_remb((char *)(&rtcpbuf), 24, bitrate);
				gateway->relay_rtcp(handle, video, rtcpbuf, 24);
				if(participant->remb_startup == 0)
					participant->remb_latest = janus_get_monotonic_time();
			}
			/* Generate FIR/PLI too, if needed */
			if(video && participant->video_active && (participant->room->fir_freq > 0)) {
				/* FIXME Very ugly hack to generate RTCP every tot seconds/frames */
				gint64 now = janus_get_monotonic_time();
				if((now-participant->fir_latest) >= (participant->room->fir_freq*G_USEC_PER_SEC)) {
					/* FIXME We send a FIR every tot seconds */
					participant->fir_latest = now;
					char rtcpbuf[24];
					memset(rtcpbuf, 0, 24);
					janus_rtcp_fir((char *)&rtcpbuf, 20, &participant->fir_seq);
					JANUS_LOG(LOG_VERB, "Sending FIR to %"SCNu64" (%s)\n", participant->user_id, participant->display ? participant->display : "??");
					gateway->relay_rtcp(handle, video, rtcpbuf, 20);
					/* Send a PLI too, just in case... */
					memset(rtcpbuf, 0, 12);
					janus_rtcp_pli((char *)&rtcpbuf, 12);
					JANUS_LOG(LOG_VERB, "Sending PLI to %"SCNu64" (%s)\n", participant->user_id, participant->display ? participant->display : "??");
					gateway->relay_rtcp(handle, video, rtcpbuf, 12);
				}
			}
		}
	}
}

void janus_videoroom_incoming_rtcp(janus_plugin_session *handle, int video, char *buf, int len) {
	if(g_atomic_int_get(&stopping) || !g_atomic_int_get(&initialized))
		return;
	janus_videoroom_session *session = (janus_videoroom_session *)handle->plugin_handle;	
	if(!session) {
		JANUS_LOG(LOG_ERR, "No session associated with this handle...\n");
		return;
	}
	if(g_atomic_int_get(&session->destroyed))
		return;
	if(session->participant_type == janus_videoroom_p_type_subscriber) {
		/* A subscriber sent some RTCP, check what it is and if we need to forward it to the publisher */
		janus_videoroom_subscriber *s = (janus_videoroom_subscriber *)session->participant;
		if(s == NULL || g_atomic_int_get(&s->destroyed))
			return;
		if(!s->video)
			return;	/* The only feedback we handle is video related anyway... */
		if(janus_rtcp_has_fir(buf, len)) {
			/* We got a FIR, forward it to the publisher */
			if(s && s->feed) {
				janus_videoroom_publisher *p = s->feed;
				if(p && p->session) {
					char rtcpbuf[20];
					memset(rtcpbuf, 0, 20);
					janus_rtcp_fir((char *)&rtcpbuf, 20, &p->fir_seq);
					JANUS_LOG(LOG_VERB, "Got a FIR from a subscriber, forwarding it to %"SCNu64" (%s)\n", p->user_id, p->display ? p->display : "??");
					gateway->relay_rtcp(p->session->handle, 1, rtcpbuf, 20);
				}
			}
		}
		if(janus_rtcp_has_pli(buf, len)) {
			/* We got a PLI, forward it to the publisher */
			if(s && s->feed) {
				janus_videoroom_publisher *p = s->feed;
				if(p && p->session) {
					char rtcpbuf[12];
					memset(rtcpbuf, 0, 12);
					janus_rtcp_pli((char *)&rtcpbuf, 12);
					JANUS_LOG(LOG_VERB, "Got a PLI from a subscriber, forwarding it to %"SCNu64" (%s)\n", p->user_id, p->display ? p->display : "??");
					gateway->relay_rtcp(p->session->handle, 1, rtcpbuf, 12);
				}
			}
		}
		uint64_t bitrate = janus_rtcp_get_remb(buf, len);
		if(bitrate > 0) {
			/* FIXME We got a REMB from this subscriber, should we do something about it? */
		}
	}
}

void janus_videoroom_incoming_data(janus_plugin_session *handle, char *buf, int len) {
	if(handle == NULL || g_atomic_int_get(&handle->stopped) || g_atomic_int_get(&stopping) || !g_atomic_int_get(&initialized) || !gateway)
		return;
	if(buf == NULL || len <= 0)
		return;
	janus_videoroom_session *session = (janus_videoroom_session *)handle->plugin_handle;
	if(!session || g_atomic_int_get(&session->destroyed) || session->participant_type != janus_videoroom_p_type_publisher)
		return;
	janus_videoroom_publisher *participant = (janus_videoroom_publisher *)session->participant;
	if(participant == NULL || g_atomic_int_get(&participant->destroyed))
		return;
	/* Get a string out of the data */
	char *text = g_malloc0(len+1);
	memcpy(text, buf, len);
	*(text+len) = '\0';
	JANUS_LOG(LOG_VERB, "Got a DataChannel message (%zu bytes) to forward: %s\n", strlen(text), text);
	g_slist_foreach(participant->subscribers, janus_videoroom_relay_data_packet, text);
	g_free(text);
}

void janus_videoroom_slow_link(janus_plugin_session *handle, int uplink, int video) {
	/* The core is informing us that our peer got too many NACKs, are we pushing media too hard? */
	if(handle == NULL || g_atomic_int_get(&handle->stopped) || g_atomic_int_get(&stopping) || !g_atomic_int_get(&initialized) || !gateway)
		return;
	janus_videoroom_session *session = (janus_videoroom_session *)handle->plugin_handle;
	if(!session || g_atomic_int_get(&session->destroyed) || !session->participant)
		return;
	/* Check if it's an uplink (publisher) or downlink (viewer) issue */
	if(session->participant_type == janus_videoroom_p_type_publisher) {
		if(!uplink) {
			janus_videoroom_publisher *publisher = (janus_videoroom_publisher *)session->participant;
			if(publisher == NULL || g_atomic_int_get(&publisher->destroyed))
				return;
			/* Send an event on the handle to notify the application: it's
			 * up to the application to then choose a policy and enforce it */
			json_t *event = json_object();
			json_object_set_new(event, "videoroom", json_string("slow_link"));
			/* Also add info on what the current bitrate cap is */
			uint64_t bitrate = (publisher->bitrate ? publisher->bitrate : 256*1024);
			json_object_set_new(event, "current-bitrate", json_integer(bitrate));
			gateway->push_event(session->handle, &janus_videoroom_plugin, NULL, event, NULL);
			json_decref(event);
		} else {
			JANUS_LOG(LOG_WARN, "Got a slow uplink on a VideoRoom publisher? Weird, because it doesn't receive media...\n");
		}
	} else if(session->participant_type == janus_videoroom_p_type_subscriber) {
		if(uplink) {
			janus_videoroom_subscriber *viewer = (janus_videoroom_subscriber *)session->participant;
			if(viewer == NULL || g_atomic_int_get(&viewer->destroyed))
				return;
			/* Send an event on the handle to notify the application: it's
			 * up to the application to then choose a policy and enforce it */
			json_t *event = json_object();
			json_object_set_new(event, "videoroom", json_string("slow_link"));
			gateway->push_event(session->handle, &janus_videoroom_plugin, NULL, event, NULL);
			json_decref(event);
		} else {
			JANUS_LOG(LOG_WARN, "Got a slow downlink on a VideoRoom viewer? Weird, because it doesn't send media...\n");
		}
	}
}

static void janus_videoroom_recorder_create(janus_videoroom_publisher *participant, gboolean audio, gboolean video) {
	char filename[255];
	gint64 now = janus_get_real_time();
	if(audio) {
		memset(filename, 0, 255);
		if(participant->recording_base) {
			/* Use the filename and path we have been provided */
			g_snprintf(filename, 255, "%s-audio", participant->recording_base);
			participant->arc = janus_recorder_create(participant->room->rec_dir,
				janus_videoroom_audiocodec_name(participant->room->acodec), filename);
			if(participant->arc == NULL) {
				JANUS_LOG(LOG_ERR, "Couldn't open an audio recording file for this publisher!\n");
			}
		} else {
			/* Build a filename */
			g_snprintf(filename, 255, "videoroom-%"SCNu64"-user-%"SCNu64"-%"SCNi64"-audio",
				participant->room->room_id, participant->user_id, now);
			participant->arc = janus_recorder_create(participant->room->rec_dir,
				janus_videoroom_audiocodec_name(participant->room->acodec), filename);
			if(participant->arc == NULL) {
				JANUS_LOG(LOG_ERR, "Couldn't open an audio recording file for this publisher!\n");
			}
		}
	}
	if(video) {
		memset(filename, 0, 255);
		if(participant->recording_base) {
			/* Use the filename and path we have been provided */
			g_snprintf(filename, 255, "%s-video", participant->recording_base);
			participant->vrc = janus_recorder_create(participant->room->rec_dir,
				janus_videoroom_videocodec_name(participant->room->vcodec), filename);
			if(participant->vrc == NULL) {
				JANUS_LOG(LOG_ERR, "Couldn't open an video recording file for this publisher!\n");
			}
		} else {
			/* Build a filename */
			g_snprintf(filename, 255, "videoroom-%"SCNu64"-user-%"SCNu64"-%"SCNi64"-video",
				participant->room->room_id, participant->user_id, now);
			participant->vrc = janus_recorder_create(participant->room->rec_dir,
				janus_videoroom_videocodec_name(participant->room->vcodec), filename);
			if(participant->vrc == NULL) {
				JANUS_LOG(LOG_ERR, "Couldn't open an video recording file for this publisher!\n");
			}
		}
	}
}

static void janus_videoroom_recorder_close(janus_videoroom_publisher *participant) {
	if(participant->arc) {
		janus_recorder_close(participant->arc);
		JANUS_LOG(LOG_INFO, "Closed audio recording %s\n", participant->arc->filename ? participant->arc->filename : "??");
		janus_recorder_free(participant->arc);
	}
	participant->arc = NULL;
	if(participant->vrc) {
		janus_recorder_close(participant->vrc);
		JANUS_LOG(LOG_INFO, "Closed video recording %s\n", participant->vrc->filename ? participant->vrc->filename : "??");
		janus_recorder_free(participant->vrc);
	}
	participant->vrc = NULL;
}

void janus_videoroom_hangup_media(janus_plugin_session *handle) {
	JANUS_LOG(LOG_INFO, "[%s-%p] No WebRTC media anymore\n", JANUS_VIDEOROOM_PACKAGE, handle);
	if(g_atomic_int_get(&stopping) || !g_atomic_int_get(&initialized))
		return;
	janus_videoroom_session *session = (janus_videoroom_session *)handle->plugin_handle;	
	if(!session) {
		JANUS_LOG(LOG_ERR, "No session associated with this handle...\n");
		return;
	}
	session->started = FALSE;
	if(g_atomic_int_get(&session->destroyed))
		return;
	if(g_atomic_int_add(&session->hangingup, 1))
		return;
	/* Send an event to the browser and tell the PeerConnection is over */
	if(session->participant_type == janus_videoroom_p_type_publisher) {
		/* This publisher just 'unpublished' */
		janus_videoroom_publisher *participant = (janus_videoroom_publisher *)session->participant;
		g_free(participant->sdp);
		participant->sdp = NULL;
		participant->firefox = FALSE;
		participant->audio_active = FALSE;
		participant->video_active = FALSE;
		participant->remb_startup = 4;
		participant->remb_latest = 0;
		participant->fir_latest = 0;
		participant->fir_seq = 0;
		/* Get rid of the recorders, if available */
		g_free(participant->recording_base);
		janus_mutex_lock(&participant->rec_mutex);
		janus_videoroom_recorder_close(participant);
		janus_mutex_unlock(&participant->rec_mutex);
		janus_mutex_lock(&participant->subscribers_mutex);
		while(participant->subscribers) {
			janus_videoroom_subscriber *s = (janus_videoroom_subscriber *)participant->subscribers->data;
			if(s) {
				participant->subscribers = g_slist_remove(participant->subscribers, s);
				s->feed = NULL;
				janus_refcount_decrease(&s->ref);
				janus_refcount_decrease(&participant->ref);
				janus_refcount_decrease(&participant->session->ref);
			}
		}
		janus_mutex_unlock(&participant->subscribers_mutex);
		janus_videoroom_leave_or_unpublish(participant, FALSE);
	} else if(session->participant_type == janus_videoroom_p_type_subscriber) {
		/* Get rid of subscriber */
		janus_videoroom_subscriber *subscriber = (janus_videoroom_subscriber *)session->participant;
		if(subscriber) {
			subscriber->paused = TRUE;
			janus_videoroom_publisher *publisher = subscriber->feed;
			if(publisher != NULL) {
				janus_mutex_lock(&publisher->subscribers_mutex);
				publisher->subscribers = g_slist_remove(publisher->subscribers, subscriber);
				subscriber->feed = NULL;
				janus_refcount_decrease(&subscriber->ref);
				janus_refcount_decrease(&publisher->ref);
				janus_refcount_decrease(&publisher->session->ref);
				janus_mutex_unlock(&publisher->subscribers_mutex);
			}
		}
		/* TODO Should we close the handle as well? */
	}
}

static void janus_videoroom_sdp_a_format(char *mline, int mline_size, janus_videoroom_audiocodec acodec, int pt, const char *audio_mode) {
	switch(acodec) {
		case JANUS_VIDEOROOM_OPUS:
			g_snprintf(mline, mline_size, sdp_a_template_opus,
				pt,						/* Opus payload type */
				audio_mode,
				pt); 						/* Opus payload type */
			break;
		case JANUS_VIDEOROOM_ISAC_32K:
			g_snprintf(mline, mline_size, sdp_a_template_isac32,
				pt,						/* ISAC 32K payload type */
				audio_mode,
				pt); 					/* ISAC 32K payload type */
			break;
		case JANUS_VIDEOROOM_ISAC_16K:
			g_snprintf(mline, mline_size, sdp_a_template_isac16,
				pt,						/* ISAC 16K payload type */
				audio_mode,
				pt);						/* ISAC 16K payload type */
			break;
		case JANUS_VIDEOROOM_PCMU:
			g_snprintf(mline, mline_size, sdp_a_template_pcmu,
				pt,						/* PCMU payload type */
				audio_mode,
				pt);						/* PCMU payload type */
			break;
		case JANUS_VIDEOROOM_PCMA:
			g_snprintf(mline, mline_size, sdp_a_template_pcma,
				pt,						/* PCMA payload type */
				audio_mode,
				pt);						/* PCMA payload type */
			break;
		default:
			/* Shouldn't happen */
			mline[0] = '\0';
			break;
	}
}

static void janus_videoroom_sdp_v_format(char *mline, int mline_size, janus_videoroom_videocodec vcodec, int pt, int b, const char *video_mode) {
	switch(vcodec) {
		case JANUS_VIDEOROOM_VP8:
			g_snprintf(mline, mline_size, sdp_v_template_vp8,
				pt,							/* payload type */
				b,								/* Bandwidth */
				video_mode,						/* The publisher gets a recvonly or inactive back */
				pt, 						/* payload type */
				pt, 						/* payload type */
				pt, 						/* payload type */
				pt, 						/* payload type */
				pt); 						/* payload type */
			break;
		case JANUS_VIDEOROOM_VP9:
			g_snprintf(mline, mline_size, sdp_v_template_vp9,
				pt,							/* payload type */
				b,								/* Bandwidth */
				video_mode,						/* The publisher gets a recvonly or inactive back */
				pt, 						/* payload type */
				pt, 						/* payload type */
				pt, 						/* payload type */
				pt, 						/* payload type */
				pt); 						/* payload type */
			break;
		case JANUS_VIDEOROOM_H264:
			g_snprintf(mline, mline_size, sdp_v_template_h264,
				pt,							/* payload type */
				b,								/* Bandwidth */
				video_mode,						/* The publisher gets a recvonly or inactive back */
				pt, 						/* payload type */
				pt, 						/* payload type */
				pt, 						/* payload type */
				pt, 						/* payload type */
				pt, 						/* payload type */
				pt); 						/* payload type */
			break;
		default:
			/* Shouldn't happen */
			mline[0] = '\0';
			break;
	}
}

/* Thread to handle incoming messages */
static void *janus_videoroom_handler(void *data) {
	JANUS_LOG(LOG_VERB, "Joining VideoRoom handler thread\n");
	janus_videoroom_message *msg = NULL;
	int error_code = 0;
	char error_cause[512];
	json_t *root = NULL;
	while(g_atomic_int_get(&initialized) && !g_atomic_int_get(&stopping)) {
		msg = g_async_queue_pop(messages);
		if(msg == NULL)
			continue;
		if(msg == &exit_message)
			break;
		if(msg->handle == NULL) {
			janus_videoroom_message_free(msg);
			continue;
		}
		janus_videoroom_session *session = NULL;
		janus_mutex_lock(&sessions_mutex);
		if(g_hash_table_lookup(sessions, msg->handle) != NULL ) {
			session = (janus_videoroom_session *)msg->handle->plugin_handle;
		}
		janus_mutex_unlock(&sessions_mutex);
		if(!session) {
			JANUS_LOG(LOG_ERR, "No session associated with this handle...\n");
			janus_videoroom_message_free(msg);
			continue;
		}
		if(g_atomic_int_get(&session->destroyed)) {
			janus_videoroom_message_free(msg);
			continue;
		}
		/* Handle request */
		error_code = 0;
		root = NULL;
		if(msg->message == NULL) {
			JANUS_LOG(LOG_ERR, "No message??\n");
			error_code = JANUS_VIDEOROOM_ERROR_NO_MESSAGE;
			g_snprintf(error_cause, 512, "%s", "No message??");
			goto error;
		}
		root = msg->message;
		/* Get the request first */
		JANUS_VALIDATE_JSON_OBJECT(root, request_parameters,
			error_code, error_cause, TRUE,
			JANUS_VIDEOROOM_ERROR_MISSING_ELEMENT, JANUS_VIDEOROOM_ERROR_INVALID_ELEMENT);
		if(error_code != 0)
			goto error;
		json_t *request = json_object_get(root, "request");
		const char *request_text = json_string_value(request);
		json_t *event = NULL;
		/* 'create' and 'destroy' are handled synchronously: what kind of participant is this session referring to? */
		if(session->participant_type == janus_videoroom_p_type_none) {
			JANUS_LOG(LOG_VERB, "Configuring new participant\n");
			/* Not configured yet, we need to do this now */
			if(strcasecmp(request_text, "join") && strcasecmp(request_text, "joinandconfigure")) {
				JANUS_LOG(LOG_ERR, "Invalid request on unconfigured participant\n");
				error_code = JANUS_VIDEOROOM_ERROR_JOIN_FIRST;
				g_snprintf(error_cause, 512, "Invalid request on unconfigured participant");
				goto error;
			}
			JANUS_VALIDATE_JSON_OBJECT(root, join_parameters,
				error_code, error_cause, TRUE,
				JANUS_VIDEOROOM_ERROR_MISSING_ELEMENT, JANUS_VIDEOROOM_ERROR_INVALID_ELEMENT);
			if(error_code != 0)
				goto error;
			janus_mutex_lock(&rooms_mutex);
			janus_videoroom *videoroom = NULL;
			error_code = janus_videoroom_access_room(root, FALSE, TRUE, &videoroom, error_cause, sizeof(error_cause));
			janus_mutex_unlock(&rooms_mutex);
			if(error_code != 0)
				goto error;
			janus_refcount_increase(&videoroom->ref);
			json_t *ptype = json_object_get(root, "ptype");
			const char *ptype_text = json_string_value(ptype);
			if(!strcasecmp(ptype_text, "publisher")) {
				JANUS_LOG(LOG_VERB, "Configuring new publisher\n");
				JANUS_VALIDATE_JSON_OBJECT(root, publisher_parameters,
					error_code, error_cause, TRUE,
					JANUS_VIDEOROOM_ERROR_MISSING_ELEMENT, JANUS_VIDEOROOM_ERROR_INVALID_ELEMENT);
				if(error_code != 0)
					goto error;
				json_t *display = json_object_get(root, "display");
				const char *display_text = display ? json_string_value(display) : NULL;
				guint64 user_id = 0;
				json_t *id = json_object_get(root, "id");
				if(id) {
					user_id = json_integer_value(id);
					janus_mutex_lock(&videoroom->mutex);
					if(g_hash_table_lookup(videoroom->participants, &user_id) != NULL) {
						janus_refcount_decrease(&videoroom->ref);
						janus_mutex_unlock(&videoroom->mutex);
						/* User ID already taken */
						JANUS_LOG(LOG_ERR, "User ID %"SCNu64" already exists\n", user_id);
						error_code = JANUS_VIDEOROOM_ERROR_ID_EXISTS;
						g_snprintf(error_cause, 512, "User ID %"SCNu64" already exists", user_id);
						goto error;
					}
					janus_mutex_unlock(&videoroom->mutex);
				}
				if(user_id == 0) {
					/* Generate a random ID */
					janus_mutex_lock(&videoroom->mutex);
					while(user_id == 0) {
						user_id = janus_random_uint64();
						if(g_hash_table_lookup(videoroom->participants, &user_id) != NULL) {
							/* User ID already taken, try another one */
							user_id = 0;
						}
					}
					janus_mutex_unlock(&videoroom->mutex);
				}
				JANUS_LOG(LOG_VERB, "  -- Publisher ID: %"SCNu64"\n", user_id);
				json_t *audio = NULL, *video = NULL, *bitrate = NULL, *record = NULL, *recfile = NULL;
				if(!strcasecmp(request_text, "joinandconfigure")) {
					/* Also configure (or publish a new feed) audio/video/bitrate for this new publisher */
					/* join_parameters were validated earlier. */
					audio = json_object_get(root, "audio");
					video = json_object_get(root, "video");
					bitrate = json_object_get(root, "bitrate");
					record = json_object_get(root, "record");
					recfile = json_object_get(root, "filename");
				}
				janus_videoroom_publisher *publisher = g_malloc0(sizeof(janus_videoroom_publisher));
				publisher->session = session;
				publisher->room = videoroom;
				publisher->user_id = user_id;
				publisher->display = display_text ? g_strdup(display_text) : NULL;
				publisher->sdp = NULL;		/* We'll deal with this later */
				publisher->audio = FALSE;	/* We'll deal with this later */
				publisher->video = FALSE;	/* We'll deal with this later */
				publisher->data = FALSE;	/* We'll deal with this later */
				publisher->audio_active = FALSE;
				publisher->video_active = FALSE;
				publisher->recording_active = FALSE;
				publisher->recording_base = NULL;
				publisher->arc = NULL;
				publisher->vrc = NULL;
				janus_mutex_init(&publisher->rec_mutex);
				publisher->firefox = FALSE;
				publisher->bitrate = videoroom->bitrate;
				publisher->subscribers = NULL;
				janus_mutex_init(&publisher->subscribers_mutex);
				publisher->audio_pt = OPUS_PT;
				switch(videoroom->acodec) {
					case JANUS_VIDEOROOM_OPUS:
						publisher->audio_pt = OPUS_PT;
						break;
					case JANUS_VIDEOROOM_ISAC_32K:
						publisher->audio_pt = ISAC32_PT;
						break;
					case JANUS_VIDEOROOM_ISAC_16K:
						publisher->audio_pt = ISAC16_PT;
						break;
					case JANUS_VIDEOROOM_PCMU:
						publisher->audio_pt = PCMU_PT;
						break;
					case JANUS_VIDEOROOM_PCMA:
						publisher->audio_pt = PCMA_PT;
						break;
					default:
						/* Shouldn't happen */
						publisher->audio_pt = OPUS_PT;
						break;
				}
				switch(videoroom->vcodec) {
					case JANUS_VIDEOROOM_VP8:
						publisher->video_pt = VP8_PT;
						break;
					case JANUS_VIDEOROOM_VP9:
						publisher->video_pt = VP9_PT;
						break;
					case JANUS_VIDEOROOM_H264:
						publisher->video_pt = H264_PT;
						break;
					default:
						/* Shouldn't happen */
						publisher->video_pt = VP8_PT;
						break;
				}
				publisher->audio_ssrc = janus_random_uint32();
				publisher->video_ssrc = janus_random_uint32();
				publisher->remb_startup = 4;
				publisher->remb_latest = 0;
				publisher->fir_latest = 0;
				publisher->fir_seq = 0;
				janus_mutex_init(&publisher->rtp_forwarders_mutex);
				publisher->rtp_forwarders = g_hash_table_new_full(NULL, NULL, NULL, (GDestroyNotify)janus_rtp_forwarder_free_helper);
				publisher->udp_sock = -1;
				g_atomic_int_set(&publisher->destroyed, 0);
				janus_refcount_init(&publisher->ref, janus_videoroom_publisher_free);
				/* In case we also wanted to configure */
				if(audio) {
					publisher->audio_active = json_is_true(audio);
					JANUS_LOG(LOG_VERB, "Setting audio property: %s (room %"SCNu64", user %"SCNu64")\n", publisher->audio_active ? "true" : "false", publisher->room->room_id, publisher->user_id);
				}
				if(video) {
					publisher->video_active = json_is_true(video);
					JANUS_LOG(LOG_VERB, "Setting video property: %s (room %"SCNu64", user %"SCNu64")\n", publisher->video_active ? "true" : "false", publisher->room->room_id, publisher->user_id);
				}
				if(bitrate) {
					publisher->bitrate = json_integer_value(bitrate);
					JANUS_LOG(LOG_VERB, "Setting video bitrate: %"SCNu64" (room %"SCNu64", user %"SCNu64")\n", publisher->bitrate, publisher->room->room_id, publisher->user_id);
				}
				if(record) {
					publisher->recording_active = json_is_true(record);
					JANUS_LOG(LOG_VERB, "Setting record property: %s (room %"SCNu64", user %"SCNu64")\n", publisher->recording_active ? "true" : "false", publisher->room->room_id, publisher->user_id);
				}
				if(recfile) {
					publisher->recording_base = g_strdup(json_string_value(recfile));
					JANUS_LOG(LOG_VERB, "Setting recording basename: %s (room %"SCNu64", user %"SCNu64")\n", publisher->recording_base, publisher->room->room_id, publisher->user_id);
				}
				/* Done */
				session->participant_type = janus_videoroom_p_type_publisher;
				session->participant = publisher;
				/* Return a list of all available publishers (those with an SDP available, that is) */
				json_t *list = json_array();
				GHashTableIter iter;
				gpointer value;
				janus_mutex_lock(&videoroom->mutex);
				janus_refcount_increase(&publisher->ref);
				g_hash_table_insert(videoroom->participants, janus_uint64_dup(publisher->user_id), publisher);
				g_hash_table_iter_init(&iter, videoroom->participants);
				while (!g_atomic_int_get(&videoroom->destroyed) && g_hash_table_iter_next(&iter, NULL, &value)) {
					janus_videoroom_publisher *p = value;
					if(p == publisher || !p->sdp || !p->session->started) {
						continue;
					}
					json_t *pl = json_object();
					json_object_set_new(pl, "id", json_integer(p->user_id));
					if(p->display)
						json_object_set_new(pl, "display", json_string(p->display));
					json_array_append_new(list, pl);
				}
				janus_mutex_unlock(&videoroom->mutex);
				event = json_object();
				json_object_set_new(event, "videoroom", json_string("joined"));
				json_object_set_new(event, "room", json_integer(videoroom->room_id));
				json_object_set_new(event, "description", json_string(videoroom->room_name));
				json_object_set_new(event, "id", json_integer(user_id));
				json_object_set_new(event, "publishers", list);
			} else if(!strcasecmp(ptype_text, "subscriber") || !strcasecmp(ptype_text, "listener")) {
				JANUS_LOG(LOG_VERB, "Configuring new subscriber\n");
				/* This is a new subscriber */
				JANUS_VALIDATE_JSON_OBJECT(root, subscriber_parameters,
					error_code, error_cause, TRUE,
					JANUS_VIDEOROOM_ERROR_MISSING_ELEMENT, JANUS_VIDEOROOM_ERROR_INVALID_ELEMENT);
				if(error_code != 0) {
					janus_refcount_decrease(&videoroom->ref);
					goto error;
				}
				json_t *feed = json_object_get(root, "feed");
				guint64 feed_id = json_integer_value(feed);
				json_t *audio = json_object_get(root, "audio");
				json_t *video = json_object_get(root, "video");
				json_t *data = json_object_get(root, "data");
				janus_mutex_lock(&videoroom->mutex);
				janus_videoroom_publisher *publisher = g_hash_table_lookup(videoroom->participants, &feed_id);
				janus_mutex_unlock(&videoroom->mutex);
				if(publisher == NULL || g_atomic_int_get(&publisher->destroyed) || publisher->sdp == NULL) {
					janus_refcount_decrease(&videoroom->ref);
					JANUS_LOG(LOG_ERR, "No such feed (%"SCNu64")\n", feed_id);
					error_code = JANUS_VIDEOROOM_ERROR_NO_SUCH_FEED;
					g_snprintf(error_cause, 512, "No such feed (%"SCNu64")", feed_id);
					goto error;
				} else {
<<<<<<< HEAD
					janus_refcount_increase(&publisher->ref);
					janus_refcount_increase(&publisher->session->ref);
					janus_videoroom_subscriber *subscriber = g_malloc0(sizeof(janus_videoroom_subscriber));
					subscriber->session = session;
					subscriber->room = videoroom;
					subscriber->feed = publisher;
					/* Initialize the subscriber context */
					subscriber->context.a_last_ssrc = 0;
					subscriber->context.a_last_ssrc = 0;
					subscriber->context.a_last_ts = 0;
					subscriber->context.a_base_ts = 0;
					subscriber->context.a_base_ts_prev = 0;
					subscriber->context.v_last_ssrc = 0;
					subscriber->context.v_last_ts = 0;
					subscriber->context.v_base_ts = 0;
					subscriber->context.v_base_ts_prev = 0;
					subscriber->context.a_last_seq = 0;
					subscriber->context.a_base_seq = 0;
					subscriber->context.a_base_seq_prev = 0;
					subscriber->context.v_last_seq = 0;
					subscriber->context.v_base_seq = 0;
					subscriber->context.v_base_seq_prev = 0;
					subscriber->audio = audio ? json_is_true(audio) : TRUE;	/* True by default */
=======
					janus_videoroom_listener *listener = g_malloc0(sizeof(janus_videoroom_listener));
					listener->session = session;
					listener->room = videoroom;
					listener->feed = publisher;
					/* Initialize the listener context */
					listener->context.a_last_ssrc = 0;
					listener->context.a_last_ts = 0;
					listener->context.a_base_ts = 0;
					listener->context.a_base_ts_prev = 0;
					listener->context.v_last_ssrc = 0;
					listener->context.v_last_ts = 0;
					listener->context.v_base_ts = 0;
					listener->context.v_base_ts_prev = 0;
					listener->context.a_last_seq = 0;
					listener->context.a_base_seq = 0;
					listener->context.a_base_seq_prev = 0;
					listener->context.v_last_seq = 0;
					listener->context.v_base_seq = 0;
					listener->context.v_base_seq_prev = 0;
					listener->context.a_seq_reset = FALSE;
					listener->context.v_seq_reset = FALSE;
					listener->audio = audio ? json_is_true(audio) : TRUE;	/* True by default */
>>>>>>> f5648230
					if(!publisher->audio)
						subscriber->audio = FALSE;	/* ... unless the publisher isn't sending any audio */
					subscriber->video = video ? json_is_true(video) : TRUE;	/* True by default */
					if(!publisher->video)
						subscriber->video = FALSE;	/* ... unless the publisher isn't sending any video */
					subscriber->data = data ? json_is_true(data) : TRUE;	/* True by default */
					if(!publisher->data)
						subscriber->data = FALSE;	/* ... unless the publisher isn't sending any data */
					subscriber->paused = TRUE;	/* We need an explicit start from the subscriber */
					g_atomic_int_set(&subscriber->destroyed, 0);
					janus_refcount_init(&subscriber->ref, janus_videoroom_subscriber_free);
					janus_refcount_increase(&subscriber->ref);	/* The publisher references the new subscriber too */
					session->participant = subscriber;
					janus_mutex_lock(&publisher->subscribers_mutex);
					publisher->subscribers = g_slist_append(publisher->subscribers, subscriber);
					janus_mutex_unlock(&publisher->subscribers_mutex);
					event = json_object();
					json_object_set_new(event, "videoroom", json_string("attached"));
					json_object_set_new(event, "room", json_integer(videoroom->room_id));
					json_object_set_new(event, "id", json_integer(feed_id));
					if(publisher->display)
						json_object_set_new(event, "display", json_string(publisher->display));
					session->participant_type = janus_videoroom_p_type_subscriber;
					JANUS_LOG(LOG_VERB, "Preparing JSON event as a reply\n");
					/* Negotiate by sending the selected publisher SDP back */
					if(publisher->sdp != NULL) {
						json_t *jsep = json_pack("{ssss}", "type", "offer", "sdp", publisher->sdp);
						/* How long will the gateway take to push the event? */
						g_atomic_int_set(&session->hangingup, 0);
						gint64 start = janus_get_monotonic_time();
						int res = gateway->push_event(msg->handle, &janus_videoroom_plugin, msg->transaction, event, jsep);
						JANUS_LOG(LOG_VERB, "  >> Pushing event: %d (took %"SCNu64" us)\n", res, janus_get_monotonic_time()-start);
						json_decref(event);
						json_decref(jsep);
						janus_videoroom_message_free(msg);
						continue;
					}
				}
			} else {
				janus_refcount_decrease(&videoroom->ref);
				JANUS_LOG(LOG_ERR, "Invalid element (ptype)\n");
				error_code = JANUS_VIDEOROOM_ERROR_INVALID_ELEMENT;
				g_snprintf(error_cause, 512, "Invalid element (ptype)");
				goto error;
			}
		} else if(session->participant_type == janus_videoroom_p_type_publisher) {
			/* Handle this publisher */
			janus_videoroom_publisher *participant = (janus_videoroom_publisher *)session->participant;
			if(participant == NULL) {
				JANUS_LOG(LOG_ERR, "Invalid participant instance\n");
				error_code = JANUS_VIDEOROOM_ERROR_UNKNOWN_ERROR;
				g_snprintf(error_cause, 512, "Invalid participant instance");
				goto error;
			}
			if(!strcasecmp(request_text, "join") || !strcasecmp(request_text, "joinandconfigure")) {
				JANUS_LOG(LOG_ERR, "Already in as a publisher on this handle\n");
				error_code = JANUS_VIDEOROOM_ERROR_ALREADY_JOINED;
				g_snprintf(error_cause, 512, "Already in as a publisher on this handle");
				goto error;
			} else if(!strcasecmp(request_text, "configure") || !strcasecmp(request_text, "publish")) {
				if(!strcasecmp(request_text, "publish") && participant->sdp) {
					JANUS_LOG(LOG_ERR, "Can't publish, already published\n");
					error_code = JANUS_VIDEOROOM_ERROR_ALREADY_PUBLISHED;
					g_snprintf(error_cause, 512, "Can't publish, already published");
					goto error;
				}
				/* Configure (or publish a new feed) audio/video/bitrate for this publisher */
				JANUS_VALIDATE_JSON_OBJECT(root, publish_parameters,
					error_code, error_cause, TRUE,
					JANUS_VIDEOROOM_ERROR_MISSING_ELEMENT, JANUS_VIDEOROOM_ERROR_INVALID_ELEMENT);
				if(error_code != 0)
					goto error;
				json_t *audio = json_object_get(root, "audio");
				json_t *video = json_object_get(root, "video");
				json_t *bitrate = json_object_get(root, "bitrate");
				json_t *record = json_object_get(root, "record");
				json_t *recfile = json_object_get(root, "filename");
				if(audio) {
					gboolean audio_active = json_is_true(audio);
					if(session->started && audio_active && !participant->audio_active) {
						/* Audio was just resumed, try resetting the RTP headers for viewers */
						janus_mutex_lock(&participant->listeners_mutex);
						GSList *ps = participant->listeners;
						while(ps) {
							janus_videoroom_listener *l = (janus_videoroom_listener *)ps->data;
							if(l)
								l->context.a_seq_reset = TRUE;
							ps = ps->next;
						}
						janus_mutex_unlock(&participant->listeners_mutex);
					}
					participant->audio_active = audio_active;
					JANUS_LOG(LOG_VERB, "Setting audio property: %s (room %"SCNu64", user %"SCNu64")\n", participant->audio_active ? "true" : "false", participant->room->room_id, participant->user_id);
				}
				if(video) {
					gboolean video_active = json_is_true(video);
					if(session->started && video_active && !participant->video_active) {
						/* Video was just resumed, try resetting the RTP headers for viewers */
						janus_mutex_lock(&participant->listeners_mutex);
						GSList *ps = participant->listeners;
						while(ps) {
							janus_videoroom_listener *l = (janus_videoroom_listener *)ps->data;
							if(l)
								l->context.v_seq_reset = TRUE;
							ps = ps->next;
						}
						janus_mutex_unlock(&participant->listeners_mutex);
					}
					participant->video_active = video_active;
					JANUS_LOG(LOG_VERB, "Setting video property: %s (room %"SCNu64", user %"SCNu64")\n", participant->video_active ? "true" : "false", participant->room->room_id, participant->user_id);
				}
				if(bitrate) {
					participant->bitrate = json_integer_value(bitrate);
					JANUS_LOG(LOG_VERB, "Setting video bitrate: %"SCNu64" (room %"SCNu64", user %"SCNu64")\n", participant->bitrate, participant->room->room_id, participant->user_id);
					/* Send a new REMB */
					if(session->started)
						participant->remb_latest = janus_get_monotonic_time();
					char rtcpbuf[24];
					janus_rtcp_remb((char *)(&rtcpbuf), 24, participant->bitrate ? participant->bitrate : 256*1024);
					gateway->relay_rtcp(msg->handle, 1, rtcpbuf, 24);
				}
				janus_mutex_lock(&participant->rec_mutex);
				gboolean prev_recording_active = participant->recording_active;
				if(record) {
					participant->recording_active = json_is_true(record);
					JANUS_LOG(LOG_VERB, "Setting record property: %s (room %"SCNu64", user %"SCNu64")\n", participant->recording_active ? "true" : "false", participant->room->room_id, participant->user_id);
				}
				if(recfile) {
					participant->recording_base = g_strdup(json_string_value(recfile));
					JANUS_LOG(LOG_VERB, "Setting recording basename: %s (room %"SCNu64", user %"SCNu64")\n", participant->recording_base, participant->room->room_id, participant->user_id);
				}
				/* Do we need to do something with the recordings right now? */
				if(participant->recording_active != prev_recording_active) {
					/* Something changed */
					if(!participant->recording_active) {
						/* Not recording (anymore?) */
						janus_videoroom_recorder_close(participant);
					} else if(participant->recording_active && participant->sdp) {
						/* We've started recording, send a PLI/FIR and go on */
						janus_videoroom_recorder_create(participant, strstr(participant->sdp, "m=audio") != NULL, strstr(participant->sdp, "m=video") != NULL);
						if(strstr(participant->sdp, "m=video")) {
							/* Send a FIR */
							char buf[20];
							memset(buf, 0, 20);
							janus_rtcp_fir((char *)&buf, 20, &participant->fir_seq);
							JANUS_LOG(LOG_VERB, "Recording video, sending FIR to %"SCNu64" (%s)\n",
								participant->user_id, participant->display ? participant->display : "??");
							gateway->relay_rtcp(participant->session->handle, 1, buf, 20);
							/* Send a PLI too, just in case... */
							memset(buf, 0, 12);
							janus_rtcp_pli((char *)&buf, 12);
							JANUS_LOG(LOG_VERB, "Recording video, sending PLI to %"SCNu64" (%s)\n",
								participant->user_id, participant->display ? participant->display : "??");
							gateway->relay_rtcp(participant->session->handle, 1, buf, 12);
						}
					}
				}
				janus_mutex_unlock(&participant->rec_mutex);
				/* Done */
				event = json_object();
				json_object_set_new(event, "videoroom", json_string("event"));
				json_object_set_new(event, "room", json_integer(participant->room->room_id));
				json_object_set_new(event, "configured", json_string("ok"));
			} else if(!strcasecmp(request_text, "unpublish")) {
				/* This participant wants to unpublish */
				if(!participant->sdp) {
					JANUS_LOG(LOG_ERR, "Can't unpublish, not published\n");
					error_code = JANUS_VIDEOROOM_ERROR_NOT_PUBLISHED;
					g_snprintf(error_cause, 512, "Can't unpublish, not published");
					goto error;
				}
				/* Tell the core to tear down the PeerConnection, hangup_media will do the rest */
				janus_videoroom_hangup_media(session->handle);
				gateway->close_pc(session->handle);
				/* Done */
				event = json_object();
				json_object_set_new(event, "videoroom", json_string("event"));
				json_object_set_new(event, "room", json_integer(participant->room->room_id));
				json_object_set_new(event, "unpublished", json_string("ok"));
			} else if(!strcasecmp(request_text, "leave")) {
				/* This publisher is leaving, tell everybody */
				janus_videoroom_leave_or_unpublish(participant, TRUE);
				/* Done */
				participant->audio_active = FALSE;
				participant->video_active = FALSE;
				session->started = FALSE;
				//~ session->destroy = TRUE;
			} else {
				JANUS_LOG(LOG_ERR, "Unknown request '%s'\n", request_text);
				error_code = JANUS_VIDEOROOM_ERROR_INVALID_REQUEST;
				g_snprintf(error_cause, 512, "Unknown request '%s'", request_text);
				goto error;
			}
		} else if(session->participant_type == janus_videoroom_p_type_subscriber) {
			/* Handle this subscriber */
			janus_videoroom_subscriber *subscriber = (janus_videoroom_subscriber *)session->participant;
			if(subscriber == NULL) {
				JANUS_LOG(LOG_ERR, "Invalid subscriber instance\n");
				error_code = JANUS_VIDEOROOM_ERROR_UNKNOWN_ERROR;
				g_snprintf(error_cause, 512, "Invalid subscriber instance");
				goto error;
			}
			if(!strcasecmp(request_text, "join")) {
				JANUS_LOG(LOG_ERR, "Already in as a subscriber on this handle\n");
				error_code = JANUS_VIDEOROOM_ERROR_ALREADY_JOINED;
				g_snprintf(error_cause, 512, "Already in as a subscriber on this handle");
				goto error;
			} else if(!strcasecmp(request_text, "start")) {
				/* Start/restart receiving the publisher streams */
				janus_videoroom_publisher *publisher = subscriber->feed;
				subscriber->paused = FALSE;
				event = json_object();
				json_object_set_new(event, "videoroom", json_string("event"));
				json_object_set_new(event, "room", json_integer(subscriber->room->room_id));
				json_object_set_new(event, "started", json_string("ok"));
				if(publisher) {
					/* Send a FIR */
					char buf[20];
					memset(buf, 0, 20);
					janus_rtcp_fir((char *)&buf, 20, &publisher->fir_seq);
					JANUS_LOG(LOG_VERB, "Resuming publisher, sending FIR to %"SCNu64" (%s)\n", publisher->user_id, publisher->display ? publisher->display : "??");
					gateway->relay_rtcp(publisher->session->handle, 1, buf, 20);
					/* Send a PLI too, just in case... */
					memset(buf, 0, 12);
					janus_rtcp_pli((char *)&buf, 12);
					JANUS_LOG(LOG_VERB, "Resuming publisher, sending PLI to %"SCNu64" (%s)\n", publisher->user_id, publisher->display ? publisher->display : "??");
					gateway->relay_rtcp(publisher->session->handle, 1, buf, 12);
				}
			} else if(!strcasecmp(request_text, "configure")) {
				JANUS_VALIDATE_JSON_OBJECT(root, configure_parameters,
					error_code, error_cause, TRUE,
					JANUS_VIDEOROOM_ERROR_MISSING_ELEMENT, JANUS_VIDEOROOM_ERROR_INVALID_ELEMENT);
				if(error_code != 0)
					goto error;
				json_t *audio = json_object_get(root, "audio");
				json_t *video = json_object_get(root, "video");
				json_t *data = json_object_get(root, "data");
				/* Update the audio/video/data flags, if set */
				janus_videoroom_publisher *publisher = subscriber->feed;
				if(publisher) {
					if(audio && publisher->audio)
						subscriber->audio = json_is_true(audio);
					if(video && publisher->video)
						subscriber->video = json_is_true(video);
					if(data && publisher->data)
						subscriber->data = json_is_true(data);
				}
				event = json_object();
				json_object_set_new(event, "videoroom", json_string("event"));
				json_object_set_new(event, "room", json_integer(subscriber->room->room_id));
				json_object_set_new(event, "configured", json_string("ok"));
			} else if(!strcasecmp(request_text, "pause")) {
				/* Stop receiving the publisher streams for a while */
				subscriber->paused = TRUE;
				event = json_object();
				json_object_set_new(event, "videoroom", json_string("event"));
				json_object_set_new(event, "room", json_integer(subscriber->room->room_id));
				json_object_set_new(event, "paused", json_string("ok"));
			} else if(!strcasecmp(request_text, "switch")) {
				/* This subscriber wants to switch to a different publisher */
				JANUS_VALIDATE_JSON_OBJECT(root, subscriber_parameters,
					error_code, error_cause, TRUE,
					JANUS_VIDEOROOM_ERROR_MISSING_ELEMENT, JANUS_VIDEOROOM_ERROR_INVALID_ELEMENT);
				if(error_code != 0)
					goto error;
				json_t *feed = json_object_get(root, "feed");
				guint64 feed_id = json_integer_value(feed);
				json_t *audio = json_object_get(root, "audio");
				json_t *video = json_object_get(root, "video");
				json_t *data = json_object_get(root, "data");
				if(!subscriber->room) {
					JANUS_LOG(LOG_ERR, "Room Destroyed \n");
					error_code = JANUS_VIDEOROOM_ERROR_NO_SUCH_ROOM;
					g_snprintf(error_cause, 512, "No such room ");
					goto error;
				}
				if(g_atomic_int_get(&subscriber->room->destroyed)) {
					JANUS_LOG(LOG_ERR, "Room Destroyed (%"SCNu64")\n", subscriber->room->room_id);
					error_code = JANUS_VIDEOROOM_ERROR_NO_SUCH_ROOM;
					g_snprintf(error_cause, 512, "No such room (%"SCNu64")", subscriber->room->room_id);
					goto error;
				}
				janus_mutex_lock(&subscriber->room->mutex);
				janus_videoroom_publisher *publisher = g_hash_table_lookup(subscriber->room->participants, &feed_id);
				janus_mutex_unlock(&subscriber->room->mutex);
				if(publisher == NULL || g_atomic_int_get(&publisher->destroyed) || publisher->sdp == NULL) {
					JANUS_LOG(LOG_ERR, "No such feed (%"SCNu64")\n", feed_id);
					error_code = JANUS_VIDEOROOM_ERROR_NO_SUCH_FEED;
					g_snprintf(error_cause, 512, "No such feed (%"SCNu64")", feed_id);
					goto error;
				}
				janus_refcount_increase(&publisher->ref);
				janus_refcount_increase(&publisher->session->ref);
				gboolean paused = subscriber->paused;
				subscriber->paused = TRUE;
				/* Unsubscribe from the previous publisher */
				janus_videoroom_publisher *prev_feed = subscriber->feed;
				if(prev_feed) {
					janus_mutex_lock(&prev_feed->subscribers_mutex);
					prev_feed->subscribers = g_slist_remove(prev_feed->subscribers, subscriber);
					janus_mutex_unlock(&prev_feed->subscribers_mutex);
					subscriber->feed = NULL;
					janus_refcount_decrease(&prev_feed->ref);
					janus_refcount_decrease(&prev_feed->session->ref);
				}
				/* Subscribe to the new one */
				subscriber->audio = audio ? json_is_true(audio) : TRUE;	/* True by default */
				if(!publisher->audio)
					subscriber->audio = FALSE;	/* ... unless the publisher isn't sending any audio */
				subscriber->video = video ? json_is_true(video) : TRUE;	/* True by default */
				if(!publisher->video)
					subscriber->video = FALSE;	/* ... unless the publisher isn't sending any video */
				subscriber->data = data ? json_is_true(data) : TRUE;	/* True by default */
				if(!publisher->data)
					subscriber->data = FALSE;	/* ... unless the publisher isn't sending any data */
				janus_mutex_lock(&publisher->subscribers_mutex);
				publisher->subscribers = g_slist_append(publisher->subscribers, subscriber);
				janus_mutex_unlock(&publisher->subscribers_mutex);
				subscriber->feed = publisher;
				/* Send a FIR to the new publisher */
				char buf[20];
				memset(buf, 0, 20);
				janus_rtcp_fir((char *)&buf, 20, &publisher->fir_seq);
				JANUS_LOG(LOG_VERB, "Switching existing subscriber to new publisher, sending FIR to %"SCNu64" (%s)\n", publisher->user_id, publisher->display ? publisher->display : "??");
				gateway->relay_rtcp(publisher->session->handle, 1, buf, 20);
				/* Send a PLI too, just in case... */
				memset(buf, 0, 12);
				janus_rtcp_pli((char *)&buf, 12);
				JANUS_LOG(LOG_VERB, "Switching existing subscriber to new publisher, sending PLI to %"SCNu64" (%s)\n", publisher->user_id, publisher->display ? publisher->display : "??");
				gateway->relay_rtcp(publisher->session->handle, 1, buf, 12);
				/* Done */
				subscriber->paused = paused;
				event = json_object();
				json_object_set_new(event, "videoroom", json_string("event"));
				json_object_set_new(event, "switched", json_string("ok"));
				json_object_set_new(event, "room", json_integer(subscriber->room->room_id));
				json_object_set_new(event, "id", json_integer(feed_id));
				if(publisher->display)
					json_object_set_new(event, "display", json_string(publisher->display));
			} else if(!strcasecmp(request_text, "leave")) {
				guint64 room_id = subscriber && subscriber->room ? subscriber->room->room_id : 0;
				/* Tell the core to tear down the PeerConnection, hangup_media will do the rest */
				janus_videoroom_hangup_media(session->handle);
				gateway->close_pc(session->handle);
				/* Send an event back */
				event = json_object();
				json_object_set_new(event, "videoroom", json_string("event"));
				json_object_set_new(event, "room", json_integer(room_id));
				json_object_set_new(event, "left", json_string("ok"));
				session->started = FALSE;
			} else {
				JANUS_LOG(LOG_ERR, "Unknown request '%s'\n", request_text);
				error_code = JANUS_VIDEOROOM_ERROR_INVALID_REQUEST;
				g_snprintf(error_cause, 512, "Unknown request '%s'", request_text);
				goto error;
			}
		}

		/* Prepare JSON event */
		JANUS_LOG(LOG_VERB, "Preparing JSON event as a reply\n");
		/* Any SDP to handle? */
		const char *msg_sdp_type = json_string_value(json_object_get(msg->jsep, "type"));
		const char *msg_sdp = json_string_value(json_object_get(msg->jsep, "sdp"));
		if(!msg_sdp) {
			int ret = gateway->push_event(msg->handle, &janus_videoroom_plugin, msg->transaction, event, NULL);
			JANUS_LOG(LOG_VERB, "  >> %d (%s)\n", ret, janus_get_api_error(ret));
			json_decref(event);
		} else {
			JANUS_LOG(LOG_VERB, "This is involving a negotiation (%s) as well:\n%s\n", msg_sdp_type, msg_sdp);
			const char *type = NULL;
			if(!strcasecmp(msg_sdp_type, "offer")) {
				/* We need to answer */
				type = "answer";
			} else if(!strcasecmp(msg_sdp_type, "answer")) {
				/* We got an answer (from a subscriber?), no need to negotiate */
				g_atomic_int_set(&session->hangingup, 0);
				int ret = gateway->push_event(msg->handle, &janus_videoroom_plugin, msg->transaction, event, NULL);
				JANUS_LOG(LOG_VERB, "  >> %d (%s)\n", ret, janus_get_api_error(ret));
				json_decref(event);
				janus_videoroom_message_free(msg);
				continue;
			} else {
				/* TODO We don't support anything else right now... */
				JANUS_LOG(LOG_ERR, "Unknown SDP type '%s'\n", msg_sdp_type);
				error_code = JANUS_VIDEOROOM_ERROR_INVALID_SDP_TYPE;
				g_snprintf(error_cause, 512, "Unknown SDP type '%s'", msg_sdp_type);
				goto error;
			}
			if(session->participant_type != janus_videoroom_p_type_publisher) {
				/* We shouldn't be here, we always offer ourselves */
				JANUS_LOG(LOG_ERR, "Only publishers send offers\n");
				error_code = JANUS_VIDEOROOM_ERROR_INVALID_SDP_TYPE;
				g_snprintf(error_cause, 512, "Only publishers send offers");
				goto error;
			} else {
				/* This is a new publisher: is there room? */
				janus_videoroom_publisher *participant = (janus_videoroom_publisher *)session->participant;
				janus_videoroom *videoroom = participant->room;
				int count = 0;
				GHashTableIter iter;
				gpointer value;
				if(!videoroom) {
					error_code = JANUS_VIDEOROOM_ERROR_NO_SUCH_ROOM;
					goto error;
				}
				if(g_atomic_int_get(&videoroom->destroyed)) {
					error_code = JANUS_VIDEOROOM_ERROR_NO_SUCH_ROOM;
					goto error;
				}
				janus_mutex_lock(&videoroom->mutex);
				g_hash_table_iter_init(&iter, videoroom->participants);
				while (!g_atomic_int_get(&videoroom->destroyed) && g_hash_table_iter_next(&iter, NULL, &value)) {
					janus_videoroom_publisher *p = value;
					if(p != participant && p->sdp)
						count++;
				}
				janus_mutex_unlock(&videoroom->mutex);
				if(count == videoroom->max_publishers) {
					participant->audio_active = FALSE;
					participant->video_active = FALSE;
					JANUS_LOG(LOG_ERR, "Maximum number of publishers (%d) already reached\n", videoroom->max_publishers);
					error_code = JANUS_VIDEOROOM_ERROR_PUBLISHERS_FULL;
					g_snprintf(error_cause, 512, "Maximum number of publishers (%d) already reached", videoroom->max_publishers);
					goto error;
				}
				/* Now prepare the SDP to give back */
				if(strstr(msg_sdp, "Mozilla")) {
					participant->firefox = TRUE;
				}
				/* Which media are available? */
				int audio = 0, video = 0, data = 0;
				const char *audio_mode = NULL, *video_mode = NULL;
				sdp_parser_t *parser = sdp_parse(sdphome, msg_sdp, strlen(msg_sdp), 0);
				sdp_session_t *parsed_sdp = sdp_session(parser);
				if(!parsed_sdp) {
					/* Invalid SDP */
					JANUS_LOG(LOG_ERR, "Error parsing SDP: %s\n", sdp_parsing_error(parser));
					error_code = JANUS_VIDEOROOM_ERROR_PUBLISHERS_FULL;
					g_snprintf(error_cause, 512, "Error parsing SDP: %s", sdp_parsing_error(parser));
					sdp_parser_free(parser);
					goto error;
				}
				sdp_media_t *m = parsed_sdp->sdp_media;
				while(m) {
					if(m->m_type == sdp_media_audio && m->m_port > 0) {
						audio++;
						participant->audio = TRUE;
						if(audio > 1) {
							m = m->m_next;
							continue;
						}
					} else if(m->m_type == sdp_media_video && m->m_port > 0) {
						video++;
						participant->video = TRUE;
						if(video > 1) {
							m = m->m_next;
							continue;
						}
					} else if(m->m_type == sdp_media_application && m->m_port > 0) {
						data++;
						participant->data = TRUE;
						if(data > 1) {
							m = m->m_next;
							continue;
						}
					}
					if(m->m_type != sdp_media_application) {
						/* What is the direction? */
						switch(m->m_mode) {
							case sdp_recvonly:
								/* If we're getting a 'recvonly' publisher, we're going to answer with 'inactive' */
							case sdp_inactive:
								if(m->m_type == sdp_media_audio) {
									audio_mode = "inactive";
								} else {
									video_mode = "inactive";
								}
								break;
							case sdp_sendonly:
								/* What we expect, turn this into 'recvonly' */
							case sdp_sendrecv:
							default:
								if(m->m_type == sdp_media_audio) {
									audio_mode = "recvonly";
								} else {
									video_mode = "recvonly";
								}
								break;
						}
					}
					m = m->m_next;
				}
				sdp_parser_free(parser);
				JANUS_LOG(LOG_VERB, "The publisher %s going to send an audio stream\n", audio ? "is" : "is NOT");
				int opus_pt = 0, isac32_pt = 0, isac16_pt = 0, pcmu_pt = 0, pcma_pt = 0,
					vp8_pt = 0, vp9_pt = 0, h264_pt = 0;
				if(audio) {
					JANUS_LOG(LOG_VERB, "  -- Will answer with media direction '%s'\n", audio_mode);
					opus_pt = janus_get_codec_pt(msg_sdp, "opus");
					if(opus_pt > 0) {
						JANUS_LOG(LOG_VERB, "  -- -- Opus payload type is %d\n", opus_pt);
					}
					isac32_pt = janus_get_codec_pt(msg_sdp, "isac32");
					if(isac32_pt > 0) {
						JANUS_LOG(LOG_VERB, "  -- -- ISAC 32K payload type is %d\n", isac32_pt);
					}
					isac16_pt = janus_get_codec_pt(msg_sdp, "isac16");
					if(isac16_pt > 0) {
						JANUS_LOG(LOG_VERB, "  -- -- ISAC 16K payload type is %d\n", isac16_pt);
					}
					pcmu_pt = janus_get_codec_pt(msg_sdp, "pcmu");
					if(pcmu_pt > 0) {
						JANUS_LOG(LOG_VERB, "  -- -- PCMU payload type is %d\n", pcmu_pt);
					}
					pcma_pt = janus_get_codec_pt(msg_sdp, "pcma");
					if(pcma_pt > 0) {
						JANUS_LOG(LOG_VERB, "  -- -- PCMA payload type is %d\n", pcma_pt);
					}
				}
				JANUS_LOG(LOG_VERB, "The publisher %s going to send a video stream\n", video ? "is" : "is NOT");
				if(video) {
					JANUS_LOG(LOG_VERB, "  -- Will answer with media direction '%s'\n", video_mode);
					vp8_pt = janus_get_codec_pt(msg_sdp, "vp8");
					if(vp8_pt > 0) {
						JANUS_LOG(LOG_VERB, "  -- -- VP8 payload type is %d\n", vp8_pt);
					}
					vp9_pt = janus_get_codec_pt(msg_sdp, "vp9");
					if(vp9_pt > 0) {
						JANUS_LOG(LOG_VERB, "  -- -- VP9 payload type is %d\n", vp9_pt);
					}
					h264_pt = janus_get_codec_pt(msg_sdp, "h264");
					if(h264_pt > 0) {
						JANUS_LOG(LOG_VERB, "  -- -- H264 payload type is %d\n", h264_pt);
					}
				}
				JANUS_LOG(LOG_VERB, "The publisher %s going to open a data channel\n", data ? "is" : "is NOT");
				/* Also add a bandwidth SDP attribute if we're capping the bitrate in the room */
				int b = 0;
				if(participant->firefox)	/* Don't add any b=AS attribute for Chrome */
					b = (int)(videoroom->bitrate/1000);
				char sdp[1280], audio_mline[256], video_mline[512], data_mline[256];
				char *newsdp = NULL;
				int res = 0;
				int pass = 0;
				for(pass = 1; pass <= 2; pass++) {
					if(pass == 2) {
						/* Now turn the SDP into what we'll send subscribers, using the static payload types for making switching easier */
						if(audio_mode && strcmp(audio_mode, "inactive"))
							/* The publisher gets a recvonly or inactive back */
							/* Subscribers gets a sendonly or inactive back */
							audio_mode = "sendonly";
						if(video_mode && strcmp(video_mode, "inactive"))
							video_mode = "sendonly";
					}
					audio_mline[0] = '\0';
					if(audio) {
						int pt = -1;
						switch(videoroom->acodec) {
							case JANUS_VIDEOROOM_OPUS:
								if(opus_pt >= 0)
									pt = (pass == 1 ? opus_pt : OPUS_PT);
								break;
							case JANUS_VIDEOROOM_ISAC_32K:
								if(isac32_pt >= 0)
									pt = (pass == 1 ? isac32_pt : ISAC32_PT);
								break;
							case JANUS_VIDEOROOM_ISAC_16K:
								if(isac16_pt >= 0)
									pt = (pass == 1 ? isac16_pt : ISAC16_PT);
								break;
							case JANUS_VIDEOROOM_PCMU:
								if(pcmu_pt >= 0)
									pt = (pass == 1 ? pcmu_pt : PCMU_PT);
								break;
							case JANUS_VIDEOROOM_PCMA:
								if(pcma_pt >= 0)
									pt = (pass == 1 ? pcma_pt : PCMA_PT);
								break;
							default:
								/* Shouldn't happen */
								break;
						}
						if(pass == 1 && pt < 0)
							JANUS_LOG(LOG_WARN, "Videoroom is forcing %s, but publisher didn't offer any... rejecting audio\n", janus_videoroom_audiocodec_name(videoroom->acodec));
						if(pt >= 0)
							janus_videoroom_sdp_a_format(audio_mline, 256, videoroom->acodec, pt, audio_mode);
						if(audio_mline[0] == '\0' && pass == 1) {
							/* Remove "pass == 1" if the listener also should get a line with port=0. */
							g_snprintf(audio_mline, 256, "m=audio 0 RTP/SAVPF 0\r\n");
						}
					}
					video_mline[0] = '\0';
					if(video) {
						int pt = -1;
						switch(videoroom->vcodec) {
							case JANUS_VIDEOROOM_VP8:
								if(vp8_pt >= 0)
									pt = (pass == 1 ? vp8_pt : VP8_PT);
								break;
							case JANUS_VIDEOROOM_VP9:
								if(vp9_pt >= 0)
									pt = (pass == 1 ? vp9_pt : VP9_PT);
								break;
							case JANUS_VIDEOROOM_H264:
								if(h264_pt >= 0)
									pt = (pass == 1 ? h264_pt : H264_PT);
								break;
							default:
								/* Shouldn't happen */
								break;
						}
						if(pass == 1 && pt < 0)
							JANUS_LOG(LOG_WARN, "Videoroom is forcing %s, but publisher didn't offer any... rejecting video\n", janus_videoroom_videocodec_name(videoroom->vcodec));
						if(pt >= 0)
							janus_videoroom_sdp_v_format(video_mline, 512, videoroom->vcodec, pt, b, video_mode);
						if(video_mline[0] == '\0' && pass == 1) {
							/* Remove "pass == 1" if the listener also should get a line with port=0. */
							g_snprintf(video_mline, 512, "m=video 0 RTP/SAVPF 0\r\n");
						}
					}
					if(data) {
						g_snprintf(data_mline, 256, sdp_d_template);
					} else {
						data_mline[0] = '\0';
					}
					g_snprintf(sdp, 1280, sdp_template,
						janus_get_real_time(),			/* We need current time here */
						janus_get_real_time(),			/* We need current time here */
						participant->room->room_name,	/* Video room name */
						audio_mline,					/* Audio m-line, if any */
						video_mline,					/* Video m-line, if any */
						data_mline);					/* Data channel m-line, if any */
					newsdp = g_strdup(sdp);
					if(video && b == 0) {
						/* Remove useless bandwidth attribute */
						newsdp = janus_string_replace(newsdp, "b=AS:0\r\n", "");
					}
					if(pass == 2)
						break;
					/* Is this room recorded? */
					janus_mutex_lock(&participant->rec_mutex);
					if(videoroom->record || participant->recording_active) {
						janus_videoroom_recorder_create(participant, audio, video);
					}
					janus_mutex_unlock(&participant->rec_mutex);

					JANUS_LOG(LOG_VERB, "Handling publisher: turned this into an '%s':\n%s\n", type, newsdp);
					json_t *jsep = json_pack("{ssss}", "type", type, "sdp", newsdp);
					/* How long will the gateway take to push the event? */
					g_atomic_int_set(&session->hangingup, 0);
					gint64 start = janus_get_monotonic_time();
					res = gateway->push_event(msg->handle, &janus_videoroom_plugin, msg->transaction, event, jsep);
					JANUS_LOG(LOG_VERB, "  >> Pushing event: %d (took %"SCNu64" us)\n", res, janus_get_monotonic_time()-start);
					json_decref(event);
					json_decref(jsep);
					g_free(newsdp);
				}
				/* Done */
				if(res != JANUS_OK) {
					/* TODO Failed to negotiate? We should remove this publisher */
					g_free(newsdp);
				} else {
					/* Store the participant's SDP for interested subscribers */
					participant->sdp = newsdp;
					/* We'll wait for the setup_media event before actually telling listeners */
				}
			}
		}
		janus_videoroom_message_free(msg);

		continue;
		
error:
		{
			/* Prepare JSON error event */
			json_t *event = json_object();
			json_object_set_new(event, "videoroom", json_string("event"));
			json_object_set_new(event, "error_code", json_integer(error_code));
			json_object_set_new(event, "error", json_string(error_cause));
			int ret = gateway->push_event(msg->handle, &janus_videoroom_plugin, msg->transaction, event, NULL);
			JANUS_LOG(LOG_VERB, "  >> Pushing event: %d (%s)\n", ret, janus_get_api_error(ret));
			json_decref(event);
			janus_videoroom_message_free(msg);
		}
	}
	JANUS_LOG(LOG_VERB, "Leaving VideoRoom handler thread\n");
	return NULL;
}


/* Helper to quickly relay RTP packets from publishers to subscribers */
static void janus_videoroom_relay_rtp_packet(gpointer data, gpointer user_data) {
	janus_videoroom_rtp_relay_packet *packet = (janus_videoroom_rtp_relay_packet *)user_data;
	if(!packet || !packet->data || packet->length < 1) {
		JANUS_LOG(LOG_ERR, "Invalid packet...\n");
		return;
	}
	janus_videoroom_subscriber *subscriber = (janus_videoroom_subscriber *)data;
	if(!subscriber || !subscriber->session) {
		// JANUS_LOG(LOG_ERR, "Invalid session...\n");
		return;
	}
	if(subscriber->paused) {
		// JANUS_LOG(LOG_ERR, "This subscriber paused the stream...\n");
		return;
	}
	janus_videoroom_session *session = subscriber->session;
	if(!session || !session->handle) {
		// JANUS_LOG(LOG_ERR, "Invalid session...\n");
		return;
	}
	if(!session->started) {
		// JANUS_LOG(LOG_ERR, "Streaming not started yet for this session...\n");
		return;
	}
	
	/* Make sure there hasn't been a publisher switch by checking the SSRC */
	if(packet->is_video) {
		/* Check if this subscriber is subscribed to this medium */
		if(!subscriber->video) {
			/* Nope, don't relay */
			return;
		}
<<<<<<< HEAD
		if(ntohl(packet->data->ssrc) != subscriber->context.v_last_ssrc) {
			subscriber->context.v_last_ssrc = ntohl(packet->data->ssrc);
			subscriber->context.v_base_ts_prev = subscriber->context.v_last_ts;
			subscriber->context.v_base_ts = packet->timestamp;
			subscriber->context.v_base_seq_prev = subscriber->context.v_last_seq;
			subscriber->context.v_base_seq = packet->seq_number;
=======
		if(ntohl(packet->data->ssrc) != listener->context.v_last_ssrc) {
			/* Publisher switch? Fix sequence numbers and timestamps */
			listener->context.v_last_ssrc = ntohl(packet->data->ssrc);
			listener->context.v_base_ts_prev = listener->context.v_last_ts;
			listener->context.v_base_ts = packet->timestamp;
			listener->context.v_base_seq_prev = listener->context.v_last_seq;
			listener->context.v_base_seq = packet->seq_number;
>>>>>>> f5648230
		}
		if(listener->context.v_seq_reset) {
			/* video_active false-->true? Fix sequence numbers */
			listener->context.v_seq_reset = FALSE;
			listener->context.v_base_seq_prev = listener->context.a_last_seq;
			listener->context.v_base_seq = packet->seq_number;
		}
		/* Compute a coherent timestamp and sequence number */
		subscriber->context.v_last_ts = (packet->timestamp-subscriber->context.v_base_ts)
			+ subscriber->context.v_base_ts_prev+4500;	/* FIXME When switching, we assume 15fps */
		subscriber->context.v_last_seq = (packet->seq_number-subscriber->context.v_base_seq)+subscriber->context.v_base_seq_prev+1;
		/* Update the timestamp and sequence number in the RTP packet, and send it */
		packet->data->timestamp = htonl(subscriber->context.v_last_ts);
		packet->data->seq_number = htons(subscriber->context.v_last_seq);
		if(gateway != NULL)
			gateway->relay_rtp(session->handle, packet->is_video, (char *)packet->data, packet->length);
		/* Restore the timestamp and sequence number to what the publisher set them to */
		packet->data->timestamp = htonl(packet->timestamp);
		packet->data->seq_number = htons(packet->seq_number);
	} else {
		/* Check if this subscriber is subscribed to this medium */
		if(!subscriber->audio) {
			/* Nope, don't relay */
			return;
		}
<<<<<<< HEAD
		if(ntohl(packet->data->ssrc) != subscriber->context.a_last_ssrc) {
			subscriber->context.a_last_ssrc = ntohl(packet->data->ssrc);
			subscriber->context.a_base_ts_prev = subscriber->context.a_last_ts;
			subscriber->context.a_base_ts = packet->timestamp;
			subscriber->context.a_base_seq_prev = subscriber->context.a_last_seq;
			subscriber->context.a_base_seq = packet->seq_number;
=======
		if(ntohl(packet->data->ssrc) != listener->context.a_last_ssrc) {
			/* Publisher switch? Fix sequence numbers and timestamps */
			listener->context.a_last_ssrc = ntohl(packet->data->ssrc);
			listener->context.a_base_ts_prev = listener->context.a_last_ts;
			listener->context.a_base_ts = packet->timestamp;
			listener->context.a_base_seq_prev = listener->context.a_last_seq;
			listener->context.a_base_seq = packet->seq_number;
>>>>>>> f5648230
		}
		if(listener->context.a_seq_reset) {
			/* audio_active false-->true? Fix sequence numbers */
			listener->context.a_seq_reset = FALSE;
			listener->context.a_base_seq_prev = listener->context.a_last_seq;
			listener->context.a_base_seq = packet->seq_number;
		}
		/* Compute a coherent timestamp and sequence number */
		subscriber->context.a_last_ts = (packet->timestamp-subscriber->context.a_base_ts)
			+ subscriber->context.a_base_ts_prev+960;	/* FIXME When switching, we assume Opus and so a 960 ts step */
		subscriber->context.a_last_seq = (packet->seq_number-subscriber->context.a_base_seq)+subscriber->context.a_base_seq_prev+1;
		/* Update the timestamp and sequence number in the RTP packet, and send it */
		packet->data->timestamp = htonl(subscriber->context.a_last_ts);
		packet->data->seq_number = htons(subscriber->context.a_last_seq);
		if(gateway != NULL)
			gateway->relay_rtp(session->handle, packet->is_video, (char *)packet->data, packet->length);
		/* Restore the timestamp and sequence number to what the publisher set them to */
		packet->data->timestamp = htonl(packet->timestamp);
		packet->data->seq_number = htons(packet->seq_number);
	}

	return;
}

static void janus_videoroom_relay_data_packet(gpointer data, gpointer user_data) {
	char *text = (char *)user_data;
	janus_videoroom_subscriber *subscriber = (janus_videoroom_subscriber *)data;
	if(!subscriber || !subscriber->session || !subscriber->data || subscriber->paused) {
		return;
	}
	janus_videoroom_session *session = subscriber->session;
	if(!session || !session->handle) {
		return;
	}
	if(!session->started) {
		return;
	}
	if(gateway != NULL && text != NULL) {
		JANUS_LOG(LOG_VERB, "Forwarding DataChannel message (%zu bytes) to viewer: %s\n", strlen(text), text);
		gateway->relay_data(session->handle, text, strlen(text));
	}
	return;
}<|MERGE_RESOLUTION|>--- conflicted
+++ resolved
@@ -417,12 +417,8 @@
 			v_last_ssrc, v_last_ts, v_base_ts, v_base_ts_prev;
 	uint16_t a_last_seq, a_base_seq, a_base_seq_prev,
 			v_last_seq, v_base_seq, v_base_seq_prev;
-<<<<<<< HEAD
+	gboolean a_seq_reset, v_seq_reset;
 } janus_videoroom_subscriber_context;
-=======
-	gboolean a_seq_reset, v_seq_reset;
-} janus_videoroom_listener_context;
->>>>>>> f5648230
 
 typedef struct janus_videoroom_subscriber {
 	janus_videoroom_session *session;
@@ -2560,7 +2556,6 @@
 					g_snprintf(error_cause, 512, "No such feed (%"SCNu64")", feed_id);
 					goto error;
 				} else {
-<<<<<<< HEAD
 					janus_refcount_increase(&publisher->ref);
 					janus_refcount_increase(&publisher->session->ref);
 					janus_videoroom_subscriber *subscriber = g_malloc0(sizeof(janus_videoroom_subscriber));
@@ -2583,31 +2578,9 @@
 					subscriber->context.v_last_seq = 0;
 					subscriber->context.v_base_seq = 0;
 					subscriber->context.v_base_seq_prev = 0;
+					subscriber->context.a_seq_reset = FALSE;
+					subscriber->context.v_seq_reset = FALSE;
 					subscriber->audio = audio ? json_is_true(audio) : TRUE;	/* True by default */
-=======
-					janus_videoroom_listener *listener = g_malloc0(sizeof(janus_videoroom_listener));
-					listener->session = session;
-					listener->room = videoroom;
-					listener->feed = publisher;
-					/* Initialize the listener context */
-					listener->context.a_last_ssrc = 0;
-					listener->context.a_last_ts = 0;
-					listener->context.a_base_ts = 0;
-					listener->context.a_base_ts_prev = 0;
-					listener->context.v_last_ssrc = 0;
-					listener->context.v_last_ts = 0;
-					listener->context.v_base_ts = 0;
-					listener->context.v_base_ts_prev = 0;
-					listener->context.a_last_seq = 0;
-					listener->context.a_base_seq = 0;
-					listener->context.a_base_seq_prev = 0;
-					listener->context.v_last_seq = 0;
-					listener->context.v_base_seq = 0;
-					listener->context.v_base_seq_prev = 0;
-					listener->context.a_seq_reset = FALSE;
-					listener->context.v_seq_reset = FALSE;
-					listener->audio = audio ? json_is_true(audio) : TRUE;	/* True by default */
->>>>>>> f5648230
 					if(!publisher->audio)
 						subscriber->audio = FALSE;	/* ... unless the publisher isn't sending any audio */
 					subscriber->video = video ? json_is_true(video) : TRUE;	/* True by default */
@@ -3331,28 +3304,19 @@
 			/* Nope, don't relay */
 			return;
 		}
-<<<<<<< HEAD
 		if(ntohl(packet->data->ssrc) != subscriber->context.v_last_ssrc) {
+			/* Publisher switch? Fix sequence numbers and timestamps */
 			subscriber->context.v_last_ssrc = ntohl(packet->data->ssrc);
 			subscriber->context.v_base_ts_prev = subscriber->context.v_last_ts;
 			subscriber->context.v_base_ts = packet->timestamp;
 			subscriber->context.v_base_seq_prev = subscriber->context.v_last_seq;
 			subscriber->context.v_base_seq = packet->seq_number;
-=======
-		if(ntohl(packet->data->ssrc) != listener->context.v_last_ssrc) {
-			/* Publisher switch? Fix sequence numbers and timestamps */
-			listener->context.v_last_ssrc = ntohl(packet->data->ssrc);
-			listener->context.v_base_ts_prev = listener->context.v_last_ts;
-			listener->context.v_base_ts = packet->timestamp;
-			listener->context.v_base_seq_prev = listener->context.v_last_seq;
-			listener->context.v_base_seq = packet->seq_number;
->>>>>>> f5648230
-		}
-		if(listener->context.v_seq_reset) {
+		}
+		if(subscriber->context.v_seq_reset) {
 			/* video_active false-->true? Fix sequence numbers */
-			listener->context.v_seq_reset = FALSE;
-			listener->context.v_base_seq_prev = listener->context.a_last_seq;
-			listener->context.v_base_seq = packet->seq_number;
+			subscriber->context.v_seq_reset = FALSE;
+			subscriber->context.v_base_seq_prev = subscriber->context.a_last_seq;
+			subscriber->context.v_base_seq = packet->seq_number;
 		}
 		/* Compute a coherent timestamp and sequence number */
 		subscriber->context.v_last_ts = (packet->timestamp-subscriber->context.v_base_ts)
@@ -3372,27 +3336,18 @@
 			/* Nope, don't relay */
 			return;
 		}
-<<<<<<< HEAD
 		if(ntohl(packet->data->ssrc) != subscriber->context.a_last_ssrc) {
+			/* Publisher switch? Fix sequence numbers and timestamps */
 			subscriber->context.a_last_ssrc = ntohl(packet->data->ssrc);
 			subscriber->context.a_base_ts_prev = subscriber->context.a_last_ts;
 			subscriber->context.a_base_ts = packet->timestamp;
 			subscriber->context.a_base_seq_prev = subscriber->context.a_last_seq;
 			subscriber->context.a_base_seq = packet->seq_number;
-=======
-		if(ntohl(packet->data->ssrc) != listener->context.a_last_ssrc) {
-			/* Publisher switch? Fix sequence numbers and timestamps */
-			listener->context.a_last_ssrc = ntohl(packet->data->ssrc);
-			listener->context.a_base_ts_prev = listener->context.a_last_ts;
-			listener->context.a_base_ts = packet->timestamp;
-			listener->context.a_base_seq_prev = listener->context.a_last_seq;
-			listener->context.a_base_seq = packet->seq_number;
->>>>>>> f5648230
-		}
-		if(listener->context.a_seq_reset) {
+		}
+		if(subscriber->context.a_seq_reset) {
 			/* audio_active false-->true? Fix sequence numbers */
-			listener->context.a_seq_reset = FALSE;
-			listener->context.a_base_seq_prev = listener->context.a_last_seq;
+			subscriber->context.a_seq_reset = FALSE;
+			subscriber->context.a_base_seq_prev = subscriber->context.a_last_seq;
 			listener->context.a_base_seq = packet->seq_number;
 		}
 		/* Compute a coherent timestamp and sequence number */
