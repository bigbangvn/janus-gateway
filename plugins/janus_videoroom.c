/*! \file   janus_videoroom.c
 * \author Lorenzo Miniero <lorenzo@meetecho.com>
 * \copyright GNU General Public License v3
 * \brief  Janus VideoRoom plugin
 * \details  This is a plugin implementing a videoconferencing SFU
 * (Selective Forwarding Unit) for Janus, that is an audio/video router.
 * This means that the plugin implements a virtual conferencing room peers
 * can join and leave at any time. This room is based on a Publish/Subscribe
 * pattern. Each peer can publish his/her own live audio/video feeds: this
 * feed becomes an available stream in the room the other participants can
 * attach to. This means that this plugin allows the realization of several
 * different scenarios, ranging from a simple webinar (one speaker, several
 * watchers) to a fully meshed video conference (each peer sending and
 * receiving to and from all the others).
 * 
 * Considering that this plugin allows for several different WebRTC PeerConnections
 * to be on at the same time for the same peer (specifically, each peer
 * potentially has 1 PeerConnection on for publishing and N on for subscriptions
 * from other peers), each peer may need to attach several times to the same
 * plugin for every stream: this means that each peer needs to have at least one
 * handle active for managing its relation with the plugin (joining a room,
 * leaving a room, muting/unmuting, publishing, receiving events), and needs
 * to open a new one each time he/she wants to subscribe to a feed from
 * another publisher participant. The handle used for a subscription,
 * however, would be logically a "slave" to the master one used for
 * managing the room: this means that it cannot be used, for instance,
 * to unmute in the room, as its only purpose would be to provide a
 * context in which creating the recvonly PeerConnection for the
 * subscription to an active publisher participant.
 * 
 * \note Work is going on to implement SSRC multiplexing (Unified Plan),
 * meaning that in the future you'll be able to use the same
 * Janus handle/VideoRoom subscriber/PeerConnection to receive multiple
 * publishers at the same time.
 * 
 * Rooms to make available are listed in the plugin configuration file.
 * A pre-filled configuration file is provided in \c conf/janus.plugin.videoroom.cfg
 * and includes a demo room for testing. The same plugin is also used
 * dynamically (that is, with rooms created on the fly via API) in the
 * Screen Sharing demo as well.
 * 
 * To add more rooms or modify the existing one, you can use the following
 * syntax:
 * 
 * \verbatim
[<unique room ID>]
description = This is my awesome room
is_private = yes|no (private rooms don't appear when you do a 'list' request)
secret = <optional password needed for manipulating (e.g. destroying) the room>
pin = <optional password needed for joining the room>
publishers = <max number of concurrent senders> (e.g., 6 for a video
             conference or 1 for a webinar)
bitrate = <max video bitrate for senders> (e.g., 128000)
fir_freq = <send a FIR to publishers every fir_freq seconds> (0=disable)
audiocodec = opus|isac32|isac16|pcmu|pcma (audio codec to force on publishers, default=opus)
videocodec = vp8|vp9|h264 (video codec to force on publishers, default=vp8)
audiolevel_ext = yes|no (whether the ssrc-audio-level RTP extension must be
	negotiated/used or not for new publishers, default=yes)
videoorientation_ext = yes|no (whether the video-orientation RTP extension must be
	negotiated/used or not for new publishers, default=yes)
playoutdelay_ext = yes|no (whether the playout-delay RTP extension must be
	negotiated/used or not for new publishers, default=yes)
record = true|false (whether this room should be recorded, default=false)
rec_dir = <folder where recordings should be stored, when enabled>
\endverbatim
 *
 * Note that recording will work with all codecs except iSAC.
 *
 * \section sfuapi Video Room API
 * 
 * The Video Room API supports several requests, some of which are
 * synchronous and some asynchronous. There are some situations, though,
 * (invalid JSON, invalid request) which will always result in a
 * synchronous error response even for asynchronous requests. 
 * 
 * \c create , \c destroy , \c exists, \c list and \c listparticipants
 * are synchronous requests, which means you'll
 * get a response directly within the context of the transaction.
 * \c create allows you to create a new video room dynamically, as an
 * alternative to using the configuration file; \c destroy removes a
 * video room and destroys it, kicking all the users out as part of the
 * process; \c exists allows you to check whether a specific video room
 * exists; finally, \c list lists all the available rooms, while \c
 * listparticipants lists all the active (as in currentòy publishing
 * something) participants of a specific room and their details.
 * 
 * The \c join , \c joinandconfigure , \c configure , \c publish ,
 * \c unpublish , \c start , \c pause , \c switch , \c stop and \c leave
 * requests instead are all asynchronous, which
 * means you'll get a notification about their success or failure in
 * an event. \c join allows you to join a specific video room, specifying
 * whether that specific PeerConnection will be used for publishing or
 * watching; \c configure can be used to modify some of the participation
 * settings (e.g., bitrate cap); \c joinandconfigure combines the previous
 * two requests in a single one (just for publishers); \c publish can be
 * used to start sending media to broadcast to the other participants,
 * while \c unpublish does the opposite; \c start allows you to start
 * receiving media from a publisher you've subscribed to previously by
 * means of a \c join , while \c pause pauses the delivery of the media;
 * the \c switch request can be used to change the source of the media
 * flowing over a specific PeerConnection (e.g., I was watching Alice,
 * I want to watch Bob now) without having to create a new handle for
 * that; \c stop interrupts a viewer instance; finally, \c leave allows
 * you to leave a video room for good.
 * 
 * Notice that, in general, all users can create rooms. If you want to
 * limit this functionality, you can configure an admin \c admin_key in
 * the plugin settings. When configured, only "create" requests that
 * include the correct \c admin_key value in an "admin_key" property
 * will succeed, and will be rejected otherwise.
 * 
 * Actual API docs: TBD.
 * 
 * \ingroup plugins
 * \ref plugins
 */

#include "plugin.h"

#include <jansson.h>

#include "../debug.h"
#include "../apierror.h"
#include "../config.h"
#include "../mutex.h"
#include "../rtp.h"
#include "../rtcp.h"
#include "../record.h"
#include "../sdp-utils.h"
#include "../utils.h"
#include <sys/types.h>
#include <sys/socket.h>


/* Plugin information */
#define JANUS_VIDEOROOM_VERSION			8
#define JANUS_VIDEOROOM_VERSION_STRING	"0.0.8"
#define JANUS_VIDEOROOM_DESCRIPTION		"This is a plugin implementing a videoconferencing SFU (Selective Forwarding Unit) for Janus, that is an audio/video router."
#define JANUS_VIDEOROOM_NAME			"JANUS VideoRoom plugin"
#define JANUS_VIDEOROOM_AUTHOR			"Meetecho s.r.l."
#define JANUS_VIDEOROOM_PACKAGE			"janus.plugin.videoroom"

/* Plugin methods */
janus_plugin *create(void);
int janus_videoroom_init(janus_callbacks *callback, const char *config_path);
void janus_videoroom_destroy(void);
int janus_videoroom_get_api_compatibility(void);
int janus_videoroom_get_version(void);
const char *janus_videoroom_get_version_string(void);
const char *janus_videoroom_get_description(void);
const char *janus_videoroom_get_name(void);
const char *janus_videoroom_get_author(void);
const char *janus_videoroom_get_package(void);
void janus_videoroom_create_session(janus_plugin_session *handle, int *error);
struct janus_plugin_result *janus_videoroom_handle_message(janus_plugin_session *handle, char *transaction, json_t *message, json_t *jsep);
void janus_videoroom_setup_media(janus_plugin_session *handle);
void janus_videoroom_incoming_rtp(janus_plugin_session *handle, int video, char *buf, int len);
void janus_videoroom_incoming_rtcp(janus_plugin_session *handle, int video, char *buf, int len);
void janus_videoroom_incoming_data(janus_plugin_session *handle, char *buf, int len);
void janus_videoroom_slow_link(janus_plugin_session *handle, int uplink, int video);
void janus_videoroom_hangup_media(janus_plugin_session *handle);
void janus_videoroom_destroy_session(janus_plugin_session *handle, int *error);
json_t *janus_videoroom_query_session(janus_plugin_session *handle);

/* Plugin setup */
static janus_plugin janus_videoroom_plugin =
	JANUS_PLUGIN_INIT (
		.init = janus_videoroom_init,
		.destroy = janus_videoroom_destroy,

		.get_api_compatibility = janus_videoroom_get_api_compatibility,
		.get_version = janus_videoroom_get_version,
		.get_version_string = janus_videoroom_get_version_string,
		.get_description = janus_videoroom_get_description,
		.get_name = janus_videoroom_get_name,
		.get_author = janus_videoroom_get_author,
		.get_package = janus_videoroom_get_package,
		
		.create_session = janus_videoroom_create_session,
		.handle_message = janus_videoroom_handle_message,
		.setup_media = janus_videoroom_setup_media,
		.incoming_rtp = janus_videoroom_incoming_rtp,
		.incoming_rtcp = janus_videoroom_incoming_rtcp,
		.incoming_data = janus_videoroom_incoming_data,
		.slow_link = janus_videoroom_slow_link,
		.hangup_media = janus_videoroom_hangup_media,
		.destroy_session = janus_videoroom_destroy_session,
		.query_session = janus_videoroom_query_session,
	);

/* Plugin creator */
janus_plugin *create(void) {
	JANUS_LOG(LOG_VERB, "%s created!\n", JANUS_VIDEOROOM_NAME);
	return &janus_videoroom_plugin;
}

/* Parameter validation */
static struct janus_json_parameter request_parameters[] = {
	{"request", JSON_STRING, JANUS_JSON_PARAM_REQUIRED}
};
static struct janus_json_parameter adminkey_parameters[] = {
	{"admin_key", JSON_STRING, JANUS_JSON_PARAM_REQUIRED}
};
static struct janus_json_parameter create_parameters[] = {
	{"room", JSON_INTEGER, JANUS_JSON_PARAM_POSITIVE},
	{"description", JSON_STRING, 0},
	{"is_private", JANUS_JSON_BOOL, 0},
	{"secret", JSON_STRING, 0},
	{"pin", JSON_STRING, 0},
	{"bitrate", JSON_INTEGER, JANUS_JSON_PARAM_POSITIVE},
	{"fir_freq", JSON_INTEGER, JANUS_JSON_PARAM_POSITIVE},
	{"publishers", JSON_INTEGER, JANUS_JSON_PARAM_POSITIVE},
	{"audiocodec", JSON_STRING, 0},
	{"videocodec", JSON_STRING, 0},
	{"audiolevel_ext", JANUS_JSON_BOOL, 0},
	{"videoorient_ext", JANUS_JSON_BOOL, 0},
	{"playoutdelay_ext", JANUS_JSON_BOOL, 0},
	{"record", JANUS_JSON_BOOL, 0},
	{"rec_dir", JSON_STRING, 0},
	{"permanent", JANUS_JSON_BOOL, 0}
};
static struct janus_json_parameter room_parameters[] = {
	{"room", JSON_INTEGER, JANUS_JSON_PARAM_REQUIRED | JANUS_JSON_PARAM_POSITIVE}
};
static struct janus_json_parameter destroy_parameters[] = {
	{"room", JSON_INTEGER, JANUS_JSON_PARAM_REQUIRED | JANUS_JSON_PARAM_POSITIVE},
	{"permanent", JANUS_JSON_BOOL, 0}
};
static struct janus_json_parameter join_parameters[] = {
	{"room", JSON_INTEGER, JANUS_JSON_PARAM_REQUIRED | JANUS_JSON_PARAM_POSITIVE},
	{"ptype", JSON_STRING, JANUS_JSON_PARAM_REQUIRED},
	{"audio", JANUS_JSON_BOOL, 0},
	{"video", JANUS_JSON_BOOL, 0},
	{"bitrate", JSON_INTEGER, JANUS_JSON_PARAM_POSITIVE},
	{"record", JANUS_JSON_BOOL, 0},
	{"filename", JSON_STRING, 0}
};
static struct janus_json_parameter publish_parameters[] = {
	{"audio", JANUS_JSON_BOOL, 0},
	{"video", JANUS_JSON_BOOL, 0},
	{"bitrate", JSON_INTEGER, JANUS_JSON_PARAM_POSITIVE},
	{"record", JANUS_JSON_BOOL, 0},
	{"filename", JSON_STRING, 0}
};
static struct janus_json_parameter rtp_forward_parameters[] = {
	{"room", JSON_INTEGER, JANUS_JSON_PARAM_REQUIRED | JANUS_JSON_PARAM_POSITIVE},
	{"publisher_id", JSON_INTEGER, JANUS_JSON_PARAM_REQUIRED | JANUS_JSON_PARAM_POSITIVE},
	{"video_port", JSON_INTEGER, JANUS_JSON_PARAM_POSITIVE},
	{"audio_port", JSON_INTEGER, JANUS_JSON_PARAM_POSITIVE},
	{"host", JSON_STRING, JANUS_JSON_PARAM_REQUIRED}
};
static struct janus_json_parameter stop_rtp_forward_parameters[] = {
	{"room", JSON_INTEGER, JANUS_JSON_PARAM_REQUIRED | JANUS_JSON_PARAM_POSITIVE},
	{"publisher_id", JSON_INTEGER, JANUS_JSON_PARAM_REQUIRED | JANUS_JSON_PARAM_POSITIVE},
	{"stream_id", JSON_INTEGER, JANUS_JSON_PARAM_REQUIRED | JANUS_JSON_PARAM_POSITIVE}
};
static struct janus_json_parameter publisher_parameters[] = {
	{"id", JSON_INTEGER, JANUS_JSON_PARAM_POSITIVE},
	{"display", JSON_STRING, 0}
};
static struct janus_json_parameter configure_parameters[] = {
	{"audio", JANUS_JSON_BOOL, 0},
	{"video", JANUS_JSON_BOOL, 0},
	{"data", JANUS_JSON_BOOL, 0}
};
static struct janus_json_parameter subscriber_parameters[] = {
	{"feed", JSON_INTEGER, JANUS_JSON_PARAM_REQUIRED | JANUS_JSON_PARAM_POSITIVE},
	{"private_id", JSON_INTEGER, JANUS_JSON_PARAM_POSITIVE},
	{"audio", JANUS_JSON_BOOL, 0},
	{"video", JANUS_JSON_BOOL, 0},
	{"data", JANUS_JSON_BOOL, 0}
};

/* Static configuration instance */
static janus_config *config = NULL;
static const char *config_folder = NULL;
static janus_mutex config_mutex;

/* Useful stuff */
static volatile gint initialized = 0, stopping = 0;
static gboolean notify_events = TRUE;
static janus_callbacks *gateway = NULL;
static GThread *handler_thread;
static void *janus_videoroom_handler(void *data);
static void janus_videoroom_relay_rtp_packet(gpointer data, gpointer user_data);
static void janus_videoroom_relay_data_packet(gpointer data, gpointer user_data);

typedef enum janus_videoroom_p_type {
	janus_videoroom_p_type_none = 0,
	janus_videoroom_p_type_subscriber,			/* Generic subscriber */
	janus_videoroom_p_type_publisher,			/* Participant (for receiving events) and optionally publisher */
} janus_videoroom_p_type;

typedef struct janus_videoroom_message {
	janus_plugin_session *handle;
	char *transaction;
	json_t *message;
	json_t *jsep;
} janus_videoroom_message;
static GAsyncQueue *messages = NULL;
static janus_videoroom_message exit_message;


typedef enum janus_videoroom_audiocodec {
	JANUS_VIDEOROOM_OPUS,		/* Publishers will have to use OPUS 	*/
	JANUS_VIDEOROOM_ISAC_32K,	/* Publishers will have to use ISAC 32K */
	JANUS_VIDEOROOM_ISAC_16K,	/* Publishers will have to use ISAC 16K */
	JANUS_VIDEOROOM_PCMU,		/* Publishers will have to use PCMU 8K 	*/
	JANUS_VIDEOROOM_PCMA		/* Publishers will have to use PCMA 8K 	*/
} janus_videoroom_audiocodec;
static const char *janus_videoroom_audiocodec_name(janus_videoroom_audiocodec acodec) {
	switch(acodec) {
		case JANUS_VIDEOROOM_OPUS:
			return "opus";
		case JANUS_VIDEOROOM_ISAC_32K:
			return "isac32";
		case JANUS_VIDEOROOM_ISAC_16K:
			return "isac16";
		case JANUS_VIDEOROOM_PCMU:
			return "pcmu";
		case JANUS_VIDEOROOM_PCMA:
			return "pcma";
		default:
			/* Shouldn't happen */
			return "opus";
	}
}

typedef enum janus_videoroom_videocodec {
	JANUS_VIDEOROOM_VP8,	/* Publishers will have to use VP8 */
	JANUS_VIDEOROOM_VP9,	/* Publishers will have to use VP9 */
	JANUS_VIDEOROOM_H264	/* Publishers will have to use H264 */
} janus_videoroom_videocodec;
static const char *janus_videoroom_videocodec_name(janus_videoroom_videocodec vcodec) {
	switch(vcodec) {
		case JANUS_VIDEOROOM_VP8:
			return "vp8";
		case JANUS_VIDEOROOM_VP9:
			return "vp9";
		case JANUS_VIDEOROOM_H264:
			return "h264";
		default:
			/* Shouldn't happen */
			return "vp8";
	}
}

typedef struct janus_videoroom {
	guint64 room_id;			/* Unique room ID */
	gchar *room_name;			/* Room description */
	gchar *room_secret;			/* Secret needed to manipulate (e.g., destroy) this room */
	gchar *room_pin;			/* Password needed to join this room, if any */
	gboolean is_private;		/* Whether this room is 'private' (as in hidden) or not */
	int max_publishers;			/* Maximum number of concurrent publishers */
	uint64_t bitrate;			/* Global bitrate limit */
	uint16_t fir_freq;			/* Regular FIR frequency (0=disabled) */
	janus_videoroom_audiocodec acodec;	/* Audio codec to force on publishers*/
	janus_videoroom_videocodec vcodec;	/* Video codec to force on publishers*/
	gboolean audiolevel_ext;	/* Whether the ssrc-audio-level extension must be negotiated or not for new publishers */
	gboolean videoorient_ext;	/* Whether the video-orientation extension must be negotiated or not for new publishers */
	gboolean playoutdelay_ext;	/* Whether the playout-delay extension must be negotiated or not for new publishers */
	gboolean record;			/* Whether the feeds from publishers in this room should be recorded */
	char *rec_dir;				/* Where to save the recordings of this room, if enabled */
	GHashTable *participants;	/* Map of potential publishers (we get subscribers from them) */
	volatile gint destroyed;	/* Whether this room has been destroyed */
	janus_mutex mutex;			/* Mutex to lock this room instance */
	janus_refcount ref;			/* Reference counter for this room */
} janus_videoroom;
static GHashTable *rooms;
static janus_mutex rooms_mutex;
static char *admin_key = NULL;

typedef struct janus_videoroom_session {
	janus_plugin_session *handle;
	janus_videoroom_p_type participant_type;
	gpointer participant;
	gboolean started;
	gboolean stopping;
	volatile gint hangingup;
	volatile gint destroyed;
	janus_mutex mutex;
	janus_refcount ref;
} janus_videoroom_session;
static GHashTable *sessions;
static janus_mutex sessions_mutex;


/* A host whose ports gets streamed rtp packets of the corresponding type. */
typedef struct rtp_forwarder {
	int is_video;
	struct sockaddr_in serv_addr;
} rtp_forwarder;

typedef struct janus_videoroom_publisher {
	janus_videoroom_session *session;
	janus_videoroom *room;	/* Room */
	guint64 user_id;	/* Unique ID in the room */
	guint64 pvt_id;		/* This is sent to the publisher for mapping purposes, but shouldn't be shared with others */
	gchar *display;		/* Display name (just for fun) */
	gchar *sdp;			/* The SDP this publisher negotiated, if any */
	gboolean audio, video, data;		/* Whether audio, video and/or data is going to be sent by this publisher */
	guint32 audio_pt;		/* Audio payload type (Opus) */
	guint32 video_pt;		/* Video payload type (depends on room configuration) */
	guint32 audio_ssrc;		/* Audio SSRC of this publisher */
	guint32 video_ssrc;		/* Video SSRC of this publisher */
	guint8 audio_level_extmap_id;	/* Audio level extmap ID */
	guint8 video_orient_extmap_id;	/* Video orientation extmap ID */
	guint8 playout_delay_extmap_id;	/* Playout delay extmap ID */
	gboolean audio_active;
	gboolean video_active;
	gboolean firefox;	/* We send Firefox users a different kind of FIR */
	uint64_t bitrate;
	gint64 remb_startup;/* Incremental changes on REMB to reach the target at startup */
	gint64 remb_latest;	/* Time of latest sent REMB (to avoid flooding) */
	gint64 fir_latest;	/* Time of latest sent FIR (to avoid flooding) */
	gint fir_seq;		/* FIR sequence number */
	gboolean recording_active;	/* Whether this publisher has to be recorded or not */
	gchar *recording_base;	/* Base name for the recording (e.g., /path/to/filename, will generate /path/to/filename-audio.mjr and/or /path/to/filename-video.mjr */
	janus_recorder *arc;	/* The Janus recorder instance for this publisher's audio, if enabled */
	janus_recorder *vrc;	/* The Janus recorder instance for this publisher's video, if enabled */
	janus_mutex rec_mutex;	/* Mutex to protect the recorders from race conditions */
	GSList *subscribers;
	janus_mutex subscribers_mutex;
	GHashTable *rtp_forwarders;
	janus_mutex rtp_forwarders_mutex;
	int udp_sock; /* The udp socket on which to forward rtp packets */
	volatile gint destroyed;
	janus_refcount ref;
} janus_videoroom_publisher;
static void janus_rtp_forwarder_free_helper(gpointer data);
static guint32 janus_rtp_forwarder_add_helper(janus_videoroom_publisher *p, const gchar* host, int port, int is_video);
typedef struct janus_videoroom_subscriber_context {
	/* Needed to fix seq and ts in case of publisher switching */
	uint32_t a_last_ssrc, a_last_ts, a_base_ts, a_base_ts_prev,
			v_last_ssrc, v_last_ts, v_base_ts, v_base_ts_prev;
	uint16_t a_last_seq, a_base_seq, a_base_seq_prev,
			v_last_seq, v_base_seq, v_base_seq_prev;
	gboolean a_seq_reset, v_seq_reset;
} janus_videoroom_subscriber_context;

typedef struct janus_videoroom_subscriber {
	janus_videoroom_session *session;
	janus_videoroom *room;	/* Room */
<<<<<<< HEAD
	janus_videoroom_publisher *feed;	/* Participant this subscriber is subscribed to */
	janus_videoroom_subscriber_context context;	/* Needed in case there are publisher switches on this subscriber */
=======
	janus_videoroom_participant *feed;	/* Participant this listener is subscribed to */
	guint64 pvt_id;		/* Private ID of the participant that is subscribing (if available/provided) */
	janus_videoroom_listener_context context;	/* Needed in case there are publisher switches on this listener */
>>>>>>> 9312cbe1
	gboolean audio, video, data;		/* Whether audio, video and/or data must be sent to this publisher */
	gboolean paused;
	volatile gint destroyed;
	janus_refcount ref;
} janus_videoroom_subscriber;

typedef struct janus_videoroom_rtp_relay_packet {
	rtp_header *data;
	gint length;
	gint is_video;
	uint32_t timestamp;
	uint16_t seq_number;
} janus_videoroom_rtp_relay_packet;


/* Freeing stuff */
static void janus_videoroom_subscriber_dereference(janus_videoroom_subscriber *s) {
	/* No need to test for NULL in conjunction with g_clear_pointer. */
	janus_refcount_decrease(&s->ref);
}

static void janus_videoroom_subscriber_destroy(janus_videoroom_subscriber *s) {
	if(s && g_atomic_int_compare_and_exchange(&s->destroyed, 0, 1))
		janus_refcount_decrease(&s->ref);
}

static void janus_videoroom_subscriber_free(const janus_refcount *s_ref) {
	janus_videoroom_subscriber *s = janus_refcount_containerof(s_ref, janus_videoroom_subscriber, ref);
	/* This subscriber can be destroyed, free all the resources */
	g_free(s);
}

static void janus_videoroom_publisher_dereference(janus_videoroom_publisher *p) {
	/* This is used by g_pointer_clear and g_hash_table_new_full so that NULL is only possible if that was inserted into the hash table. */
	janus_refcount_decrease(&p->ref);
}

static void janus_videoroom_publisher_dereference_nodebug(janus_videoroom_publisher *p) {
	janus_refcount_decrease_nodebug(&p->ref);
}

static void janus_videoroom_publisher_destroy(janus_videoroom_publisher *p) {
	if(p && g_atomic_int_compare_and_exchange(&p->destroyed, 0, 1))
		janus_refcount_decrease(&p->ref);
}

static void janus_videoroom_publisher_free(const janus_refcount *p_ref) {
	janus_videoroom_publisher *p = janus_refcount_containerof(p_ref, janus_videoroom_publisher, ref);
	g_free(p->display);
	g_free(p->sdp);

	g_free(p->recording_base);
	janus_recorder_free(p->arc);
	janus_recorder_free(p->vrc);

	if(p->udp_sock > 0)
		close(p->udp_sock);
	g_hash_table_destroy(p->rtp_forwarders);
	p->rtp_forwarders = NULL;
	g_slist_free(p->subscribers);

	janus_mutex_destroy(&p->subscribers_mutex);
	janus_mutex_destroy(&p->rtp_forwarders_mutex);
	g_free(p);
}

static void janus_videoroom_session_dereference(janus_videoroom_session *session) {
	janus_refcount_decrease(&session->ref);
}

static void janus_videoroom_session_destroy(janus_videoroom_session *session) {
	if(session && g_atomic_int_compare_and_exchange(&session->destroyed, 0, 1))
		janus_refcount_decrease(&session->ref);
}

static void janus_videoroom_session_free(const janus_refcount *session_ref) {
	janus_videoroom_session *session = janus_refcount_containerof(session_ref, janus_videoroom_session, ref);
	/* Remove the reference to the core plugin session */
	janus_refcount_decrease(&session->handle->ref);
	/* This session can be destroyed, free all the resources */
	janus_mutex_destroy(&session->mutex);
	g_free(session);
}

static void janus_videoroom_room_dereference(janus_videoroom *room) {
	janus_refcount_decrease(&room->ref);
}

static void janus_videoroom_room_destroy(janus_videoroom *room) {
	if(room && g_atomic_int_compare_and_exchange(&room->destroyed, 0, 1))
		janus_refcount_decrease(&room->ref);
}

static void janus_videoroom_room_free(const janus_refcount *room_ref) {
	janus_videoroom *room = janus_refcount_containerof(room_ref, janus_videoroom, ref);
	/* This room can be destroyed, free all the resources */
	g_free(room->room_name);
	g_free(room->room_secret);
	g_free(room->room_pin);
	g_free(room->rec_dir);
	g_hash_table_destroy(room->participants);
}

static void janus_videoroom_message_free(janus_videoroom_message *msg) {
	if(!msg || msg == &exit_message)
		return;

	if(msg->handle && msg->handle->plugin_handle) {
		janus_videoroom_session *session = (janus_videoroom_session *)msg->handle->plugin_handle;
		janus_refcount_decrease(&session->ref);
	}
	msg->handle = NULL;

	g_free(msg->transaction);
	msg->transaction = NULL;
	if(msg->message)
		json_decref(msg->message);
	msg->message = NULL;
	if(msg->jsep)
		json_decref(msg->jsep);
	msg->jsep = NULL;

	g_free(msg);
}


/* SDP offer/answer templates */
#define OPUS_PT	111
#define ISAC32_PT	104
#define ISAC16_PT	103
#define PCMU_PT	0
#define PCMA_PT	8
#define VP8_PT		100
#define VP9_PT		101
#define H264_PT	107
#define sdp_template \
		"v=0\r\n" \
		"o=- %"SCNu64" %"SCNu64" IN IP4 127.0.0.1\r\n"	/* We need current time here */ \
		"s=%s\r\n"							/* Video room name */ \
		"t=0 0\r\n" \
		"%s%s%s"				/* Audio, video and/or data channel m-lines */
#define sdp_a_template_opus \
		"m=audio 1 RTP/SAVPF %d\r\n"		/* Opus payload type */ \
		"c=IN IP4 1.1.1.1\r\n" \
		"a=%s\r\n"							/* Media direction */ \
		"a=rtpmap:%d opus/48000/2\r\n"		/* Opus payload type */ \
		"%s"								/* extmap(s), if any */
#define sdp_a_template_isac32 \
		"m=audio 1 RTP/SAVPF %d\r\n"		/* ISAC32_PT payload type */ \
		"c=IN IP4 1.1.1.1\r\n" \
		"a=%s\r\n"							/* Media direction */ \
		"a=rtpmap:%d ISAC/32000\r\n"		/* ISAC32_PT payload type */ \
		"%s"								/* extmap(s), if any */
#define sdp_a_template_isac16 \
		"m=audio 1 RTP/SAVPF %d\r\n"		/* ISAC16_PT payload type */ \
		"c=IN IP4 1.1.1.1\r\n" \
		"a=%s\r\n"							/* Media direction */ \
		"a=rtpmap:%d ISAC/16000\r\n"		/* ISAC16_PT payload type */ \
		"%s"								/* extmap(s), if any */
#define sdp_a_template_pcmu \
		"m=audio 1 RTP/SAVPF %d\r\n"		/* PCMU_PT payload type */ \
		"c=IN IP4 1.1.1.1\r\n" \
		"a=%s\r\n"							/* Media direction */ \
		"a=rtpmap:%d PCMU/8000\r\n"		    /* PCMU_PT payload type */ \
		"%s"								/* extmap(s), if any */
#define sdp_a_template_pcma \
		"m=audio 1 RTP/SAVPF %d\r\n"		/* PCMA_PT payload type */ \
		"c=IN IP4 1.1.1.1\r\n" \
		"a=%s\r\n"							/* Media direction */ \
		"a=rtpmap:%d PCMA/8000\r\n"		    /* PCMA_PT payload type */ \
		"%s"								/* extmap(s), if any */
#define sdp_v_template_vp8 \
		"m=video 1 RTP/SAVPF %d\r\n"		/* VP8 payload type */ \
		"c=IN IP4 1.1.1.1\r\n" \
		"b=AS:%d\r\n"						/* Bandwidth */ \
		"a=%s\r\n"							/* Media direction */ \
		"a=rtpmap:%d VP8/90000\r\n"			/* VP8 payload type */ \
		"a=rtcp-fb:%d ccm fir\r\n"			/* VP8 payload type */ \
		"a=rtcp-fb:%d nack\r\n"				/* VP8 payload type */ \
		"a=rtcp-fb:%d nack pli\r\n"			/* VP8 payload type */ \
		"a=rtcp-fb:%d goog-remb\r\n"		/* VP8 payload type */ \
		"%s"								/* extmap(s), if any */
#define sdp_v_template_vp9 \
		"m=video 1 RTP/SAVPF %d\r\n"		/* VP9 payload type */ \
		"c=IN IP4 1.1.1.1\r\n" \
		"b=AS:%d\r\n"						/* Bandwidth */ \
		"a=%s\r\n"							/* Media direction */ \
		"a=rtpmap:%d VP9/90000\r\n"			/* VP9 payload type */ \
		"a=rtcp-fb:%d ccm fir\r\n"			/* VP9 payload type */ \
		"a=rtcp-fb:%d nack\r\n"				/* VP9 payload type */ \
		"a=rtcp-fb:%d nack pli\r\n"			/* VP9 payload type */ \
		"a=rtcp-fb:%d goog-remb\r\n"		/* VP9 payload type */ \
		"%s"								/* extmap(s), if any */
#define sdp_v_template_h264 \
		"m=video 1 RTP/SAVPF %d\r\n"		/* H264 payload type */ \
		"c=IN IP4 1.1.1.1\r\n" \
		"b=AS:%d\r\n"						/* Bandwidth */ \
		"a=%s\r\n"							/* Media direction */ \
		"a=rtpmap:%d H264/90000\r\n"		/* H264 payload type */ \
		"a=fmtp:%d profile-level-id=42e01f;packetization-mode=1\r\n" \
		"a=rtcp-fb:%d ccm fir\r\n"			/* H264 payload type */ \
		"a=rtcp-fb:%d nack\r\n"				/* H264 payload type */ \
		"a=rtcp-fb:%d nack pli\r\n"			/* H264 payload type */ \
		"a=rtcp-fb:%d goog-remb\r\n"		/* H264 payload type */ \
		"%s"								/* extmap(s), if any */
#ifdef HAVE_SCTP
#define sdp_d_template \
		"m=application 1 DTLS/SCTP 5000\r\n" \
		"c=IN IP4 1.1.1.1\r\n" \
		"a=sctpmap:5000 webrtc-datachannel 16\r\n"
#else
#define sdp_d_template \
		"m=application 0 DTLS/SCTP 0\r\n" \
		"c=IN IP4 1.1.1.1\r\n"
#endif


/* Error codes */
#define JANUS_VIDEOROOM_ERROR_UNKNOWN_ERROR		499
#define JANUS_VIDEOROOM_ERROR_NO_MESSAGE		421
#define JANUS_VIDEOROOM_ERROR_INVALID_JSON		422
#define JANUS_VIDEOROOM_ERROR_INVALID_REQUEST	423
#define JANUS_VIDEOROOM_ERROR_JOIN_FIRST		424
#define JANUS_VIDEOROOM_ERROR_ALREADY_JOINED	425
#define JANUS_VIDEOROOM_ERROR_NO_SUCH_ROOM		426
#define JANUS_VIDEOROOM_ERROR_ROOM_EXISTS		427
#define JANUS_VIDEOROOM_ERROR_NO_SUCH_FEED		428
#define JANUS_VIDEOROOM_ERROR_MISSING_ELEMENT	429
#define JANUS_VIDEOROOM_ERROR_INVALID_ELEMENT	430
#define JANUS_VIDEOROOM_ERROR_INVALID_SDP_TYPE	431
#define JANUS_VIDEOROOM_ERROR_PUBLISHERS_FULL	432
#define JANUS_VIDEOROOM_ERROR_UNAUTHORIZED		433
#define JANUS_VIDEOROOM_ERROR_ALREADY_PUBLISHED	434
#define JANUS_VIDEOROOM_ERROR_NOT_PUBLISHED		435
#define JANUS_VIDEOROOM_ERROR_ID_EXISTS			436
#define JANUS_VIDEOROOM_ERROR_INVALID_SDP		437


static guint32 janus_rtp_forwarder_add_helper(janus_videoroom_publisher *p, const gchar* host, int port, int is_video) {
	if(!p || !host) {
		return 0;
	}
	rtp_forwarder *forward = g_malloc0(sizeof(rtp_forwarder));
	forward->is_video = is_video;
	forward->serv_addr.sin_family = AF_INET;
	inet_pton(AF_INET, host, &(forward->serv_addr.sin_addr));
	forward->serv_addr.sin_port = htons(port);
	janus_mutex_lock(&p->rtp_forwarders_mutex);
	guint32 stream_id = janus_random_uint32();
	while(g_hash_table_lookup(p->rtp_forwarders, GUINT_TO_POINTER(stream_id)) != NULL) {
		stream_id = janus_random_uint32();
	}
	g_hash_table_insert(p->rtp_forwarders, GUINT_TO_POINTER(stream_id), forward);
	janus_mutex_unlock(&p->rtp_forwarders_mutex);
	JANUS_LOG(LOG_VERB, "Added %s rtp_forward to participant %"SCNu64" host: %s:%d stream_id: %"SCNu32"\n", is_video ? "video":"audio", p->user_id, host, port, stream_id);
	return stream_id;
}

static void janus_rtp_forwarder_free_helper(gpointer data) {
	if(data) {
		rtp_forwarder* forward = (rtp_forwarder*)data;
		g_free(forward);
		forward = NULL;
	}
}


/* Plugin implementation */
int janus_videoroom_init(janus_callbacks *callback, const char *config_path) {
	if(g_atomic_int_get(&stopping)) {
		/* Still stopping from before */
		return -1;
	}
	if(callback == NULL || config_path == NULL) {
		/* Invalid arguments */
		return -1;
	}

	/* Read configuration */
	char filename[255];
	g_snprintf(filename, 255, "%s/%s.cfg", config_path, JANUS_VIDEOROOM_PACKAGE);
	JANUS_LOG(LOG_VERB, "Configuration file: %s\n", filename);
	config = janus_config_parse(filename);
	config_folder = config_path;
	if(config != NULL)
		janus_config_print(config);
	janus_mutex_init(&config_mutex);

	rooms = g_hash_table_new_full(g_int64_hash, g_int64_equal,
		(GDestroyNotify)g_free, (GDestroyNotify) janus_videoroom_room_destroy);
	janus_mutex_init(&rooms_mutex);
	sessions = g_hash_table_new_full(NULL, NULL, NULL, (GDestroyNotify)janus_videoroom_session_destroy);
	janus_mutex_init(&sessions_mutex);

	messages = g_async_queue_new_full((GDestroyNotify) janus_videoroom_message_free);

	/* This is the callback we'll need to invoke to contact the gateway */
	gateway = callback;

	/* Parse configuration to populate the rooms list */
	if(config != NULL) {
		/* Any admin key to limit who can "create"? */
		janus_config_item *key = janus_config_get_item_drilldown(config, "general", "admin_key");
		if(key != NULL && key->value != NULL)
			admin_key = g_strdup(key->value);
		janus_config_item *events = janus_config_get_item_drilldown(config, "general", "events");
		if(events != NULL && events->value != NULL)
			notify_events = janus_is_true(events->value);
		if(!notify_events && callback->events_is_enabled()) {
			JANUS_LOG(LOG_WARN, "Notification of events to handlers disabled for %s\n", JANUS_VIDEOROOM_NAME);
		}
		/* Iterate on all rooms */
		GList *cl = janus_config_get_categories(config);
		while(cl != NULL) {
			janus_config_category *cat = (janus_config_category *)cl->data;
			if(cat->name == NULL || !strcasecmp(cat->name, "general")) {
				cl = cl->next;
				continue;
			}
			JANUS_LOG(LOG_VERB, "Adding video room '%s'\n", cat->name);
			janus_config_item *desc = janus_config_get_item(cat, "description");
			janus_config_item *priv = janus_config_get_item(cat, "is_private");
			janus_config_item *secret = janus_config_get_item(cat, "secret");
			janus_config_item *pin = janus_config_get_item(cat, "pin");
			janus_config_item *bitrate = janus_config_get_item(cat, "bitrate");
			janus_config_item *maxp = janus_config_get_item(cat, "publishers");
			janus_config_item *firfreq = janus_config_get_item(cat, "fir_freq");
			janus_config_item *audiocodec = janus_config_get_item(cat, "audiocodec");
			janus_config_item *videocodec = janus_config_get_item(cat, "videocodec");
			janus_config_item *audiolevel_ext = janus_config_get_item(cat, "audiolevel_ext");
			janus_config_item *videoorient_ext = janus_config_get_item(cat, "videoorient_ext");
			janus_config_item *playoutdelay_ext = janus_config_get_item(cat, "playoutdelay_ext");
			janus_config_item *record = janus_config_get_item(cat, "record");
			janus_config_item *rec_dir = janus_config_get_item(cat, "rec_dir");
			/* Create the video room */
			janus_videoroom *videoroom = g_malloc0(sizeof(janus_videoroom));
			videoroom->room_id = g_ascii_strtoull(cat->name, NULL, 0);
			char *description = NULL;
			if(desc != NULL && desc->value != NULL && strlen(desc->value) > 0)
				description = g_strdup(desc->value);
			else
				description = g_strdup(cat->name);
			videoroom->room_name = description;
			if(secret != NULL && secret->value != NULL) {
				videoroom->room_secret = g_strdup(secret->value);
			}
			if(pin != NULL && pin->value != NULL) {
				videoroom->room_pin = g_strdup(pin->value);
			}
			videoroom->is_private = priv && priv->value && janus_is_true(priv->value);
			videoroom->max_publishers = 3;	/* FIXME How should we choose a default? */
			if(maxp != NULL && maxp->value != NULL)
				videoroom->max_publishers = atol(maxp->value);
			if(videoroom->max_publishers < 0)
				videoroom->max_publishers = 3;	/* FIXME How should we choose a default? */
			videoroom->bitrate = 0;
			if(bitrate != NULL && bitrate->value != NULL)
				videoroom->bitrate = atol(bitrate->value);
			if(videoroom->bitrate > 0 && videoroom->bitrate < 64000)
				videoroom->bitrate = 64000;	/* Don't go below 64k */
			videoroom->fir_freq = 0;
			if(firfreq != NULL && firfreq->value != NULL)
				videoroom->fir_freq = atol(firfreq->value);
			videoroom->acodec = JANUS_VIDEOROOM_OPUS;
			if(audiocodec && audiocodec->value) {
				if(!strcasecmp(audiocodec->value, "opus"))
					videoroom->acodec = JANUS_VIDEOROOM_OPUS;
				else if(!strcasecmp(audiocodec->value, "isac32"))
					videoroom->acodec = JANUS_VIDEOROOM_ISAC_32K;
				else if(!strcasecmp(audiocodec->value, "isac16"))
					videoroom->acodec = JANUS_VIDEOROOM_ISAC_16K;
				else if(!strcasecmp(audiocodec->value, "pcmu"))
					videoroom->acodec = JANUS_VIDEOROOM_PCMU;
				else if(!strcasecmp(audiocodec->value, "pcma"))
					videoroom->acodec = JANUS_VIDEOROOM_PCMA;
				else {
					JANUS_LOG(LOG_WARN, "Unsupported audio codec '%s', falling back to OPUS\n", audiocodec->value);
					videoroom->acodec = JANUS_VIDEOROOM_OPUS;
				}
			}
			videoroom->vcodec = JANUS_VIDEOROOM_VP8;
			if(videocodec && videocodec->value) {
				if(!strcasecmp(videocodec->value, "vp8"))
					videoroom->vcodec = JANUS_VIDEOROOM_VP8;
				else if(!strcasecmp(videocodec->value, "vp9"))
					videoroom->vcodec = JANUS_VIDEOROOM_VP9;
				else if(!strcasecmp(videocodec->value, "h264"))
					videoroom->vcodec = JANUS_VIDEOROOM_H264;
				else {
					JANUS_LOG(LOG_WARN, "Unsupported video codec '%s', falling back to VP8\n", videocodec->value);
					videoroom->vcodec = JANUS_VIDEOROOM_VP8;
				}
			}
			videoroom->audiolevel_ext = TRUE;
			if(audiolevel_ext != NULL && audiolevel_ext->value != NULL)
				videoroom->audiolevel_ext = janus_is_true(audiolevel_ext->value);
			videoroom->videoorient_ext = TRUE;
			if(videoorient_ext != NULL && videoorient_ext->value != NULL)
				videoroom->videoorient_ext = janus_is_true(videoorient_ext->value);
			videoroom->playoutdelay_ext = TRUE;
			if(playoutdelay_ext != NULL && playoutdelay_ext->value != NULL)
				videoroom->playoutdelay_ext = janus_is_true(playoutdelay_ext->value);
			if(record && record->value) {
				videoroom->record = janus_is_true(record->value);
			}
			if(rec_dir && rec_dir->value) {
				videoroom->rec_dir = g_strdup(rec_dir->value);
			}
			g_atomic_int_set(&videoroom->destroyed, 0);
			janus_mutex_init(&videoroom->mutex);
			janus_refcount_init(&videoroom->ref, janus_videoroom_room_free);
			videoroom->participants = g_hash_table_new_full(g_int64_hash, g_int64_equal, (GDestroyNotify)g_free, (GDestroyNotify)janus_videoroom_publisher_dereference);
			janus_mutex_lock(&rooms_mutex);
			g_hash_table_insert(rooms, janus_uint64_dup(videoroom->room_id), videoroom);
			janus_mutex_unlock(&rooms_mutex);
			JANUS_LOG(LOG_VERB, "Created videoroom: %"SCNu64" (%s, %s, %s/%s codecs, secret: %s, pin: %s)\n",
				videoroom->room_id, videoroom->room_name,
				videoroom->is_private ? "private" : "public",
				janus_videoroom_audiocodec_name(videoroom->acodec),
				janus_videoroom_videocodec_name(videoroom->vcodec),
				videoroom->room_secret ? videoroom->room_secret : "no secret",
				videoroom->room_pin ? videoroom->room_pin : "no pin");
			if(videoroom->record) {
				JANUS_LOG(LOG_VERB, "  -- Room is going to be recorded in %s\n", videoroom->rec_dir ? videoroom->rec_dir : "the current folder");
			}
			cl = cl->next;
		}
		/* Done: we keep the configuration file open in case we get a "create" or "destroy" with permanent=true */
	}

	/* Show available rooms */
	janus_mutex_lock(&rooms_mutex);
	GHashTableIter iter;
	gpointer value;
	g_hash_table_iter_init(&iter, rooms);
	while (g_hash_table_iter_next(&iter, NULL, &value)) {
		janus_videoroom *vr = value;
		JANUS_LOG(LOG_VERB, "  ::: [%"SCNu64"][%s] %"SCNu64", max %d publishers, FIR frequency of %d seconds, %s audio codec, %s video codec\n",
			vr->room_id, vr->room_name, vr->bitrate, vr->max_publishers, vr->fir_freq,
			janus_videoroom_audiocodec_name(vr->acodec), janus_videoroom_videocodec_name(vr->vcodec));
	}
	janus_mutex_unlock(&rooms_mutex);

	g_atomic_int_set(&initialized, 1);

	/* Launch the thread that will handle incoming messages */
	GError *error = NULL;
	handler_thread = g_thread_try_new("videoroom handler", janus_videoroom_handler, NULL, &error);
	if(error != NULL) {
		g_atomic_int_set(&initialized, 0);
		JANUS_LOG(LOG_ERR, "Got error %d (%s) trying to launch the VideoRoom handler thread...\n", error->code, error->message ? error->message : "??");
		janus_config_destroy(config);
		return -1;
	}
	JANUS_LOG(LOG_INFO, "%s initialized!\n", JANUS_VIDEOROOM_NAME);
	return 0;
}

void janus_videoroom_destroy(void) {
	if(!g_atomic_int_get(&initialized))
		return;
	g_atomic_int_set(&stopping, 1);

	g_async_queue_push(messages, &exit_message);
	if(handler_thread != NULL) {
		g_thread_join(handler_thread);
		handler_thread = NULL;
	}

	/* FIXME We should destroy the sessions cleanly */
	janus_mutex_lock(&sessions_mutex);
	g_hash_table_destroy(sessions);
	janus_mutex_unlock(&sessions_mutex);

	janus_mutex_lock(&rooms_mutex);
	g_hash_table_destroy(rooms);
	janus_mutex_unlock(&rooms_mutex);

	g_async_queue_unref(messages);
	messages = NULL;

	janus_config_destroy(config);
	g_free(admin_key);

	g_atomic_int_set(&initialized, 0);
	g_atomic_int_set(&stopping, 0);
	JANUS_LOG(LOG_INFO, "%s destroyed!\n", JANUS_VIDEOROOM_NAME);
}

int janus_videoroom_get_api_compatibility(void) {
	/* Important! This is what your plugin MUST always return: don't lie here or bad things will happen */
	return JANUS_PLUGIN_API_VERSION;
}

int janus_videoroom_get_version(void) {
	return JANUS_VIDEOROOM_VERSION;
}

const char *janus_videoroom_get_version_string(void) {
	return JANUS_VIDEOROOM_VERSION_STRING;
}

const char *janus_videoroom_get_description(void) {
	return JANUS_VIDEOROOM_DESCRIPTION;
}

const char *janus_videoroom_get_name(void) {
	return JANUS_VIDEOROOM_NAME;
}

const char *janus_videoroom_get_author(void) {
	return JANUS_VIDEOROOM_AUTHOR;
}

const char *janus_videoroom_get_package(void) {
	return JANUS_VIDEOROOM_PACKAGE;
}

void janus_videoroom_create_session(janus_plugin_session *handle, int *error) {
	if(g_atomic_int_get(&stopping) || !g_atomic_int_get(&initialized)) {
		*error = -1;
		return;
	}	
	janus_videoroom_session *session = (janus_videoroom_session *)g_malloc0(sizeof(janus_videoroom_session));
	session->handle = handle;
	session->participant_type = janus_videoroom_p_type_none;
	session->participant = NULL;
	g_atomic_int_set(&session->hangingup, 0);
	g_atomic_int_set(&session->destroyed, 0);
	handle->plugin_handle = session;
	janus_mutex_init(&session->mutex);
	janus_refcount_init(&session->ref, janus_videoroom_session_free);

	janus_mutex_lock(&sessions_mutex);
	g_hash_table_insert(sessions, handle, session);
	janus_mutex_unlock(&sessions_mutex);

	return;
}

static janus_videoroom_publisher *janus_videoroom_session_get_publisher(janus_videoroom_session *session) {
	janus_mutex_lock(&session->mutex);
	janus_videoroom_publisher *publisher = (janus_videoroom_publisher *)session->participant;
	if(publisher)
		janus_refcount_increase(&publisher->ref);
	janus_mutex_unlock(&session->mutex);
	return publisher;
}

static janus_videoroom_publisher *janus_videoroom_session_get_publisher_nodebug(janus_videoroom_session *session) {
	janus_mutex_lock(&session->mutex);
	janus_videoroom_publisher *publisher = (janus_videoroom_publisher *)session->participant;
	if(publisher)
		janus_refcount_increase_nodebug(&publisher->ref);
	janus_mutex_unlock(&session->mutex);
	return publisher;
}

static void janus_videoroom_notify_participants(janus_videoroom_publisher *participant, json_t *msg) {
	/* participant->room->mutex has to be locked. */
	GHashTableIter iter;
	gpointer value;
	g_hash_table_iter_init(&iter, participant->room->participants);
	while (!g_atomic_int_get(&participant->room->destroyed) && g_hash_table_iter_next(&iter, NULL, &value)) {
		janus_videoroom_publisher *p = value;
		if(p && p->session && p != participant) {
			JANUS_LOG(LOG_VERB, "Notifying participant %"SCNu64" (%s)\n", p->user_id, p->display ? p->display : "??");
			int ret = gateway->push_event(p->session->handle, &janus_videoroom_plugin, NULL, msg, NULL);
			JANUS_LOG(LOG_VERB, "  >> %d (%s)\n", ret, janus_get_api_error(ret));
		}
	}
}

static void janus_videoroom_leave_or_unpublish(janus_videoroom_publisher *participant, gboolean is_leaving) {
	/* we need to check if the room still exists, may have been destroyed already */
	if(!participant->room || g_atomic_int_get(&participant->room->destroyed))
		return;
	janus_mutex_lock(&participant->room->mutex);
	json_t *event = json_object();
	json_object_set_new(event, "videoroom", json_string("event"));
	json_object_set_new(event, "room", json_integer(participant->room->room_id));
	json_object_set_new(event, is_leaving ? "leaving" : "unpublished", json_integer(participant->user_id));
	janus_videoroom_notify_participants(participant, event);
	if(is_leaving) {
		g_hash_table_remove(participant->room->participants, &participant->user_id);
	}
	json_decref(event);
	janus_mutex_unlock(&participant->room->mutex);
}

void janus_videoroom_destroy_session(janus_plugin_session *handle, int *error) {
	if(g_atomic_int_get(&stopping) || !g_atomic_int_get(&initialized)) {
		*error = -1;
		return;
	}	
	janus_videoroom_session *session = (janus_videoroom_session *)handle->plugin_handle; 
	if(!session) {
		JANUS_LOG(LOG_ERR, "No VideoRoom session associated with this handle...\n");
		*error = -2;
		return;
	}
	if(g_atomic_int_get(&session->destroyed)) {
		JANUS_LOG(LOG_WARN, "VideoRoom session already marked as destroyed...\n");
		return;
	}
	JANUS_LOG(LOG_VERB, "Removing VideoRoom session...\n");
	/* Cleaning up and removing the session is done in a lazy way */
	janus_mutex_lock(&sessions_mutex);
	if(!g_atomic_int_get(&session->destroyed)) {
		/* Any related WebRTC PeerConnection is not available anymore either */
		janus_videoroom_hangup_media(handle);
		handle->plugin_handle = NULL;
		if(session->participant_type == janus_videoroom_p_type_publisher) {
			/* Get rid of publisher */
			janus_mutex_lock(&session->mutex);
			janus_videoroom_publisher *p = (janus_videoroom_publisher *)session->participant;
			if(p)
				janus_refcount_increase(&p->ref);
			session->participant = NULL;
			janus_mutex_unlock(&session->mutex);
			if(p && p->room) {
				janus_videoroom_leave_or_unpublish(p, TRUE);
				/* Don't clear p->room.  Another thread calls janus_videoroom_leave_or_unpublish,
					 too, and there is no mutex to protect this change. */
				janus_refcount_decrease(&p->room->ref);
			}
			janus_videoroom_publisher_destroy(p);
			g_clear_pointer(&p, janus_videoroom_publisher_dereference);
		} else if(session->participant_type == janus_videoroom_p_type_subscriber) {
			janus_videoroom_subscriber *s = (janus_videoroom_subscriber *)session->participant;
			session->participant = NULL;
			if(s->room) {
				janus_refcount_decrease(&s->room->ref);
			}
			janus_videoroom_subscriber_destroy(s);
		}
		g_hash_table_remove(sessions, handle);
	}
	janus_mutex_unlock(&sessions_mutex);

	return;
}

json_t *janus_videoroom_query_session(janus_plugin_session *handle) {
	if(g_atomic_int_get(&stopping) || !g_atomic_int_get(&initialized)) {
		return NULL;
	}	
	janus_videoroom_session *session = (janus_videoroom_session *)handle->plugin_handle;
	if(!session) {
		JANUS_LOG(LOG_ERR, "No session associated with this handle...\n");
		return NULL;
	}
	janus_refcount_increase(&session->ref);
	/* Show the participant/room info, if any */
	json_t *info = json_object();
	if(session->participant) {
		if(session->participant_type == janus_videoroom_p_type_none) {
			json_object_set_new(info, "type", json_string("none"));
		} else if(session->participant_type == janus_videoroom_p_type_publisher) {
			json_object_set_new(info, "type", json_string("publisher"));
			janus_videoroom_publisher *participant = janus_videoroom_session_get_publisher(session);
			if(participant) {
				janus_videoroom *room = participant->room; 
				json_object_set_new(info, "room", room ? json_integer(room->room_id) : NULL);
				json_object_set_new(info, "id", json_integer(participant->user_id));
				if(participant->display)
					json_object_set_new(info, "display", json_string(participant->display));
				if(participant->subscribers)
					json_object_set_new(info, "viewers", json_integer(g_slist_length(participant->subscribers)));
				json_t *media = json_object();
				json_object_set_new(media, "audio", json_integer(participant->audio));
				json_object_set_new(media, "video", json_integer(participant->video));
				json_object_set_new(media, "data", json_integer(participant->data));
				json_object_set_new(info, "media", media);
				json_object_set_new(info, "bitrate", json_integer(participant->bitrate));
				if(participant->arc || participant->vrc) {
					json_t *recording = json_object();
					if(participant->arc && participant->arc->filename)
						json_object_set_new(recording, "audio", json_string(participant->arc->filename));
					if(participant->vrc && participant->vrc->filename)
						json_object_set_new(recording, "video", json_string(participant->vrc->filename));
					json_object_set_new(info, "recording", recording);
				}
				g_clear_pointer(&participant, janus_videoroom_publisher_dereference);
			}
		} else if(session->participant_type == janus_videoroom_p_type_subscriber) {
			json_object_set_new(info, "type", json_string("subscriber"));
			janus_videoroom_subscriber *participant = (janus_videoroom_subscriber *)session->participant;
			if(participant) {
				janus_videoroom_publisher *feed = (janus_videoroom_publisher *)participant->feed;
				if(feed) {
					janus_videoroom *room = feed->room; 
					json_object_set_new(info, "room", room ? json_integer(room->room_id) : NULL);
					json_object_set_new(info, "feed_id", json_integer(feed->user_id));
					if(feed->display)
						json_object_set_new(info, "feed_display", json_string(feed->display));
				}
				json_t *media = json_object();
				json_object_set_new(media, "audio", json_integer(participant->audio));
				json_object_set_new(media, "video", json_integer(participant->video));
				json_object_set_new(media, "data", json_integer(participant->data));
				json_object_set_new(info, "media", media);
			}
		}
	}
	json_object_set_new(info, "hangingup", json_integer(g_atomic_int_get(&session->hangingup)));
	json_object_set_new(info, "destroyed", json_integer(g_atomic_int_get(&session->destroyed)));
	g_clear_pointer(&session, janus_videoroom_session_dereference);
	return info;
}

static int janus_videoroom_access_room(json_t *root, gboolean check_secret, gboolean check_pin, janus_videoroom **videoroom, char *error_cause, int error_cause_size) {
	/* rooms_mutex has to be locked */
	int error_code = 0;
	json_t *room = json_object_get(root, "room");
	guint64 room_id = json_integer_value(room);
	*videoroom = g_hash_table_lookup(rooms, &room_id);
	if(*videoroom == NULL) {
		JANUS_LOG(LOG_ERR, "No such room (%"SCNu64")\n", room_id);
		error_code = JANUS_VIDEOROOM_ERROR_NO_SUCH_ROOM;
		if(error_cause)
			g_snprintf(error_cause, error_cause_size, "No such room (%"SCNu64")", room_id);
		return error_code;
	}
	if((*videoroom)->destroyed) {
		JANUS_LOG(LOG_ERR, "No such room (%"SCNu64")\n", room_id);
		error_code = JANUS_VIDEOROOM_ERROR_NO_SUCH_ROOM;
		if(error_cause)
			g_snprintf(error_cause, error_cause_size, "No such room (%"SCNu64")", room_id);
		return error_code;
	}
	if(check_secret) {
		char error_cause2[100];
		JANUS_CHECK_SECRET((*videoroom)->room_secret, root, "secret", error_code, error_cause2,
			JANUS_VIDEOROOM_ERROR_MISSING_ELEMENT, JANUS_VIDEOROOM_ERROR_INVALID_ELEMENT, JANUS_VIDEOROOM_ERROR_UNAUTHORIZED);
		if(error_code != 0) {
			g_strlcpy(error_cause, error_cause2, error_cause_size);
			return error_code;
		}
	}
	if(check_pin) {
		char error_cause2[100];
		JANUS_CHECK_SECRET((*videoroom)->room_pin, root, "pin", error_code, error_cause2,
			JANUS_VIDEOROOM_ERROR_MISSING_ELEMENT, JANUS_VIDEOROOM_ERROR_INVALID_ELEMENT, JANUS_VIDEOROOM_ERROR_UNAUTHORIZED);
		if(error_code != 0) {
			g_strlcpy(error_cause, error_cause2, error_cause_size);
			return error_code;
		}
	}
	return 0;
}

struct janus_plugin_result *janus_videoroom_handle_message(janus_plugin_session *handle, char *transaction, json_t *message, json_t *jsep) {
	if(g_atomic_int_get(&stopping) || !g_atomic_int_get(&initialized))
		return janus_plugin_result_new(JANUS_PLUGIN_ERROR, g_atomic_int_get(&stopping) ? "Shutting down" : "Plugin not initialized", NULL);
	janus_videoroom_session *session = (janus_videoroom_session *)handle->plugin_handle;
	if(!session)
		return janus_plugin_result_new(JANUS_PLUGIN_ERROR, "No session associated with this handle", NULL);
	
	/* Pre-parse the message */
	int error_code = 0;
	char error_cause[512];
	json_t *root = message;
	json_t *response = NULL;

	if(message == NULL) {
		JANUS_LOG(LOG_ERR, "No message??\n");
		error_code = JANUS_VIDEOROOM_ERROR_NO_MESSAGE;
		g_snprintf(error_cause, 512, "%s", "No message??");
		goto plugin_response;
	}

	if(g_atomic_int_get(&session->destroyed)) {
		JANUS_LOG(LOG_ERR, "Session has already been marked as destroyed...\n");
		error_code = JANUS_VIDEOROOM_ERROR_UNKNOWN_ERROR;
		g_snprintf(error_cause, 512, "%s", "Session has already been marked as destroyed...");
		goto plugin_response;
	}

	/* Increase the reference counter for this session: we'll decrease it after we handle the message */
	janus_refcount_increase(&session->ref);

	if(!json_is_object(root)) {
		JANUS_LOG(LOG_ERR, "JSON error: not an object\n");
		error_code = JANUS_VIDEOROOM_ERROR_INVALID_JSON;
		g_snprintf(error_cause, 512, "JSON error: not an object");
		goto plugin_response;
	}
	/* Get the request first */
	JANUS_VALIDATE_JSON_OBJECT(root, request_parameters,
		error_code, error_cause, TRUE,
		JANUS_VIDEOROOM_ERROR_MISSING_ELEMENT, JANUS_VIDEOROOM_ERROR_INVALID_ELEMENT);
	if(error_code != 0)
		goto plugin_response;
	json_t *request = json_object_get(root, "request");
	/* Some requests ('create', 'destroy', 'exists', 'list') can be handled synchronously */
	const char *request_text = json_string_value(request);
	if(!strcasecmp(request_text, "create")) {
		/* Create a new videoroom */
		JANUS_LOG(LOG_VERB, "Creating a new videoroom\n");
		JANUS_VALIDATE_JSON_OBJECT(root, create_parameters,
			error_code, error_cause, TRUE,
			JANUS_VIDEOROOM_ERROR_MISSING_ELEMENT, JANUS_VIDEOROOM_ERROR_INVALID_ELEMENT);
		if(error_code != 0)
			goto plugin_response;
		if(admin_key != NULL) {
			/* An admin key was specified: make sure it was provided, and that it's valid */
			JANUS_VALIDATE_JSON_OBJECT(root, adminkey_parameters,
				error_code, error_cause, TRUE,
				JANUS_VIDEOROOM_ERROR_MISSING_ELEMENT, JANUS_VIDEOROOM_ERROR_INVALID_ELEMENT);
			if(error_code != 0)
				goto plugin_response;
			JANUS_CHECK_SECRET(admin_key, root, "admin_key", error_code, error_cause,
				JANUS_VIDEOROOM_ERROR_MISSING_ELEMENT, JANUS_VIDEOROOM_ERROR_INVALID_ELEMENT, JANUS_VIDEOROOM_ERROR_UNAUTHORIZED);
			if(error_code != 0)
				goto plugin_response;
		}
		json_t *desc = json_object_get(root, "description");
		json_t *is_private = json_object_get(root, "is_private");
		json_t *secret = json_object_get(root, "secret");
		json_t *pin = json_object_get(root, "pin");
		json_t *bitrate = json_object_get(root, "bitrate");
		json_t *fir_freq = json_object_get(root, "fir_freq");
		json_t *publishers = json_object_get(root, "publishers");
		json_t *audiocodec = json_object_get(root, "audiocodec");
		if(audiocodec) {
			const char *audiocodec_value = json_string_value(audiocodec);
			if(!strcasecmp(audiocodec_value, "opus") && !strcasecmp(audiocodec_value, "isac32") && !strcasecmp(audiocodec_value, "isac16") && !strcasecmp(audiocodec_value, "pcmu") && !strcasecmp(audiocodec_value, "pcma")) {
				JANUS_LOG(LOG_ERR, "Invalid element (audiocodec can only be opus, isac32, isac16, pcmu, or pcma)\n");
				error_code = JANUS_VIDEOROOM_ERROR_INVALID_ELEMENT;
				g_snprintf(error_cause, 512, "Invalid element (audiocodec can only be opus, isac32, isac16, pcmu, or pcma)");
				goto plugin_response;
			}
		}
		json_t *videocodec = json_object_get(root, "videocodec");
		if(videocodec) {
			const char *videocodec_value = json_string_value(videocodec);
			if(!strcasecmp(videocodec_value, "vp8") && !strcasecmp(videocodec_value, "vp9") && !strcasecmp(videocodec_value, "h264")) {
				JANUS_LOG(LOG_ERR, "Invalid element (videocodec can only be vp8, vp9 or h264)\n");
				error_code = JANUS_VIDEOROOM_ERROR_INVALID_ELEMENT;
				g_snprintf(error_cause, 512, "Invalid element (videocodec can only be vp8, vp9 or h264)");
				goto plugin_response;
			}
		}
		json_t *audiolevel_ext = json_object_get(root, "audiolevel_ext");
		json_t *videoorient_ext = json_object_get(root, "videoorient_ext");
		json_t *playoutdelay_ext = json_object_get(root, "playoutdelay_ext");
		json_t *record = json_object_get(root, "record");
		json_t *rec_dir = json_object_get(root, "rec_dir");
		json_t *permanent = json_object_get(root, "permanent");
		gboolean save = permanent ? json_is_true(permanent) : FALSE;
		if(save && config == NULL) {
			JANUS_LOG(LOG_ERR, "No configuration file, can't create permanent room\n");
			error_code = JANUS_VIDEOROOM_ERROR_UNKNOWN_ERROR;
			g_snprintf(error_cause, 512, "No configuration file, can't create permanent room");
			goto plugin_response;
		}
		guint64 room_id = 0;
		json_t *room = json_object_get(root, "room");
		if(room) {
			room_id = json_integer_value(room);
			if(room_id == 0) {
				JANUS_LOG(LOG_WARN, "Desired room ID is 0, which is not allowed... picking random ID instead\n");
			}
		}
		janus_mutex_lock(&rooms_mutex);
		if(room_id > 0) {
			/* Let's make sure the room doesn't exist already */
			if(g_hash_table_lookup(rooms, &room_id) != NULL) {
				/* It does... */
				janus_mutex_unlock(&rooms_mutex);
				JANUS_LOG(LOG_ERR, "Room %"SCNu64" already exists!\n", room_id);
				error_code = JANUS_VIDEOROOM_ERROR_ROOM_EXISTS;
				g_snprintf(error_cause, 512, "Room %"SCNu64" already exists", room_id);
				goto plugin_response;
			}
		}
		/* Create the room */
		janus_videoroom *videoroom = g_malloc0(sizeof(janus_videoroom));
		/* Generate a random ID */
		if(room_id == 0) {
			while(room_id == 0) {
				room_id = janus_random_uint64();
				if(g_hash_table_lookup(rooms, &room_id) != NULL) {
					/* Room ID already taken, try another one */
					room_id = 0;
				}
			}
		}
		videoroom->room_id = room_id;
		char *description = NULL;
		if(desc != NULL && strlen(json_string_value(desc)) > 0) {
			description = g_strdup(json_string_value(desc));
		} else {
			char roomname[255];
			g_snprintf(roomname, 255, "Room %"SCNu64"", videoroom->room_id);
			description = g_strdup(roomname);
		}
		videoroom->room_name = description;
		videoroom->is_private = is_private ? json_is_true(is_private) : FALSE;
		if(secret)
			videoroom->room_secret = g_strdup(json_string_value(secret));
		if(pin)
			videoroom->room_pin = g_strdup(json_string_value(pin));
		videoroom->max_publishers = 3;	/* FIXME How should we choose a default? */
		if(publishers)
			videoroom->max_publishers = json_integer_value(publishers);
		if(videoroom->max_publishers < 0)
			videoroom->max_publishers = 3;	/* FIXME How should we choose a default? */
		videoroom->bitrate = 0;
		if(bitrate)
			videoroom->bitrate = json_integer_value(bitrate);
		if(videoroom->bitrate > 0 && videoroom->bitrate < 64000)
			videoroom->bitrate = 64000;	/* Don't go below 64k */
		videoroom->fir_freq = 0;
		if(fir_freq)
			videoroom->fir_freq = json_integer_value(fir_freq);
		videoroom->acodec = JANUS_VIDEOROOM_OPUS;
		if(audiocodec) {
			const char *audiocodec_value = json_string_value(audiocodec);
			if(!strcasecmp(audiocodec_value, "opus"))
				videoroom->acodec = JANUS_VIDEOROOM_OPUS;
			else if(!strcasecmp(audiocodec_value, "isac32"))
				videoroom->acodec = JANUS_VIDEOROOM_ISAC_32K;
			else if(!strcasecmp(audiocodec_value, "isac16"))
				videoroom->acodec = JANUS_VIDEOROOM_ISAC_16K;
			else if(!strcasecmp(audiocodec_value, "pcmu"))
				videoroom->acodec = JANUS_VIDEOROOM_PCMU;
			else if(!strcasecmp(audiocodec_value, "pcma"))
				videoroom->acodec = JANUS_VIDEOROOM_PCMA;
			else {
				JANUS_LOG(LOG_WARN, "Unsupported audio codec '%s', falling back to OPUS\n", audiocodec_value);
				videoroom->acodec = JANUS_VIDEOROOM_OPUS;
			}
		}
		videoroom->vcodec = JANUS_VIDEOROOM_VP8;
		if(videocodec) {
			const char *videocodec_value = json_string_value(videocodec);
			if(!strcasecmp(videocodec_value, "vp8"))
				videoroom->vcodec = JANUS_VIDEOROOM_VP8;
			else if(!strcasecmp(videocodec_value, "vp9"))
				videoroom->vcodec = JANUS_VIDEOROOM_VP9;
			else if(!strcasecmp(videocodec_value, "h264"))
				videoroom->vcodec = JANUS_VIDEOROOM_H264;
			else {
				JANUS_LOG(LOG_WARN, "Unsupported video codec '%s', falling back to VP8\n", videocodec_value);
				videoroom->vcodec = JANUS_VIDEOROOM_VP8;
			}
		}
		videoroom->audiolevel_ext = audiolevel_ext ? json_is_true(audiolevel_ext) : TRUE;
		videoroom->videoorient_ext = videoorient_ext ? json_is_true(videoorient_ext) : TRUE;
		videoroom->playoutdelay_ext = playoutdelay_ext ? json_is_true(playoutdelay_ext) : TRUE;
		if(record) {
			videoroom->record = json_is_true(record);
		}
		if(rec_dir) {
			videoroom->rec_dir = g_strdup(json_string_value(rec_dir));
		}
		g_atomic_int_set(&videoroom->destroyed, 0);
		janus_mutex_init(&videoroom->mutex);
		janus_refcount_init(&videoroom->ref, janus_videoroom_room_free);
		videoroom->participants = g_hash_table_new_full(g_int64_hash, g_int64_equal, (GDestroyNotify)g_free, NULL);
		JANUS_LOG(LOG_VERB, "Created videoroom: %"SCNu64" (%s, %s, %s/%s codecs, secret: %s, pin: %s)\n",
			videoroom->room_id, videoroom->room_name,
			videoroom->is_private ? "private" : "public",
			janus_videoroom_audiocodec_name(videoroom->acodec),
			janus_videoroom_videocodec_name(videoroom->vcodec),
			videoroom->room_secret ? videoroom->room_secret : "no secret",
			videoroom->room_pin ? videoroom->room_pin : "no pin");
		if(videoroom->record) {
			JANUS_LOG(LOG_VERB, "  -- Room is going to be recorded in %s\n", videoroom->rec_dir ? videoroom->rec_dir : "the current folder");
		}
		if(save) {
			/* This room is permanent: save to the configuration file too
			 * FIXME: We should check if anything fails... */
			JANUS_LOG(LOG_VERB, "Saving room %"SCNu64" permanently in config file\n", videoroom->room_id);
			janus_mutex_lock(&config_mutex);
			char cat[BUFSIZ], value[BUFSIZ];
			/* The room ID is the category */
			g_snprintf(cat, BUFSIZ, "%"SCNu64, videoroom->room_id);
			janus_config_add_category(config, cat);
			/* Now for the values */
			janus_config_add_item(config, cat, "description", videoroom->room_name);
			if(videoroom->is_private)
				janus_config_add_item(config, cat, "is_private", "yes");
			g_snprintf(value, BUFSIZ, "%"SCNu64, videoroom->bitrate);
			janus_config_add_item(config, cat, "bitrate", value);
			g_snprintf(value, BUFSIZ, "%d", videoroom->max_publishers);
			janus_config_add_item(config, cat, "publishers", value);
			if(videoroom->fir_freq) {
				g_snprintf(value, BUFSIZ, "%"SCNu16, videoroom->fir_freq);
				janus_config_add_item(config, cat, "fir_freq", value);
			}
			janus_config_add_item(config, cat, "audiocodec", janus_videoroom_audiocodec_name(videoroom->acodec));
			janus_config_add_item(config, cat, "videocodec", janus_videoroom_videocodec_name(videoroom->vcodec));
			if(videoroom->room_secret)
				janus_config_add_item(config, cat, "secret", videoroom->room_secret);
			if(videoroom->room_pin)
				janus_config_add_item(config, cat, "pin", videoroom->room_pin);
			if(videoroom->record)
				janus_config_add_item(config, cat, "record", "yes");
			if(videoroom->rec_dir)
				janus_config_add_item(config, cat, "rec_dir", videoroom->rec_dir);
			/* Save modified configuration */
			janus_config_save(config, config_folder, JANUS_VIDEOROOM_PACKAGE);
			janus_mutex_unlock(&config_mutex);
		}
		/* Show updated rooms list */
		GHashTableIter iter;
		gpointer value;
		g_hash_table_insert(rooms, janus_uint64_dup(videoroom->room_id), videoroom);
		g_hash_table_iter_init(&iter, rooms);
		while (g_hash_table_iter_next(&iter, NULL, &value)) {
			janus_videoroom *vr = value;
			JANUS_LOG(LOG_VERB, "  ::: [%"SCNu64"][%s] %"SCNu64", max %d publishers, FIR frequency of %d seconds\n", vr->room_id, vr->room_name, vr->bitrate, vr->max_publishers, vr->fir_freq);
		}
		janus_mutex_unlock(&rooms_mutex);
		/* Send info back */
		response = json_object();
		json_object_set_new(response, "videoroom", json_string("created"));
		json_object_set_new(response, "room", json_integer(videoroom->room_id));
		/* Also notify event handlers */
		if(notify_events && gateway->events_is_enabled()) {
			json_t *info = json_object();
			json_object_set_new(info, "event", json_string("created"));
			json_object_set_new(info, "room", json_integer(videoroom->room_id));
			gateway->notify_event(&janus_videoroom_plugin, session->handle, info);
		}
		goto plugin_response;
	} else if(!strcasecmp(request_text, "destroy")) {
		JANUS_LOG(LOG_VERB, "Attempt to destroy an existing videoroom room\n");
		JANUS_VALIDATE_JSON_OBJECT(root, destroy_parameters,
			error_code, error_cause, TRUE,
			JANUS_VIDEOROOM_ERROR_MISSING_ELEMENT, JANUS_VIDEOROOM_ERROR_INVALID_ELEMENT);
		if(error_code != 0)
			goto plugin_response;
		json_t *room = json_object_get(root, "room");
		json_t *permanent = json_object_get(root, "permanent");
		gboolean save = permanent ? json_is_true(permanent) : FALSE;
		if(save && config == NULL) {
			JANUS_LOG(LOG_ERR, "No configuration file, can't destroy room permanently\n");
			error_code = JANUS_VIDEOROOM_ERROR_UNKNOWN_ERROR;
			g_snprintf(error_cause, 512, "No configuration file, can't destroy room permanently");
			goto plugin_response;
		}
		guint64 room_id = json_integer_value(room);
		janus_mutex_lock(&rooms_mutex);
		janus_videoroom *videoroom = NULL;
		error_code = janus_videoroom_access_room(root, TRUE, FALSE, &videoroom, error_cause, sizeof(error_cause));
		if(error_code != 0) {
			janus_mutex_unlock(&rooms_mutex);
			goto plugin_response;
		}
		/* Remove room, but add a reference until we're done */
		janus_refcount_increase(&videoroom->ref);
		g_hash_table_remove(rooms, &room_id);
		/* Notify all participants that the fun is over, and that they'll be kicked */
		JANUS_LOG(LOG_VERB, "Notifying all participants\n");
		json_t *destroyed = json_object();
		json_object_set_new(destroyed, "videoroom", json_string("destroyed"));
		json_object_set_new(destroyed, "room", json_integer(room_id));
		GHashTableIter iter;
		gpointer value;
		janus_mutex_lock(&videoroom->mutex);
		g_hash_table_iter_init(&iter, videoroom->participants);
		while (g_hash_table_iter_next(&iter, NULL, &value)) {
			janus_videoroom_publisher *p = value;
			if(p && p->session) {
				/* Notify the user we're going to destroy the room... */
				int ret = gateway->push_event(p->session->handle, &janus_videoroom_plugin, NULL, destroyed, NULL);
				JANUS_LOG(LOG_VERB, "  >> %d (%s)\n", ret, janus_get_api_error(ret));
				/* ... and then ask the core to remove the handle */
				gateway->end_session(p->session->handle);
			}
		}
		json_decref(destroyed);
		janus_mutex_unlock(&videoroom->mutex);
		/* Also notify event handlers */
		if(notify_events && gateway->events_is_enabled()) {
			json_t *info = json_object();
			json_object_set_new(info, "event", json_string("destroyed"));
			json_object_set_new(info, "room", json_integer(room_id));
			gateway->notify_event(&janus_videoroom_plugin, session->handle, info);
		}
		janus_mutex_unlock(&rooms_mutex);
		if(save) {
			/* This change is permanent: save to the configuration file too
			 * FIXME: We should check if anything fails... */
			JANUS_LOG(LOG_VERB, "Destroying room %"SCNu64" permanently in config file\n", room_id);
			janus_mutex_lock(&config_mutex);
			char cat[BUFSIZ];
			/* The room ID is the category */
			g_snprintf(cat, BUFSIZ, "%"SCNu64, room_id);
			janus_config_remove_category(config, cat);
			/* Save modified configuration */
			janus_config_save(config, config_folder, JANUS_VIDEOROOM_PACKAGE);
			janus_mutex_unlock(&config_mutex);
		}
		janus_refcount_decrease(&videoroom->ref);
		/* Done */
		response = json_object();
		json_object_set_new(response, "videoroom", json_string("destroyed"));
		json_object_set_new(response, "room", json_integer(room_id));
		goto plugin_response;
	} else if(!strcasecmp(request_text, "list")) {
		/* List all rooms (but private ones) and their details (except for the secret, of course...) */
		json_t *list = json_array();
		JANUS_LOG(LOG_VERB, "Getting the list of video rooms\n");
		janus_mutex_lock(&rooms_mutex);
		GHashTableIter iter;
		gpointer value;
		g_hash_table_iter_init(&iter, rooms);
		while(g_hash_table_iter_next(&iter, NULL, &value)) {
			janus_videoroom *room = value;
			if(!room)
				continue;
			janus_refcount_increase(&room->ref);
			if(room->is_private) {
				/* Skip private room */
				JANUS_LOG(LOG_VERB, "Skipping private room '%s'\n", room->room_name);
				g_clear_pointer(&room, janus_videoroom_room_dereference);
				continue;
			}
			if(!g_atomic_int_get(&room->destroyed)) {
				json_t *rl = json_object();
				json_object_set_new(rl, "room", json_integer(room->room_id));
				json_object_set_new(rl, "description", json_string(room->room_name));
				json_object_set_new(rl, "max_publishers", json_integer(room->max_publishers));
				json_object_set_new(rl, "bitrate", json_integer(room->bitrate));
				json_object_set_new(rl, "fir_freq", json_integer(room->fir_freq));
				json_object_set_new(rl, "audiocodec", json_string(janus_videoroom_audiocodec_name(room->acodec)));
				json_object_set_new(rl, "videocodec", json_string(janus_videoroom_videocodec_name(room->vcodec)));
				json_object_set_new(rl, "record", room->record ? json_true() : json_false());
				json_object_set_new(rl, "rec_dir", json_string(room->rec_dir));
				/* TODO: Should we list participants as well? or should there be a separate API call on a specific room for this? */
				json_object_set_new(rl, "num_participants", json_integer(g_hash_table_size(room->participants)));
				json_array_append_new(list, rl);
			}
			g_clear_pointer(&room, janus_videoroom_room_dereference);
		}
		janus_mutex_unlock(&rooms_mutex);
		response = json_object();
		json_object_set_new(response, "videoroom", json_string("success"));
		json_object_set_new(response, "list", list);
		goto plugin_response;
	} else if(!strcasecmp(request_text, "rtp_forward")) {
		JANUS_VALIDATE_JSON_OBJECT(root, rtp_forward_parameters,
			error_code, error_cause, TRUE,
			JANUS_VIDEOROOM_ERROR_MISSING_ELEMENT, JANUS_VIDEOROOM_ERROR_INVALID_ELEMENT);
		if(error_code != 0)
			goto plugin_response;
		json_t *room = json_object_get(root, "room");
		json_t *pub_id = json_object_get(root, "publisher_id");
		int video_port = -1;
		int audio_port = -1;
		json_t *vid_port = json_object_get(root, "video_port");
		if(vid_port) {
			video_port = json_integer_value(vid_port);
		}
		json_t *au_port = json_object_get(root, "audio_port");
		if(au_port) {
			audio_port = json_integer_value(au_port);
		}
		json_t *json_host = json_object_get(root, "host");
		
		guint64 room_id = json_integer_value(room);
		guint64 publisher_id = json_integer_value(pub_id);
		const gchar* host = json_string_value(json_host);
		janus_mutex_lock(&rooms_mutex);
		janus_videoroom *videoroom = NULL;
		error_code = janus_videoroom_access_room(root, TRUE, FALSE, &videoroom, error_cause, sizeof(error_cause));
		janus_mutex_unlock(&rooms_mutex);
		if(error_code != 0)
			goto plugin_response;
		janus_refcount_increase(&videoroom->ref);
		janus_mutex_lock(&videoroom->mutex);
		janus_videoroom_publisher *publisher = g_hash_table_lookup(videoroom->participants, &publisher_id);
		if(publisher == NULL) {
			janus_mutex_unlock(&videoroom->mutex);
			g_clear_pointer(&videoroom, janus_videoroom_room_dereference);
			JANUS_LOG(LOG_ERR, "No such publisher (%"SCNu64")\n", publisher_id);
			error_code = JANUS_VIDEOROOM_ERROR_NO_SUCH_FEED;
			g_snprintf(error_cause, 512, "No such feed (%"SCNu64")", publisher_id);
			goto plugin_response;
		}
		janus_refcount_increase(&publisher->ref);	/* This is just to handle the request for now */
		if(publisher->udp_sock <= 0) {
			publisher->udp_sock = socket(AF_INET, SOCK_DGRAM, IPPROTO_UDP);
			if(publisher->udp_sock <= 0) {
				g_clear_pointer(&publisher, janus_videoroom_publisher_dereference);
				janus_mutex_unlock(&videoroom->mutex);
				g_clear_pointer(&videoroom, janus_videoroom_room_dereference);
				JANUS_LOG(LOG_ERR, "Could not open UDP socket for rtp stream for publisher (%"SCNu64")\n", publisher_id);
				error_code = JANUS_VIDEOROOM_ERROR_UNKNOWN_ERROR;
				g_snprintf(error_cause, 512, "Could not open UDP socket for rtp stream");
				goto plugin_response;
			}
		}
		guint32 audio_handle = 0;
		guint32 video_handle = 0;
		if(audio_port > 0) {
			audio_handle = janus_rtp_forwarder_add_helper(publisher, host, audio_port, 0);
		}
		if(video_port > 0) {
			video_handle = janus_rtp_forwarder_add_helper(publisher, host, video_port, 1);
		}
		janus_mutex_unlock(&videoroom->mutex);
		response = json_object();
		json_t* rtp_stream = json_object();
		if(audio_handle > 0) {
			json_object_set_new(rtp_stream, "audio_stream_id", json_integer(audio_handle));
			json_object_set_new(rtp_stream, "audio", json_integer(audio_port));
		}
		if(video_handle > 0) {
			/* Send a FIR to the new RTP forward publisher */
			char buf[20];
			memset(buf, 0, 20);
			janus_rtcp_fir((char *)&buf, 20, &publisher->fir_seq);
			JANUS_LOG(LOG_VERB, "New RTP forward publisher, sending FIR to %"SCNu64" (%s)\n", publisher->user_id, publisher->display ? publisher->display : "??");
			gateway->relay_rtcp(publisher->session->handle, 1, buf, 20);
			/* Send a PLI too, just in case... */
			memset(buf, 0, 12);
			janus_rtcp_pli((char *)&buf, 12);
			JANUS_LOG(LOG_VERB, "New RTP forward publisher, sending PLI to %"SCNu64" (%s)\n", publisher->user_id, publisher->display ? publisher->display : "??");
			gateway->relay_rtcp(publisher->session->handle, 1, buf, 12);
			/* Done */
			json_object_set_new(rtp_stream, "video_stream_id", json_integer(video_handle));
			json_object_set_new(rtp_stream, "video", json_integer(video_port));
		}
		/* These two unrefs are related to the message handling */
		g_clear_pointer(&publisher, janus_videoroom_publisher_dereference);
		g_clear_pointer(&videoroom, janus_videoroom_room_dereference);
		json_object_set_new(rtp_stream, "host", json_string(host));
		json_object_set_new(response, "publisher_id", json_integer(publisher_id));
		json_object_set_new(response, "rtp_stream", rtp_stream);
		json_object_set_new(response, "room", json_integer(room_id));
		json_object_set_new(response, "videoroom", json_string("rtp_forward"));
		goto plugin_response;
	} else if(!strcasecmp(request_text, "stop_rtp_forward")) {
		JANUS_VALIDATE_JSON_OBJECT(root, stop_rtp_forward_parameters,
			error_code, error_cause, TRUE,
			JANUS_VIDEOROOM_ERROR_MISSING_ELEMENT, JANUS_VIDEOROOM_ERROR_INVALID_ELEMENT);
		if(error_code != 0)
			goto plugin_response;
		json_t *room = json_object_get(root, "room");
		json_t *pub_id = json_object_get(root, "publisher_id");
		json_t *id = json_object_get(root, "stream_id");

		guint64 room_id = json_integer_value(room);
		guint64 publisher_id = json_integer_value(pub_id);
		guint32 stream_id = json_integer_value(id);
		janus_mutex_lock(&rooms_mutex);
		janus_videoroom *videoroom = NULL;
		error_code = janus_videoroom_access_room(root, TRUE, FALSE, &videoroom, error_cause, sizeof(error_cause));
		janus_mutex_unlock(&rooms_mutex);
		if(error_code != 0)
			goto plugin_response;
		janus_mutex_lock(&videoroom->mutex);
		janus_refcount_increase(&videoroom->ref);
		janus_videoroom_publisher *publisher = g_hash_table_lookup(videoroom->participants, &publisher_id);
		if(publisher == NULL) {
			janus_mutex_unlock(&videoroom->mutex);
			g_clear_pointer(&videoroom, janus_videoroom_room_dereference);
			JANUS_LOG(LOG_ERR, "No such publisher (%"SCNu64")\n", publisher_id);
			error_code = JANUS_VIDEOROOM_ERROR_NO_SUCH_FEED;
			g_snprintf(error_cause, 512, "No such feed (%"SCNu64")", publisher_id);
			goto plugin_response;
		}
		janus_refcount_increase(&publisher->ref);	/* Just to handle the message now */
		janus_mutex_lock(&publisher->rtp_forwarders_mutex);
		if(!g_hash_table_remove(publisher->rtp_forwarders, GUINT_TO_POINTER(stream_id))) {
			janus_mutex_unlock(&publisher->rtp_forwarders_mutex);
			g_clear_pointer(&publisher, janus_videoroom_publisher_dereference);
			janus_mutex_unlock(&videoroom->mutex);
			g_clear_pointer(&videoroom, janus_videoroom_room_dereference);
			JANUS_LOG(LOG_ERR, "No such stream (%"SCNu32")\n", stream_id);
			error_code = JANUS_VIDEOROOM_ERROR_NO_SUCH_FEED;
			g_snprintf(error_cause, 512, "No such stream (%"SCNu32")", stream_id);
			goto plugin_response;
		}
		janus_mutex_unlock(&publisher->rtp_forwarders_mutex);
		g_clear_pointer(&publisher, janus_videoroom_publisher_dereference);
		janus_mutex_unlock(&videoroom->mutex);
		g_clear_pointer(&videoroom, janus_videoroom_room_dereference);
		response = json_object();
		json_object_set_new(response, "videoroom", json_string("stop_rtp_forward"));
		json_object_set_new(response, "room", json_integer(room_id));
		json_object_set_new(response, "publisher_id", json_integer(publisher_id));
		json_object_set_new(response, "stream_id", json_integer(stream_id));
		goto plugin_response;
	} else if(!strcasecmp(request_text, "exists")) {
		/* Check whether a given room exists or not, returns true/false */	
		JANUS_VALIDATE_JSON_OBJECT(root, room_parameters,
			error_code, error_cause, TRUE,
			JANUS_VIDEOROOM_ERROR_MISSING_ELEMENT, JANUS_VIDEOROOM_ERROR_INVALID_ELEMENT);
		if(error_code != 0)
			goto plugin_response;
		json_t *room = json_object_get(root, "room");
		guint64 room_id = json_integer_value(room);
		janus_mutex_lock(&rooms_mutex);
		gboolean room_exists = g_hash_table_contains(rooms, &room_id);
		janus_mutex_unlock(&rooms_mutex);
		response = json_object();
		json_object_set_new(response, "videoroom", json_string("success"));
		json_object_set_new(response, "room", json_integer(room_id));
		json_object_set_new(response, "exists", room_exists ? json_true() : json_false());
		goto plugin_response;
	} else if(!strcasecmp(request_text, "listparticipants")) {
		/* List all participants in a room, specifying whether they're publishers or just attendees */	
		JANUS_VALIDATE_JSON_OBJECT(root, room_parameters,
			error_code, error_cause, TRUE,
			JANUS_VIDEOROOM_ERROR_MISSING_ELEMENT, JANUS_VIDEOROOM_ERROR_INVALID_ELEMENT);
		if(error_code != 0)
			goto plugin_response;
		json_t *room = json_object_get(root, "room");
		guint64 room_id = json_integer_value(room);
		janus_mutex_lock(&rooms_mutex);
		janus_videoroom *videoroom = NULL;
		error_code = janus_videoroom_access_room(root, FALSE, FALSE, &videoroom, error_cause, sizeof(error_cause));
		janus_mutex_unlock(&rooms_mutex);
		if(error_code != 0)
			goto plugin_response;
		janus_refcount_increase(&videoroom->ref);
		/* Return a list of all participants (whether they're publishing or not) */
		json_t *list = json_array();
		GHashTableIter iter;
		gpointer value;
		janus_mutex_lock(&videoroom->mutex);
		g_hash_table_iter_init(&iter, videoroom->participants);
		while (!g_atomic_int_get(&videoroom->destroyed) && g_hash_table_iter_next(&iter, NULL, &value)) {
			janus_videoroom_publisher *p = value;
			json_t *pl = json_object();
			json_object_set_new(pl, "id", json_integer(p->user_id));
			if(p->display)
				json_object_set_new(pl, "display", json_string(p->display));
			json_object_set_new(pl, "publisher", (p->sdp && p->session->started) ? json_true() : json_false());
			if ((p->sdp && p->session->started)) {
				json_object_set_new(pl, "internal_audio_ssrc", json_integer(p->audio_ssrc));
				json_object_set_new(pl, "internal_video_ssrc", json_integer(p->video_ssrc));
			}
			json_array_append_new(list, pl);
		}
		janus_mutex_unlock(&videoroom->mutex);
		g_clear_pointer(&videoroom, janus_videoroom_room_dereference);
		response = json_object();
		json_object_set_new(response, "videoroom", json_string("participants"));
		json_object_set_new(response, "room", json_integer(room_id));
		json_object_set_new(response, "participants", list);
		goto plugin_response;
	} else if(!strcasecmp(request_text, "listforwarders")) {
		/* List all forwarders in a room */	
		JANUS_VALIDATE_JSON_OBJECT(root, room_parameters,
			error_code, error_cause, TRUE,
			JANUS_VIDEOROOM_ERROR_MISSING_ELEMENT, JANUS_VIDEOROOM_ERROR_INVALID_ELEMENT);
		if(error_code != 0)
			goto plugin_response;
		json_t *room = json_object_get(root, "room");
		guint64 room_id = json_integer_value(room);
		janus_mutex_lock(&rooms_mutex);
		janus_videoroom *videoroom = g_hash_table_lookup(rooms, &room_id);
		if(videoroom == NULL) {
			JANUS_LOG(LOG_ERR, "No such room (%"SCNu64")\n", room_id);
			error_code = JANUS_VIDEOROOM_ERROR_NO_SUCH_ROOM;
			g_snprintf(error_cause, 512, "No such room (%"SCNu64")", room_id);
			janus_mutex_unlock(&rooms_mutex);
			goto plugin_response;
		}
		if(g_atomic_int_get(&videoroom->destroyed)) {
			JANUS_LOG(LOG_ERR, "No such room (%"SCNu64")\n", room_id);
			error_code = JANUS_VIDEOROOM_ERROR_NO_SUCH_ROOM;
			g_snprintf(error_cause, 512, "No such room (%"SCNu64")", room_id);
			janus_mutex_unlock(&rooms_mutex);
			goto plugin_response;
		}
		/* A secret may be required for this action */
		JANUS_CHECK_SECRET(videoroom->room_secret, root, "secret", error_code, error_cause,
			JANUS_VIDEOROOM_ERROR_MISSING_ELEMENT, JANUS_VIDEOROOM_ERROR_INVALID_ELEMENT, JANUS_VIDEOROOM_ERROR_UNAUTHORIZED);
		if(error_code != 0) {
			janus_mutex_unlock(&rooms_mutex);
			goto plugin_response;
		}
		/* Return a list of all forwarders */
		json_t *list = json_array();
		GHashTableIter iter;
		gpointer value;
		janus_mutex_lock(&videoroom->mutex);
		g_hash_table_iter_init(&iter, videoroom->participants);
		while (!g_atomic_int_get(&videoroom->destroyed) && g_hash_table_iter_next(&iter, NULL, &value)) {
			janus_videoroom_publisher *p = value;
			janus_mutex_lock(&p->rtp_forwarders_mutex);
			if(g_hash_table_size(p->rtp_forwarders) == 0) {
				janus_mutex_unlock(&p->rtp_forwarders_mutex);
				continue;
			}
			json_t *pl = json_object();
			json_object_set_new(pl, "publisher_id", json_integer(p->user_id));
			if(p->display)
				json_object_set_new(pl, "display", json_string(p->display));
			json_t *flist = json_array();
			GHashTableIter iter_f;
			gpointer key_f, value_f;			
			g_hash_table_iter_init(&iter_f, p->rtp_forwarders);
			while(g_hash_table_iter_next(&iter_f, &key_f, &value_f)) {				
				json_t *fl = json_object();
				guint32 rpk = GPOINTER_TO_UINT(key_f);
				rtp_forwarder *rpv = value_f;
				json_object_set_new(fl, "ip", json_string(inet_ntoa(rpv->serv_addr.sin_addr)));
				if(rpv->is_video > 0) {
					json_object_set_new(fl, "video_stream_id", json_integer(rpk));
					json_object_set_new(fl, "port", json_integer(ntohs(rpv->serv_addr.sin_port)));
				} else {
					json_object_set_new(fl, "audio_stream_id", json_integer(rpk));
					json_object_set_new(fl, "port", json_integer(ntohs(rpv->serv_addr.sin_port)));
				}
				json_array_append_new(flist, fl);
			}		
			janus_mutex_unlock(&p->rtp_forwarders_mutex);
			json_object_set_new(pl, "rtp_forwarder", flist);
			json_array_append_new(list, pl);
		}
		janus_mutex_unlock(&videoroom->mutex);
		janus_mutex_unlock(&rooms_mutex);
		response = json_object();
		json_object_set_new(response, "room", json_integer(room_id));
		json_object_set_new(response, "rtp_forwarders", list);
		goto plugin_response;
	} else if(!strcasecmp(request_text, "join") || !strcasecmp(request_text, "joinandconfigure")
			|| !strcasecmp(request_text, "configure") || !strcasecmp(request_text, "publish") || !strcasecmp(request_text, "unpublish")
			|| !strcasecmp(request_text, "start") || !strcasecmp(request_text, "pause") || !strcasecmp(request_text, "switch")
			|| !strcasecmp(request_text, "stop") || !strcasecmp(request_text, "leave")) {
		/* These messages are handled asynchronously */

		janus_videoroom_message *msg = g_malloc0(sizeof(janus_videoroom_message));
		msg->handle = handle;
		msg->transaction = transaction;
		msg->message = root;
		msg->jsep = jsep;
		g_async_queue_push(messages, msg);

		return janus_plugin_result_new(JANUS_PLUGIN_OK_WAIT, NULL, NULL);
	} else {
		JANUS_LOG(LOG_VERB, "Unknown request '%s'\n", request_text);
		error_code = JANUS_VIDEOROOM_ERROR_INVALID_REQUEST;
		g_snprintf(error_cause, 512, "Unknown request '%s'", request_text);
	}

plugin_response:
		{
			if(error_code == 0 && !response) {
				error_code = JANUS_VIDEOROOM_ERROR_UNKNOWN_ERROR;
				g_snprintf(error_cause, 512, "Invalid response");
			}
			if(error_code != 0) {
				/* Prepare JSON error event */
				json_t *event = json_object();
				json_object_set_new(event, "videoroom", json_string("event"));
				json_object_set_new(event, "error_code", json_integer(error_code));
				json_object_set_new(event, "error", json_string(error_cause));
				response = event;
			}
			if(root != NULL)
				json_decref(root);
			if(jsep != NULL)
				json_decref(jsep);
			g_free(transaction);

			g_clear_pointer(&session, janus_videoroom_session_dereference);
			return janus_plugin_result_new(JANUS_PLUGIN_OK, NULL, response);
		}

}

void janus_videoroom_setup_media(janus_plugin_session *handle) {
	JANUS_LOG(LOG_INFO, "[%s-%p] WebRTC media is now available\n", JANUS_VIDEOROOM_PACKAGE, handle);
	if(g_atomic_int_get(&stopping) || !g_atomic_int_get(&initialized))
		return;
	janus_videoroom_session *session = (janus_videoroom_session *)handle->plugin_handle;	
	if(!session) {
		JANUS_LOG(LOG_ERR, "No session associated with this handle...\n");
		return;
	}
	if(g_atomic_int_get(&session->destroyed))
		return;
	g_atomic_int_set(&session->hangingup, 0);

	/* Media relaying can start now */
	session->started = TRUE;
	if(session->participant) {
		/* If this is a publisher, notify all subscribers about the fact they can
		 * now subscribe; if this is a subscriber, instead, ask the publisher a FIR */
		if(session->participant_type == janus_videoroom_p_type_publisher) {
			janus_videoroom_publisher *participant = janus_videoroom_session_get_publisher(session);
			/* Notify all other participants that there's a new boy in town */
			json_t *list = json_array();
			json_t *pl = json_object();
			json_object_set_new(pl, "id", json_integer(participant->user_id));
			if(participant->display)
				json_object_set_new(pl, "display", json_string(participant->display));
			json_array_append_new(list, pl);
			json_t *pub = json_object();
			json_object_set_new(pub, "videoroom", json_string("event"));
			json_object_set_new(pub, "room", json_integer(participant->room->room_id));
			json_object_set_new(pub, "publishers", list);
			GHashTableIter iter;
			gpointer value;
			janus_videoroom *videoroom = participant->room;
			janus_mutex_lock(&videoroom->mutex);
			g_hash_table_iter_init(&iter, videoroom->participants);
			while (!g_atomic_int_get(&videoroom->destroyed) && g_hash_table_iter_next(&iter, NULL, &value)) {
				janus_videoroom_publisher *p = value;
				if(p == participant) {
					continue;	/* Skip the new publisher itself */
				}
				JANUS_LOG(LOG_VERB, "Notifying participant %"SCNu64" (%s)\n", p->user_id, p->display ? p->display : "??");
				int ret = gateway->push_event(p->session->handle, &janus_videoroom_plugin, NULL, pub, NULL);
				JANUS_LOG(LOG_VERB, "  >> %d (%s)\n", ret, janus_get_api_error(ret));
			}
			json_decref(pub);
			/* Also notify event handlers */
			if(notify_events && gateway->events_is_enabled()) {
				json_t *info = json_object();
				json_object_set_new(info, "event", json_string("published"));
				json_object_set_new(info, "room", json_integer(participant->room->room_id));
				json_object_set_new(info, "id", json_integer(participant->user_id));
				gateway->notify_event(&janus_videoroom_plugin, session->handle, info);
			}
			janus_mutex_unlock(&videoroom->mutex);
			g_clear_pointer(&participant, janus_videoroom_publisher_dereference);
		} else if(session->participant_type == janus_videoroom_p_type_subscriber) {
			janus_videoroom_subscriber *s = (janus_videoroom_subscriber *)session->participant;
			if(s && s->feed) {
				janus_videoroom_publisher *p = s->feed;
				if(p && p->session) {
					/* Send a FIR */
					char buf[20];
					memset(buf, 0, 20);
					janus_rtcp_fir((char *)&buf, 20, &p->fir_seq);
					JANUS_LOG(LOG_VERB, "New subscriber available, sending FIR to %"SCNu64" (%s)\n", p->user_id, p->display ? p->display : "??");
					gateway->relay_rtcp(p->session->handle, 1, buf, 20);
					/* Send a PLI too, just in case... */
					memset(buf, 0, 12);
					janus_rtcp_pli((char *)&buf, 12);
					JANUS_LOG(LOG_VERB, "New subscriber available, sending PLI to %"SCNu64" (%s)\n", p->user_id, p->display ? p->display : "??");
					gateway->relay_rtcp(p->session->handle, 1, buf, 12);
					/* Also notify event handlers */
					if(notify_events && gateway->events_is_enabled()) {
						json_t *info = json_object();
						json_object_set_new(info, "event", json_string("subscribed"));
						json_object_set_new(info, "room", json_integer(p->room->room_id));
						json_object_set_new(info, "feed", json_integer(p->user_id));
						gateway->notify_event(&janus_videoroom_plugin, session->handle, info);
					}
				}
			}
		}
	}
}

void janus_videoroom_incoming_rtp(janus_plugin_session *handle, int video, char *buf, int len) {
	if(handle == NULL || g_atomic_int_get(&handle->stopped) || g_atomic_int_get(&stopping) || !g_atomic_int_get(&initialized) || !gateway)
		return;
	janus_videoroom_session *session = (janus_videoroom_session *)handle->plugin_handle;
	if(!session || g_atomic_int_get(&session->destroyed) || session->participant_type != janus_videoroom_p_type_publisher)
		return;
	janus_videoroom_publisher *participant = janus_videoroom_session_get_publisher_nodebug(session);
	if(participant == NULL || g_atomic_int_get(&participant->destroyed)) {
		g_clear_pointer(&participant, janus_videoroom_publisher_dereference_nodebug);
		return;
	}
	if((!video && participant->audio_active) || (video && participant->video_active)) {
		/* Update payload type and SSRC */
		janus_mutex_lock(&participant->rtp_forwarders_mutex);
		rtp_header *rtp = (rtp_header *)buf;
		rtp->type = video ? participant->video_pt : participant->audio_pt;
		rtp->ssrc = htonl(video ? participant->video_ssrc : participant->audio_ssrc);
		/* Forward RTP to the appropriate port for the rtp_forwarders associated with this publisher, if there are any */
		GHashTableIter iter;
		gpointer value;
		g_hash_table_iter_init(&iter, participant->rtp_forwarders);
		while(participant->udp_sock > 0 && g_hash_table_iter_next(&iter, NULL, &value)) {
			rtp_forwarder* rtp_forward = (rtp_forwarder*)value;
			if(video && rtp_forward->is_video) {
				sendto(participant->udp_sock, buf, len, 0, (struct sockaddr*)&rtp_forward->serv_addr, sizeof(rtp_forward->serv_addr));
			}
			else if(!video && !rtp_forward->is_video) {
				sendto(participant->udp_sock, buf, len, 0, (struct sockaddr*)&rtp_forward->serv_addr, sizeof(rtp_forward->serv_addr));
			}
		}
		janus_mutex_unlock(&participant->rtp_forwarders_mutex);
		/* Save the frame if we're recording */
		janus_recorder_save_frame(video ? participant->vrc : participant->arc, buf, len);
		/* Done, relay it */
		janus_videoroom_rtp_relay_packet packet;
		packet.data = rtp;
		packet.length = len;
		packet.is_video = video;
		/* Backup the actual timestamp and sequence number set by the publisher, in case switching is involved */
		packet.timestamp = ntohl(packet.data->timestamp);
		packet.seq_number = ntohs(packet.data->seq_number);
		/* Go */
		janus_mutex_lock(&participant->subscribers_mutex);
		g_slist_foreach(participant->subscribers, janus_videoroom_relay_rtp_packet, &packet);
		
		/* Check if we need to send any REMB, FIR or PLI back to this publisher */
		if(video && participant->video_active) {
			/* Did we send a REMB already, or is it time to send one? */
			gboolean send_remb = FALSE;
			if(participant->remb_latest == 0 && participant->remb_startup > 0) {
				/* Still in the starting phase, send the ramp-up REMB feedback */
				send_remb = TRUE;
			} else if(participant->remb_latest > 0 && janus_get_monotonic_time()-participant->remb_latest >= 5*G_USEC_PER_SEC) {
				/* 5 seconds have passed since the last REMB, send a new one */
				send_remb = TRUE;
			}		
			if(send_remb) {
				/* We send a few incremental REMB messages at startup */
				uint64_t bitrate = (participant->bitrate ? participant->bitrate : 256*1024);
				if(participant->remb_startup > 0) {
					bitrate = bitrate/participant->remb_startup;
					participant->remb_startup--;
				}
				JANUS_LOG(LOG_VERB, "Sending REMB (%s, %"SCNu64")\n", participant->display, bitrate);
				char rtcpbuf[24];
				janus_rtcp_remb((char *)(&rtcpbuf), 24, bitrate);
				gateway->relay_rtcp(handle, video, rtcpbuf, 24);
				if(participant->remb_startup == 0)
					participant->remb_latest = janus_get_monotonic_time();
			}
			/* Generate FIR/PLI too, if needed */
			if(video && participant->video_active && (participant->room->fir_freq > 0)) {
				/* FIXME Very ugly hack to generate RTCP every tot seconds/frames */
				gint64 now = janus_get_monotonic_time();
				if((now-participant->fir_latest) >= (participant->room->fir_freq*G_USEC_PER_SEC)) {
					/* FIXME We send a FIR every tot seconds */
					participant->fir_latest = now;
					char rtcpbuf[24];
					memset(rtcpbuf, 0, 24);
					janus_rtcp_fir((char *)&rtcpbuf, 20, &participant->fir_seq);
					JANUS_LOG(LOG_VERB, "Sending FIR to %"SCNu64" (%s)\n", participant->user_id, participant->display ? participant->display : "??");
					gateway->relay_rtcp(handle, video, rtcpbuf, 20);
					/* Send a PLI too, just in case... */
					memset(rtcpbuf, 0, 12);
					janus_rtcp_pli((char *)&rtcpbuf, 12);
					JANUS_LOG(LOG_VERB, "Sending PLI to %"SCNu64" (%s)\n", participant->user_id, participant->display ? participant->display : "??");
					gateway->relay_rtcp(handle, video, rtcpbuf, 12);
				}
			}
		}
		janus_mutex_unlock(&participant->subscribers_mutex);
	}
	g_clear_pointer(&participant, janus_videoroom_publisher_dereference_nodebug);
}

void janus_videoroom_incoming_rtcp(janus_plugin_session *handle, int video, char *buf, int len) {
	if(g_atomic_int_get(&stopping) || !g_atomic_int_get(&initialized))
		return;
	janus_videoroom_session *session = (janus_videoroom_session *)handle->plugin_handle;	
	if(!session) {
		JANUS_LOG(LOG_ERR, "No session associated with this handle...\n");
		return;
	}
	if(g_atomic_int_get(&session->destroyed))
		return;
	if(session->participant_type == janus_videoroom_p_type_subscriber) {
		/* A subscriber sent some RTCP, check what it is and if we need to forward it to the publisher */
		janus_videoroom_subscriber *s = (janus_videoroom_subscriber *)session->participant;
		if(s == NULL || g_atomic_int_get(&s->destroyed))
			return;
		if(!s->video)
			return;	/* The only feedback we handle is video related anyway... */
		if(janus_rtcp_has_fir(buf, len)) {
			/* We got a FIR, forward it to the publisher */
			if(s->feed) {
				janus_videoroom_publisher *p = s->feed;
				if(p && p->session) {
					char rtcpbuf[20];
					memset(rtcpbuf, 0, 20);
					janus_rtcp_fir((char *)&rtcpbuf, 20, &p->fir_seq);
					JANUS_LOG(LOG_VERB, "Got a FIR from a subscriber, forwarding it to %"SCNu64" (%s)\n", p->user_id, p->display ? p->display : "??");
					gateway->relay_rtcp(p->session->handle, 1, rtcpbuf, 20);
				}
			}
		}
		if(janus_rtcp_has_pli(buf, len)) {
			/* We got a PLI, forward it to the publisher */
			if(s->feed) {
				janus_videoroom_publisher *p = s->feed;
				if(p && p->session) {
					char rtcpbuf[12];
					memset(rtcpbuf, 0, 12);
					janus_rtcp_pli((char *)&rtcpbuf, 12);
					JANUS_LOG(LOG_VERB, "Got a PLI from a subscriber, forwarding it to %"SCNu64" (%s)\n", p->user_id, p->display ? p->display : "??");
					gateway->relay_rtcp(p->session->handle, 1, rtcpbuf, 12);
				}
			}
		}
		uint64_t bitrate = janus_rtcp_get_remb(buf, len);
		if(bitrate > 0) {
			/* FIXME We got a REMB from this subscriber, should we do something about it? */
		}
	}
}

void janus_videoroom_incoming_data(janus_plugin_session *handle, char *buf, int len) {
	if(handle == NULL || g_atomic_int_get(&handle->stopped) || g_atomic_int_get(&stopping) || !g_atomic_int_get(&initialized) || !gateway)
		return;
	if(buf == NULL || len <= 0)
		return;
	janus_videoroom_session *session = (janus_videoroom_session *)handle->plugin_handle;
	if(!session || g_atomic_int_get(&session->destroyed) || session->participant_type != janus_videoroom_p_type_publisher)
		return;
	janus_videoroom_publisher *participant = janus_videoroom_session_get_publisher_nodebug(session);
	if(participant == NULL || g_atomic_int_get(&participant->destroyed)) {
		g_clear_pointer(&participant, janus_videoroom_publisher_dereference_nodebug);
		return;
	}
	/* Get a string out of the data */
	char *text = g_malloc0(len+1);
	memcpy(text, buf, len);
	*(text+len) = '\0';
	JANUS_LOG(LOG_VERB, "Got a DataChannel message (%zu bytes) to forward: %s\n", strlen(text), text);
	janus_mutex_lock(&participant->subscribers_mutex);
	g_slist_foreach(participant->subscribers, janus_videoroom_relay_data_packet, text);
	janus_mutex_unlock(&participant->subscribers_mutex);
	g_free(text);
	g_clear_pointer(&participant, janus_videoroom_publisher_dereference_nodebug);
}

void janus_videoroom_slow_link(janus_plugin_session *handle, int uplink, int video) {
	/* The core is informing us that our peer got too many NACKs, are we pushing media too hard? */
	if(handle == NULL || g_atomic_int_get(&handle->stopped) || g_atomic_int_get(&stopping) || !g_atomic_int_get(&initialized) || !gateway)
		return;
	janus_videoroom_session *session = (janus_videoroom_session *)handle->plugin_handle;
	if(!session || g_atomic_int_get(&session->destroyed) || !session->participant)
		return;
	/* Check if it's an uplink (publisher) or downlink (viewer) issue */
	if(session->participant_type == janus_videoroom_p_type_publisher) {
		if(!uplink) {
			janus_videoroom_publisher *publisher = janus_videoroom_session_get_publisher(session);
			if(publisher == NULL || g_atomic_int_get(&publisher->destroyed)) {
				g_clear_pointer(&publisher, janus_videoroom_publisher_dereference);
				return;
			}
			/* Send an event on the handle to notify the application: it's
			 * up to the application to then choose a policy and enforce it */
			json_t *event = json_object();
			json_object_set_new(event, "videoroom", json_string("slow_link"));
			/* Also add info on what the current bitrate cap is */
			uint64_t bitrate = (publisher->bitrate ? publisher->bitrate : 256*1024);
			json_object_set_new(event, "current-bitrate", json_integer(bitrate));
			gateway->push_event(session->handle, &janus_videoroom_plugin, NULL, event, NULL);
			json_decref(event);
			g_clear_pointer(&publisher, janus_videoroom_publisher_dereference);
		} else {
			JANUS_LOG(LOG_WARN, "Got a slow uplink on a VideoRoom publisher? Weird, because it doesn't receive media...\n");
		}
	} else if(session->participant_type == janus_videoroom_p_type_subscriber) {
		if(uplink) {
			janus_videoroom_subscriber *viewer = (janus_videoroom_subscriber *)session->participant;
			if(viewer == NULL || g_atomic_int_get(&viewer->destroyed))
				return;
			/* Send an event on the handle to notify the application: it's
			 * up to the application to then choose a policy and enforce it */
			json_t *event = json_object();
			json_object_set_new(event, "videoroom", json_string("slow_link"));
			gateway->push_event(session->handle, &janus_videoroom_plugin, NULL, event, NULL);
			json_decref(event);
		} else {
			JANUS_LOG(LOG_WARN, "Got a slow downlink on a VideoRoom viewer? Weird, because it doesn't send media...\n");
		}
	}
}

static void janus_videoroom_recorder_create(janus_videoroom_publisher *participant, gboolean audio, gboolean video) {
	char filename[255];
	gint64 now = janus_get_real_time();
	if(audio) {
		memset(filename, 0, 255);
		if(participant->recording_base) {
			/* Use the filename and path we have been provided */
			g_snprintf(filename, 255, "%s-audio", participant->recording_base);
			participant->arc = janus_recorder_create(participant->room->rec_dir,
				janus_videoroom_audiocodec_name(participant->room->acodec), filename);
			if(participant->arc == NULL) {
				JANUS_LOG(LOG_ERR, "Couldn't open an audio recording file for this publisher!\n");
			}
		} else {
			/* Build a filename */
			g_snprintf(filename, 255, "videoroom-%"SCNu64"-user-%"SCNu64"-%"SCNi64"-audio",
				participant->room->room_id, participant->user_id, now);
			participant->arc = janus_recorder_create(participant->room->rec_dir,
				janus_videoroom_audiocodec_name(participant->room->acodec), filename);
			if(participant->arc == NULL) {
				JANUS_LOG(LOG_ERR, "Couldn't open an audio recording file for this publisher!\n");
			}
		}
	}
	if(video) {
		memset(filename, 0, 255);
		if(participant->recording_base) {
			/* Use the filename and path we have been provided */
			g_snprintf(filename, 255, "%s-video", participant->recording_base);
			participant->vrc = janus_recorder_create(participant->room->rec_dir,
				janus_videoroom_videocodec_name(participant->room->vcodec), filename);
			if(participant->vrc == NULL) {
				JANUS_LOG(LOG_ERR, "Couldn't open an video recording file for this publisher!\n");
			}
		} else {
			/* Build a filename */
			g_snprintf(filename, 255, "videoroom-%"SCNu64"-user-%"SCNu64"-%"SCNi64"-video",
				participant->room->room_id, participant->user_id, now);
			participant->vrc = janus_recorder_create(participant->room->rec_dir,
				janus_videoroom_videocodec_name(participant->room->vcodec), filename);
			if(participant->vrc == NULL) {
				JANUS_LOG(LOG_ERR, "Couldn't open an video recording file for this publisher!\n");
			}
		}
	}
}

static void janus_videoroom_recorder_close(janus_videoroom_publisher *participant) {
	if(participant->arc) {
		janus_recorder_close(participant->arc);
		JANUS_LOG(LOG_INFO, "Closed audio recording %s\n", participant->arc->filename ? participant->arc->filename : "??");
		janus_recorder_free(participant->arc);
	}
	participant->arc = NULL;
	if(participant->vrc) {
		janus_recorder_close(participant->vrc);
		JANUS_LOG(LOG_INFO, "Closed video recording %s\n", participant->vrc->filename ? participant->vrc->filename : "??");
		janus_recorder_free(participant->vrc);
	}
	participant->vrc = NULL;
}

void janus_videoroom_hangup_media(janus_plugin_session *handle) {
	JANUS_LOG(LOG_INFO, "[%s-%p] No WebRTC media anymore; %p %p\n", JANUS_VIDEOROOM_PACKAGE, handle, handle->gateway_handle, handle->plugin_handle);
	if(g_atomic_int_get(&stopping) || !g_atomic_int_get(&initialized))
		return;
	janus_videoroom_session *session = (janus_videoroom_session *)handle->plugin_handle;	
	if(!session) {
		JANUS_LOG(LOG_ERR, "No session associated with this handle...\n");
		return;
	}
	session->started = FALSE;
	if(g_atomic_int_get(&session->destroyed))
		return;
	if(g_atomic_int_add(&session->hangingup, 1))
		return;
	/* Send an event to the browser and tell the PeerConnection is over */
	if(session->participant_type == janus_videoroom_p_type_publisher) {
		/* This publisher just 'unpublished' */
		janus_videoroom_publisher *participant = janus_videoroom_session_get_publisher(session);
		/* Get rid of the recorders, if available */
		janus_mutex_lock(&participant->rec_mutex);
		g_free(participant->recording_base);
		janus_videoroom_recorder_close(participant);
		janus_mutex_unlock(&participant->rec_mutex);
		/* Use subscribers_mutex to protect fields used in janus_videoroom_incoming_rtp */
		janus_mutex_lock(&participant->subscribers_mutex);
		g_free(participant->sdp);
		participant->sdp = NULL;
		participant->firefox = FALSE;
		participant->audio_active = FALSE;
		participant->video_active = FALSE;
		participant->remb_startup = 4;
		participant->remb_latest = 0;
		participant->fir_latest = 0;
		participant->fir_seq = 0;
		while(participant->subscribers) {
			janus_videoroom_subscriber *s = (janus_videoroom_subscriber *)participant->subscribers->data;
			if(s) {
				participant->subscribers = g_slist_remove(participant->subscribers, s);
				janus_refcount_decrease(&participant->session->ref);
				g_clear_pointer(&s->feed, janus_videoroom_publisher_dereference);
				g_clear_pointer(&s, janus_videoroom_subscriber_dereference);
			}
		}
		janus_mutex_unlock(&participant->subscribers_mutex);
		janus_videoroom_leave_or_unpublish(participant, FALSE);
		/* Also notify event handlers */
		if(participant->room && gateway->events_is_enabled()) {
			json_t *info = json_object();
			json_object_set_new(info, "event", json_string("unpublished"));
			json_object_set_new(info, "room", json_integer(participant->room->room_id));
			json_object_set_new(info, "id", json_integer(participant->user_id));
			gateway->notify_event(&janus_videoroom_plugin, handle, info);
		}
		g_clear_pointer(&participant, janus_videoroom_publisher_dereference);
	} else if(session->participant_type == janus_videoroom_p_type_subscriber) {
		/* Get rid of subscriber */
		janus_videoroom_subscriber *subscriber = (janus_videoroom_subscriber *)session->participant;
		if(subscriber) {
			subscriber->paused = TRUE;
			janus_videoroom_publisher *publisher = subscriber->feed;
			if(publisher != NULL) {
				janus_mutex_lock(&publisher->subscribers_mutex);
				publisher->subscribers = g_slist_remove(publisher->subscribers, subscriber);
				/* Also notify event handlers */
				if(notify_events && gateway->events_is_enabled()) {
					json_t *info = json_object();
					json_object_set_new(info, "event", json_string("unsubscribed"));
					json_object_set_new(info, "room", json_integer(publisher->room->room_id));
					json_object_set_new(info, "feed", json_integer(publisher->user_id));
					gateway->notify_event(&janus_videoroom_plugin, session->handle, info);
				}
				janus_mutex_unlock(&publisher->subscribers_mutex);
				janus_refcount_decrease(&publisher->session->ref);
				g_clear_pointer(&subscriber->feed, janus_videoroom_publisher_dereference);
				g_clear_pointer(&subscriber, janus_videoroom_subscriber_dereference);
			}
		}
		/* TODO Should we close the handle as well? */
	}
}

static void janus_videoroom_sdp_a_format(char *mline, int mline_size, janus_videoroom_audiocodec acodec, int pt, const char *audio_mode, gboolean extmap, int extmap_id) {
	char audio_level_extmap[100];
	if(extmap) {
		/* We only negotiate support (if required) for a single audio extension, audio levels */
		g_snprintf(audio_level_extmap, sizeof(audio_level_extmap),
			"a=extmap:%d %s\r\n", extmap_id, JANUS_RTP_EXTMAP_AUDIO_LEVEL);
	}
	switch(acodec) {
		case JANUS_VIDEOROOM_OPUS:
			g_snprintf(mline, mline_size, sdp_a_template_opus,
				pt,						/* Opus payload type */
				audio_mode,
				pt,						/* Opus payload type */
				extmap ? audio_level_extmap : "");
			break;
		case JANUS_VIDEOROOM_ISAC_32K:
			g_snprintf(mline, mline_size, sdp_a_template_isac32,
				pt,						/* ISAC 32K payload type */
				audio_mode,
				pt, 					/* ISAC 32K payload type */
				extmap ? audio_level_extmap : "");
			break;
		case JANUS_VIDEOROOM_ISAC_16K:
			g_snprintf(mline, mline_size, sdp_a_template_isac16,
				pt,						/* ISAC 16K payload type */
				audio_mode,				/* The publisher gets a recvonly or inactive back */
				pt,						/* ISAC 16K payload type */
				extmap ? audio_level_extmap : "");
			break;
		case JANUS_VIDEOROOM_PCMU:
			g_snprintf(mline, mline_size, sdp_a_template_pcmu,
				pt,						/* PCMU payload type */
				audio_mode,				/* The publisher gets a recvonly or inactive back */
				pt,						/* PCMU payload type */
				extmap ? audio_level_extmap : "");
			break;
		case JANUS_VIDEOROOM_PCMA:
			g_snprintf(mline, mline_size, sdp_a_template_pcma,
				pt,						/* PCMA payload type */
				audio_mode,				/* The publisher gets a recvonly or inactive back */
				pt,						/* PCMA payload type */
				extmap ? audio_level_extmap : "");
			break;
		default:
			/* Shouldn't happen */
			mline[0] = '\0';
			break;
	}
}

static void janus_videoroom_sdp_v_format(char *mline, int mline_size, janus_videoroom_videocodec vcodec, int pt, int b, const char *video_mode,
		gboolean vo_extmap, int vo_extmap_id, gboolean pd_extmap, int pd_extmap_id) {
	char extmaps[200], temp[100];
	memset(extmaps, 0, sizeof(extmaps));
	memset(temp, 0, sizeof(temp));
	if(vo_extmap) {
		g_snprintf(temp, sizeof(temp),
			"a=extmap:%d %s\r\n", vo_extmap_id, JANUS_RTP_EXTMAP_VIDEO_ORIENTATION);
		g_strlcat(extmaps, temp, sizeof(extmaps));
	}
	if(pd_extmap) {
		g_snprintf(temp, sizeof(temp),
			"a=extmap:%d %s\r\n", pd_extmap_id, JANUS_RTP_EXTMAP_PLAYOUT_DELAY);
		g_strlcat(extmaps, temp, sizeof(extmaps));
	}
	switch(vcodec) {
		case JANUS_VIDEOROOM_VP8:
			g_snprintf(mline, mline_size, sdp_v_template_vp8,
				pt,							/* payload type */
				b,							/* Bandwidth */
				video_mode,					/* The publisher gets a recvonly or inactive back */
				pt, 						/* payload type */
				pt, 						/* payload type */
				pt, 						/* payload type */
				pt, 						/* payload type */
				pt, 						/* payload type */
				(vo_extmap || pd_extmap) ? extmaps : "");
			break;
		case JANUS_VIDEOROOM_VP9:
			g_snprintf(mline, mline_size, sdp_v_template_vp9,
				pt,							/* payload type */
				b,							/* Bandwidth */
				video_mode,					/* The publisher gets a recvonly or inactive back */
				pt, 						/* payload type */
				pt, 						/* payload type */
				pt, 						/* payload type */
				pt, 						/* payload type */
				pt, 						/* payload type */
				(vo_extmap || pd_extmap) ? extmaps : "");
			break;
		case JANUS_VIDEOROOM_H264:
			g_snprintf(mline, mline_size, sdp_v_template_h264,
				pt,							/* payload type */
				b,							/* Bandwidth */
				video_mode,					/* The publisher gets a recvonly or inactive back */
				pt, 						/* payload type */
				pt, 						/* payload type */
				pt, 						/* payload type */
				pt, 						/* payload type */
				pt, 						/* payload type */
				pt, 						/* payload type */
				(vo_extmap || pd_extmap) ? extmaps : "");
			break;
		default:
			/* Shouldn't happen */
			mline[0] = '\0';
			break;
	}
}

/* Thread to handle incoming messages */
static void *janus_videoroom_handler(void *data) {
	JANUS_LOG(LOG_VERB, "Joining VideoRoom handler thread\n");
	janus_videoroom_message *msg = NULL;
	int error_code = 0;
	char error_cause[512];
	json_t *root = NULL;
	while(g_atomic_int_get(&initialized) && !g_atomic_int_get(&stopping)) {
		msg = g_async_queue_pop(messages);
		if(msg == NULL)
			continue;
		if(msg == &exit_message)
			break;
		if(msg->handle == NULL) {
			janus_videoroom_message_free(msg);
			continue;
		}
		janus_videoroom_session *session = NULL;
		janus_videoroom *videoroom = NULL;
		janus_videoroom_publisher *participant = NULL;
		janus_mutex_lock(&sessions_mutex);
		if(g_hash_table_lookup(sessions, msg->handle) != NULL ) {
			session = (janus_videoroom_session *)msg->handle->plugin_handle;
		}
		janus_mutex_unlock(&sessions_mutex);
		if(!session) {
			JANUS_LOG(LOG_ERR, "No session associated with this handle...\n");
			janus_videoroom_message_free(msg);
			continue;
		}
		if(g_atomic_int_get(&session->destroyed)) {
			janus_videoroom_message_free(msg);
			continue;
		}
		/* Handle request */
		error_code = 0;
		root = NULL;
		if(msg->message == NULL) {
			JANUS_LOG(LOG_ERR, "No message??\n");
			error_code = JANUS_VIDEOROOM_ERROR_NO_MESSAGE;
			g_snprintf(error_cause, 512, "%s", "No message??");
			goto error;
		}
		root = msg->message;
		/* Get the request first */
		JANUS_VALIDATE_JSON_OBJECT(root, request_parameters,
			error_code, error_cause, TRUE,
			JANUS_VIDEOROOM_ERROR_MISSING_ELEMENT, JANUS_VIDEOROOM_ERROR_INVALID_ELEMENT);
		if(error_code != 0)
			goto error;
		json_t *request = json_object_get(root, "request");
		const char *request_text = json_string_value(request);
		json_t *event = NULL;
		/* 'create' and 'destroy' are handled synchronously: what kind of participant is this session referring to? */
		if(session->participant_type == janus_videoroom_p_type_none) {
			JANUS_LOG(LOG_VERB, "Configuring new participant\n");
			/* Not configured yet, we need to do this now */
			if(strcasecmp(request_text, "join") && strcasecmp(request_text, "joinandconfigure")) {
				JANUS_LOG(LOG_ERR, "Invalid request on unconfigured participant\n");
				error_code = JANUS_VIDEOROOM_ERROR_JOIN_FIRST;
				g_snprintf(error_cause, 512, "Invalid request on unconfigured participant");
				goto error;
			}
			JANUS_VALIDATE_JSON_OBJECT(root, join_parameters,
				error_code, error_cause, TRUE,
				JANUS_VIDEOROOM_ERROR_MISSING_ELEMENT, JANUS_VIDEOROOM_ERROR_INVALID_ELEMENT);
			if(error_code != 0)
				goto error;
			janus_mutex_lock(&rooms_mutex);
			error_code = janus_videoroom_access_room(root, FALSE, TRUE, &videoroom, error_cause, sizeof(error_cause));
			janus_mutex_unlock(&rooms_mutex);
			if(error_code != 0)
				goto error;
			janus_refcount_increase(&videoroom->ref);
			json_t *ptype = json_object_get(root, "ptype");
			const char *ptype_text = json_string_value(ptype);
			if(!strcasecmp(ptype_text, "publisher")) {
				JANUS_LOG(LOG_VERB, "Configuring new publisher\n");
				JANUS_VALIDATE_JSON_OBJECT(root, publisher_parameters,
					error_code, error_cause, TRUE,
					JANUS_VIDEOROOM_ERROR_MISSING_ELEMENT, JANUS_VIDEOROOM_ERROR_INVALID_ELEMENT);
				if(error_code != 0)
					goto error;
				json_t *display = json_object_get(root, "display");
				const char *display_text = display ? json_string_value(display) : NULL;
				guint64 user_id = 0;
				json_t *id = json_object_get(root, "id");
				if(id) {
					user_id = json_integer_value(id);
					janus_mutex_lock(&videoroom->mutex);
					if(g_hash_table_lookup(videoroom->participants, &user_id) != NULL) {
						janus_mutex_unlock(&videoroom->mutex);
						/* User ID already taken */
						JANUS_LOG(LOG_ERR, "User ID %"SCNu64" already exists\n", user_id);
						error_code = JANUS_VIDEOROOM_ERROR_ID_EXISTS;
						g_snprintf(error_cause, 512, "User ID %"SCNu64" already exists", user_id);
						goto error;
					}
					janus_mutex_unlock(&videoroom->mutex);
				}
				if(user_id == 0) {
					/* Generate a random ID */
					janus_mutex_lock(&videoroom->mutex);
					while(user_id == 0) {
						user_id = janus_random_uint64();
						if(g_hash_table_lookup(videoroom->participants, &user_id) != NULL) {
							/* User ID already taken, try another one */
							user_id = 0;
						}
					}
					janus_mutex_unlock(&videoroom->mutex);
				}
				JANUS_LOG(LOG_VERB, "  -- Publisher ID: %"SCNu64"\n", user_id);
				/* Process the request */
				json_t *audio = NULL, *video = NULL, *bitrate = NULL, *record = NULL, *recfile = NULL;
				if(!strcasecmp(request_text, "joinandconfigure")) {
					/* Also configure (or publish a new feed) audio/video/bitrate for this new publisher */
					/* join_parameters were validated earlier. */
					audio = json_object_get(root, "audio");
					video = json_object_get(root, "video");
					bitrate = json_object_get(root, "bitrate");
					record = json_object_get(root, "record");
					recfile = json_object_get(root, "filename");
				}
				janus_videoroom_publisher *publisher = g_malloc0(sizeof(janus_videoroom_publisher));
				publisher->session = session;
				publisher->room = videoroom;
				videoroom = NULL;
				publisher->user_id = user_id;
				publisher->display = display_text ? g_strdup(display_text) : NULL;
				publisher->sdp = NULL;		/* We'll deal with this later */
				publisher->audio = FALSE;	/* We'll deal with this later */
				publisher->video = FALSE;	/* We'll deal with this later */
				publisher->data = FALSE;	/* We'll deal with this later */
				publisher->audio_active = FALSE;
				publisher->video_active = FALSE;
				publisher->recording_active = FALSE;
				publisher->recording_base = NULL;
				publisher->arc = NULL;
				publisher->vrc = NULL;
				janus_mutex_init(&publisher->rec_mutex);
				publisher->firefox = FALSE;
				publisher->bitrate = publisher->room->bitrate;
				publisher->subscribers = NULL;
				janus_mutex_init(&publisher->subscribers_mutex);
				publisher->audio_pt = OPUS_PT;
				switch(publisher->room->acodec) {
					case JANUS_VIDEOROOM_OPUS:
						publisher->audio_pt = OPUS_PT;
						break;
					case JANUS_VIDEOROOM_ISAC_32K:
						publisher->audio_pt = ISAC32_PT;
						break;
					case JANUS_VIDEOROOM_ISAC_16K:
						publisher->audio_pt = ISAC16_PT;
						break;
					case JANUS_VIDEOROOM_PCMU:
						publisher->audio_pt = PCMU_PT;
						break;
					case JANUS_VIDEOROOM_PCMA:
						publisher->audio_pt = PCMA_PT;
						break;
					default:
						/* Shouldn't happen */
						publisher->audio_pt = OPUS_PT;
						break;
				}
				switch(publisher->room->vcodec) {
					case JANUS_VIDEOROOM_VP8:
						publisher->video_pt = VP8_PT;
						break;
					case JANUS_VIDEOROOM_VP9:
						publisher->video_pt = VP9_PT;
						break;
					case JANUS_VIDEOROOM_H264:
						publisher->video_pt = H264_PT;
						break;
					default:
						/* Shouldn't happen */
						publisher->video_pt = VP8_PT;
						break;
				}
				publisher->audio_ssrc = janus_random_uint32();
				publisher->video_ssrc = janus_random_uint32();
				publisher->audio_level_extmap_id = 0;
				publisher->video_orient_extmap_id = 0;
				publisher->playout_delay_extmap_id = 0;
				publisher->remb_startup = 4;
				publisher->remb_latest = 0;
				publisher->fir_latest = 0;
				publisher->fir_seq = 0;
				janus_mutex_init(&publisher->rtp_forwarders_mutex);
				publisher->rtp_forwarders = g_hash_table_new_full(NULL, NULL, NULL, (GDestroyNotify)janus_rtp_forwarder_free_helper);
				publisher->udp_sock = -1;
<<<<<<< HEAD
				g_atomic_int_set(&publisher->destroyed, 0);
				janus_refcount_init(&publisher->ref, janus_videoroom_publisher_free);
=======
				/* Finally, generate a private ID: this is only needed in case the participant
				 * wants to allow the plugin to know which subscriptions belong to them */
				publisher->pvt_id = janus_random_uint64();
>>>>>>> 9312cbe1
				/* In case we also wanted to configure */
				if(audio) {
					publisher->audio_active = json_is_true(audio);
					JANUS_LOG(LOG_VERB, "Setting audio property: %s (room %"SCNu64", user %"SCNu64")\n", publisher->audio_active ? "true" : "false", publisher->room->room_id, publisher->user_id);
				}
				if(video) {
					publisher->video_active = json_is_true(video);
					JANUS_LOG(LOG_VERB, "Setting video property: %s (room %"SCNu64", user %"SCNu64")\n", publisher->video_active ? "true" : "false", publisher->room->room_id, publisher->user_id);
				}
				if(bitrate) {
					publisher->bitrate = json_integer_value(bitrate);
					JANUS_LOG(LOG_VERB, "Setting video bitrate: %"SCNu64" (room %"SCNu64", user %"SCNu64")\n", publisher->bitrate, publisher->room->room_id, publisher->user_id);
				}
				if(record) {
					publisher->recording_active = json_is_true(record);
					JANUS_LOG(LOG_VERB, "Setting record property: %s (room %"SCNu64", user %"SCNu64")\n", publisher->recording_active ? "true" : "false", publisher->room->room_id, publisher->user_id);
				}
				if(recfile) {
					publisher->recording_base = g_strdup(json_string_value(recfile));
					JANUS_LOG(LOG_VERB, "Setting recording basename: %s (room %"SCNu64", user %"SCNu64")\n", publisher->recording_base, publisher->room->room_id, publisher->user_id);
				}
				/* Done */
				janus_mutex_lock(&session->mutex);
				session->participant_type = janus_videoroom_p_type_publisher;
				session->participant = publisher;
				janus_mutex_unlock(&session->mutex);
				/* Return a list of all available publishers (those with an SDP available, that is) */
				json_t *list = json_array();
				GHashTableIter iter;
				gpointer value;
				janus_mutex_lock(&publisher->room->mutex);
				janus_refcount_increase(&publisher->ref);
				g_hash_table_insert(publisher->room->participants, janus_uint64_dup(publisher->user_id), publisher);
				g_hash_table_iter_init(&iter, publisher->room->participants);
				while (!g_atomic_int_get(&publisher->room->destroyed) && g_hash_table_iter_next(&iter, NULL, &value)) {
					janus_videoroom_publisher *p = value;
					if(p == publisher || !p->sdp || !p->session->started) {
						continue;
					}
					json_t *pl = json_object();
					json_object_set_new(pl, "id", json_integer(p->user_id));
					if(p->display)
						json_object_set_new(pl, "display", json_string(p->display));
					json_array_append_new(list, pl);
				}
				event = json_object();
				json_object_set_new(event, "videoroom", json_string("joined"));
				json_object_set_new(event, "room", json_integer(publisher->room->room_id));
				json_object_set_new(event, "description", json_string(publisher->room->room_name));
				json_object_set_new(event, "id", json_integer(user_id));
				json_object_set_new(event, "private_id", json_integer(publisher->pvt_id));
				json_object_set_new(event, "publishers", list);
				/* Also notify event handlers */
				if(notify_events && gateway->events_is_enabled()) {
					json_t *info = json_object();
					json_object_set_new(info, "event", json_string("joined"));
					json_object_set_new(info, "room", json_integer(publisher->room->room_id));
					json_object_set_new(info, "id", json_integer(user_id));
					json_object_set_new(info, "private_id", json_integer(publisher->pvt_id));
					if(display_text != NULL)
						json_object_set_new(info, "display", json_string(display_text));
					gateway->notify_event(&janus_videoroom_plugin, session->handle, info);
				}
				janus_mutex_unlock(&publisher->room->mutex);
			} else if(!strcasecmp(ptype_text, "subscriber") || !strcasecmp(ptype_text, "listener")) {
				JANUS_LOG(LOG_VERB, "Configuring new subscriber\n");
				/* This is a new subscriber */
				JANUS_VALIDATE_JSON_OBJECT(root, subscriber_parameters,
					error_code, error_cause, TRUE,
					JANUS_VIDEOROOM_ERROR_MISSING_ELEMENT, JANUS_VIDEOROOM_ERROR_INVALID_ELEMENT);
				if(error_code != 0)
					goto error;
				json_t *feed = json_object_get(root, "feed");
				guint64 feed_id = json_integer_value(feed);
				json_t *pvt = json_object_get(root, "private_id");
				guint64 pvt_id = json_integer_value(pvt);
				json_t *audio = json_object_get(root, "audio");
				json_t *video = json_object_get(root, "video");
				json_t *data = json_object_get(root, "data");
				janus_mutex_lock(&videoroom->mutex);
				janus_videoroom_publisher *publisher = g_hash_table_lookup(videoroom->participants, &feed_id);
				if(publisher == NULL || g_atomic_int_get(&publisher->destroyed) || publisher->sdp == NULL) {
					JANUS_LOG(LOG_ERR, "No such feed (%"SCNu64")\n", feed_id);
					error_code = JANUS_VIDEOROOM_ERROR_NO_SUCH_FEED;
					g_snprintf(error_cause, 512, "No such feed (%"SCNu64")", feed_id);
					janus_mutex_unlock(&videoroom->mutex);
					goto error;
				} else {
<<<<<<< HEAD
					/* Increase the refcount before unlocking so that nobody can remove and free the publisher in the meantime. */
					janus_refcount_increase(&publisher->ref);
					janus_refcount_increase(&publisher->session->ref);
					janus_mutex_unlock(&videoroom->mutex);
					janus_videoroom_subscriber *subscriber = g_malloc0(sizeof(janus_videoroom_subscriber));
					subscriber->session = session;
					subscriber->room = videoroom;
					videoroom = NULL;
					subscriber->feed = publisher;
					/* Initialize the subscriber context */
					subscriber->context.a_last_ssrc = 0;
					subscriber->context.a_last_ssrc = 0;
					subscriber->context.a_last_ts = 0;
					subscriber->context.a_base_ts = 0;
					subscriber->context.a_base_ts_prev = 0;
					subscriber->context.v_last_ssrc = 0;
					subscriber->context.v_last_ts = 0;
					subscriber->context.v_base_ts = 0;
					subscriber->context.v_base_ts_prev = 0;
					subscriber->context.a_last_seq = 0;
					subscriber->context.a_base_seq = 0;
					subscriber->context.a_base_seq_prev = 0;
					subscriber->context.v_last_seq = 0;
					subscriber->context.v_base_seq = 0;
					subscriber->context.v_base_seq_prev = 0;
					subscriber->context.a_seq_reset = FALSE;
					subscriber->context.v_seq_reset = FALSE;
					subscriber->audio = audio ? json_is_true(audio) : TRUE;	/* True by default */
=======
					janus_videoroom_listener *listener = g_malloc0(sizeof(janus_videoroom_listener));
					listener->session = session;
					listener->room = videoroom;
					listener->feed = publisher;
					listener->pvt_id = pvt_id;
					/* Initialize the listener context */
					listener->context.a_last_ssrc = 0;
					listener->context.a_last_ts = 0;
					listener->context.a_base_ts = 0;
					listener->context.a_base_ts_prev = 0;
					listener->context.v_last_ssrc = 0;
					listener->context.v_last_ts = 0;
					listener->context.v_base_ts = 0;
					listener->context.v_base_ts_prev = 0;
					listener->context.a_last_seq = 0;
					listener->context.a_base_seq = 0;
					listener->context.a_base_seq_prev = 0;
					listener->context.v_last_seq = 0;
					listener->context.v_base_seq = 0;
					listener->context.v_base_seq_prev = 0;
					listener->context.a_seq_reset = FALSE;
					listener->context.v_seq_reset = FALSE;
					listener->audio = audio ? json_is_true(audio) : TRUE;	/* True by default */
>>>>>>> 9312cbe1
					if(!publisher->audio)
						subscriber->audio = FALSE;	/* ... unless the publisher isn't sending any audio */
					subscriber->video = video ? json_is_true(video) : TRUE;	/* True by default */
					if(!publisher->video)
						subscriber->video = FALSE;	/* ... unless the publisher isn't sending any video */
					subscriber->data = data ? json_is_true(data) : TRUE;	/* True by default */
					if(!publisher->data)
						subscriber->data = FALSE;	/* ... unless the publisher isn't sending any data */
					subscriber->paused = TRUE;	/* We need an explicit start from the subscriber */
					g_atomic_int_set(&subscriber->destroyed, 0);
					janus_refcount_init(&subscriber->ref, janus_videoroom_subscriber_free);
					janus_refcount_increase(&subscriber->ref);	/* The publisher references the new subscriber too */
					session->participant = subscriber;
					janus_mutex_lock(&publisher->subscribers_mutex);
					publisher->subscribers = g_slist_append(publisher->subscribers, subscriber);
					janus_mutex_unlock(&publisher->subscribers_mutex);
					event = json_object();
					json_object_set_new(event, "videoroom", json_string("attached"));
					json_object_set_new(event, "room", json_integer(subscriber->room->room_id));
					json_object_set_new(event, "id", json_integer(feed_id));
					if(publisher->display)
						json_object_set_new(event, "display", json_string(publisher->display));
					session->participant_type = janus_videoroom_p_type_subscriber;
					JANUS_LOG(LOG_VERB, "Preparing JSON event as a reply\n");
					/* Negotiate by sending the selected publisher SDP back */
					if(publisher->sdp != NULL) {
						json_t *jsep = json_pack("{ssss}", "type", "offer", "sdp", publisher->sdp);
						/* How long will the gateway take to push the event? */
						g_atomic_int_set(&session->hangingup, 0);
						gint64 start = janus_get_monotonic_time();
						int res = gateway->push_event(msg->handle, &janus_videoroom_plugin, msg->transaction, event, jsep);
						JANUS_LOG(LOG_VERB, "  >> Pushing event: %d (took %"SCNu64" us)\n", res, janus_get_monotonic_time()-start);
						json_decref(event);
						json_decref(jsep);
						janus_videoroom_message_free(msg);
						/* Also notify event handlers */
						if(notify_events && gateway->events_is_enabled()) {
							json_t *info = json_object();
							json_object_set_new(info, "event", json_string("subscribing"));
							json_object_set_new(info, "room", json_integer(subscriber->room->room_id));
							json_object_set_new(info, "feed", json_integer(feed_id));
							json_object_set_new(info, "private_id", json_integer(pvt_id));
							gateway->notify_event(&janus_videoroom_plugin, session->handle, info);
						}
						continue;
					}
				}
			} else {
				JANUS_LOG(LOG_ERR, "Invalid element (ptype)\n");
				error_code = JANUS_VIDEOROOM_ERROR_INVALID_ELEMENT;
				g_snprintf(error_cause, 512, "Invalid element (ptype)");
				goto error;
			}
		} else if(session->participant_type == janus_videoroom_p_type_publisher) {
			/* Handle this publisher */
			participant = janus_videoroom_session_get_publisher(session);
			if(participant == NULL) {
				JANUS_LOG(LOG_ERR, "Invalid participant instance\n");
				error_code = JANUS_VIDEOROOM_ERROR_UNKNOWN_ERROR;
				g_snprintf(error_cause, 512, "Invalid participant instance");
				goto error;
			}
			if(!strcasecmp(request_text, "join") || !strcasecmp(request_text, "joinandconfigure")) {
				JANUS_LOG(LOG_ERR, "Already in as a publisher on this handle\n");
				error_code = JANUS_VIDEOROOM_ERROR_ALREADY_JOINED;
				g_snprintf(error_cause, 512, "Already in as a publisher on this handle");
				goto error;
			} else if(!strcasecmp(request_text, "configure") || !strcasecmp(request_text, "publish")) {
				if(!strcasecmp(request_text, "publish") && participant->sdp) {
					JANUS_LOG(LOG_ERR, "Can't publish, already published\n");
					error_code = JANUS_VIDEOROOM_ERROR_ALREADY_PUBLISHED;
					g_snprintf(error_cause, 512, "Can't publish, already published");
					goto error;
				}
				/* Configure (or publish a new feed) audio/video/bitrate for this publisher */
				JANUS_VALIDATE_JSON_OBJECT(root, publish_parameters,
					error_code, error_cause, TRUE,
					JANUS_VIDEOROOM_ERROR_MISSING_ELEMENT, JANUS_VIDEOROOM_ERROR_INVALID_ELEMENT);
				if(error_code != 0)
					goto error;
				json_t *audio = json_object_get(root, "audio");
				json_t *video = json_object_get(root, "video");
				json_t *bitrate = json_object_get(root, "bitrate");
				json_t *record = json_object_get(root, "record");
				json_t *recfile = json_object_get(root, "filename");
				if(audio) {
					gboolean audio_active = json_is_true(audio);
					if(session->started && audio_active && !participant->audio_active) {
						/* Audio was just resumed, try resetting the RTP headers for viewers */
						janus_mutex_lock(&participant->subscribers_mutex);
						GSList *ps = participant->subscribers;
						while(ps) {
							janus_videoroom_subscriber *l = (janus_videoroom_subscriber *)ps->data;
							if(l)
								l->context.a_seq_reset = TRUE;
							ps = ps->next;
						}
						janus_mutex_unlock(&participant->subscribers_mutex);
					}
					participant->audio_active = audio_active;
					JANUS_LOG(LOG_VERB, "Setting audio property: %s (room %"SCNu64", user %"SCNu64")\n", participant->audio_active ? "true" : "false", participant->room->room_id, participant->user_id);
				}
				if(video) {
					gboolean video_active = json_is_true(video);
					if(session->started && video_active && !participant->video_active) {
						/* Video was just resumed, try resetting the RTP headers for viewers */
						janus_mutex_lock(&participant->subscribers_mutex);
						GSList *ps = participant->subscribers;
						while(ps) {
							janus_videoroom_subscriber *l = (janus_videoroom_subscriber *)ps->data;
							if(l)
								l->context.v_seq_reset = TRUE;
							ps = ps->next;
						}
						janus_mutex_unlock(&participant->subscribers_mutex);
					}
					participant->video_active = video_active;
					JANUS_LOG(LOG_VERB, "Setting video property: %s (room %"SCNu64", user %"SCNu64")\n", participant->video_active ? "true" : "false", participant->room->room_id, participant->user_id);
				}
				if(bitrate) {
					participant->bitrate = json_integer_value(bitrate);
					JANUS_LOG(LOG_VERB, "Setting video bitrate: %"SCNu64" (room %"SCNu64", user %"SCNu64")\n", participant->bitrate, participant->room->room_id, participant->user_id);
					/* Send a new REMB */
					if(session->started)
						participant->remb_latest = janus_get_monotonic_time();
					char rtcpbuf[24];
					janus_rtcp_remb((char *)(&rtcpbuf), 24, participant->bitrate ? participant->bitrate : 256*1024);
					gateway->relay_rtcp(msg->handle, 1, rtcpbuf, 24);
				}
				janus_mutex_lock(&participant->rec_mutex);
				gboolean prev_recording_active = participant->recording_active;
				if(record) {
					participant->recording_active = json_is_true(record);
					JANUS_LOG(LOG_VERB, "Setting record property: %s (room %"SCNu64", user %"SCNu64")\n", participant->recording_active ? "true" : "false", participant->room->room_id, participant->user_id);
				}
				if(recfile) {
					participant->recording_base = g_strdup(json_string_value(recfile));
					JANUS_LOG(LOG_VERB, "Setting recording basename: %s (room %"SCNu64", user %"SCNu64")\n", participant->recording_base, participant->room->room_id, participant->user_id);
				}
				/* Do we need to do something with the recordings right now? */
				if(participant->recording_active != prev_recording_active) {
					/* Something changed */
					if(!participant->recording_active) {
						/* Not recording (anymore?) */
						janus_videoroom_recorder_close(participant);
					} else if(participant->recording_active && participant->sdp) {
						/* We've started recording, send a PLI/FIR and go on */
						janus_videoroom_recorder_create(participant, strstr(participant->sdp, "m=audio") != NULL, strstr(participant->sdp, "m=video") != NULL);
						if(strstr(participant->sdp, "m=video")) {
							/* Send a FIR */
							char buf[20];
							memset(buf, 0, 20);
							janus_rtcp_fir((char *)&buf, 20, &participant->fir_seq);
							JANUS_LOG(LOG_VERB, "Recording video, sending FIR to %"SCNu64" (%s)\n",
								participant->user_id, participant->display ? participant->display : "??");
							gateway->relay_rtcp(participant->session->handle, 1, buf, 20);
							/* Send a PLI too, just in case... */
							memset(buf, 0, 12);
							janus_rtcp_pli((char *)&buf, 12);
							JANUS_LOG(LOG_VERB, "Recording video, sending PLI to %"SCNu64" (%s)\n",
								participant->user_id, participant->display ? participant->display : "??");
							gateway->relay_rtcp(participant->session->handle, 1, buf, 12);
						}
					}
				}
				janus_mutex_unlock(&participant->rec_mutex);
				/* Done */
				event = json_object();
				json_object_set_new(event, "videoroom", json_string("event"));
				json_object_set_new(event, "room", json_integer(participant->room->room_id));
				json_object_set_new(event, "configured", json_string("ok"));
				/* Also notify event handlers */
				if(notify_events && gateway->events_is_enabled()) {
					json_t *info = json_object();
					json_object_set_new(info, "event", json_string("configured"));
					json_object_set_new(info, "room", json_integer(participant->room->room_id));
					json_object_set_new(info, "id", json_integer(participant->user_id));
					json_object_set_new(info, "audio_active", participant->audio_active ? json_true() : json_false());
					json_object_set_new(info, "video_active", participant->video_active ? json_true() : json_false());
					json_object_set_new(info, "bitrate", json_integer(participant->bitrate));
					if(participant->arc || participant->vrc) {
						json_t *recording = json_object();
						if(participant->arc && participant->arc->filename)
							json_object_set_new(recording, "audio", json_string(participant->arc->filename));
						if(participant->vrc && participant->vrc->filename)
							json_object_set_new(recording, "video", json_string(participant->vrc->filename));
						json_object_set_new(info, "recording", recording);
					}
					gateway->notify_event(&janus_videoroom_plugin, session->handle, info);
				}
			} else if(!strcasecmp(request_text, "unpublish")) {
				/* This participant wants to unpublish */
				if(!participant->sdp) {
					JANUS_LOG(LOG_ERR, "Can't unpublish, not published\n");
					error_code = JANUS_VIDEOROOM_ERROR_NOT_PUBLISHED;
					g_snprintf(error_cause, 512, "Can't unpublish, not published");
					goto error;
				}
				/* Tell the core to tear down the PeerConnection, hangup_media will do the rest */
				janus_videoroom_hangup_media(session->handle);
				gateway->close_pc(session->handle);
				/* Done */
				event = json_object();
				json_object_set_new(event, "videoroom", json_string("event"));
				json_object_set_new(event, "room", json_integer(participant->room->room_id));
				json_object_set_new(event, "unpublished", json_string("ok"));
			} else if(!strcasecmp(request_text, "leave")) {
				/* Prepare an event to confirm the request */
				event = json_object();
				json_object_set_new(event, "videoroom", json_string("event"));
				json_object_set_new(event, "room", json_integer(participant->room->room_id));
				json_object_set_new(event, "leaving", json_string("ok"));
				/* This publisher is leaving, tell everybody */
				janus_videoroom_leave_or_unpublish(participant, TRUE);
				/* Done */
				participant->audio_active = FALSE;
				participant->video_active = FALSE;
				session->started = FALSE;
				//~ session->destroy = TRUE;
			} else {
				JANUS_LOG(LOG_ERR, "Unknown request '%s'\n", request_text);
				error_code = JANUS_VIDEOROOM_ERROR_INVALID_REQUEST;
				g_snprintf(error_cause, 512, "Unknown request '%s'", request_text);
				goto error;
			}
			g_clear_pointer(&participant, janus_videoroom_publisher_dereference);
		} else if(session->participant_type == janus_videoroom_p_type_subscriber) {
			/* Handle this subscriber */
			janus_videoroom_subscriber *subscriber = (janus_videoroom_subscriber *)session->participant;
			if(subscriber == NULL) {
				JANUS_LOG(LOG_ERR, "Invalid subscriber instance\n");
				error_code = JANUS_VIDEOROOM_ERROR_UNKNOWN_ERROR;
				g_snprintf(error_cause, 512, "Invalid subscriber instance");
				goto error;
			}
			if(!strcasecmp(request_text, "join")) {
				JANUS_LOG(LOG_ERR, "Already in as a subscriber on this handle\n");
				error_code = JANUS_VIDEOROOM_ERROR_ALREADY_JOINED;
				g_snprintf(error_cause, 512, "Already in as a subscriber on this handle");
				goto error;
			} else if(!strcasecmp(request_text, "start")) {
				/* Start/restart receiving the publisher streams */
				janus_videoroom_publisher *publisher = subscriber->feed;
				subscriber->paused = FALSE;
				event = json_object();
				json_object_set_new(event, "videoroom", json_string("event"));
				json_object_set_new(event, "room", json_integer(subscriber->room->room_id));
				json_object_set_new(event, "started", json_string("ok"));
				if(publisher) {
					/* Send a FIR */
					char buf[20];
					memset(buf, 0, 20);
					janus_rtcp_fir((char *)&buf, 20, &publisher->fir_seq);
					JANUS_LOG(LOG_VERB, "Resuming publisher, sending FIR to %"SCNu64" (%s)\n", publisher->user_id, publisher->display ? publisher->display : "??");
					gateway->relay_rtcp(publisher->session->handle, 1, buf, 20);
					/* Send a PLI too, just in case... */
					memset(buf, 0, 12);
					janus_rtcp_pli((char *)&buf, 12);
					JANUS_LOG(LOG_VERB, "Resuming publisher, sending PLI to %"SCNu64" (%s)\n", publisher->user_id, publisher->display ? publisher->display : "??");
					gateway->relay_rtcp(publisher->session->handle, 1, buf, 12);
				}
			} else if(!strcasecmp(request_text, "configure")) {
				JANUS_VALIDATE_JSON_OBJECT(root, configure_parameters,
					error_code, error_cause, TRUE,
					JANUS_VIDEOROOM_ERROR_MISSING_ELEMENT, JANUS_VIDEOROOM_ERROR_INVALID_ELEMENT);
				if(error_code != 0)
					goto error;
				json_t *audio = json_object_get(root, "audio");
				json_t *video = json_object_get(root, "video");
				json_t *data = json_object_get(root, "data");
				/* Update the audio/video/data flags, if set */
				janus_videoroom_publisher *publisher = subscriber->feed;
				if(publisher) {
					if(audio && publisher->audio)
						subscriber->audio = json_is_true(audio);
					if(video && publisher->video)
						subscriber->video = json_is_true(video);
					if(data && publisher->data)
						subscriber->data = json_is_true(data);
				}
				event = json_object();
				json_object_set_new(event, "videoroom", json_string("event"));
				json_object_set_new(event, "room", json_integer(subscriber->room->room_id));
				json_object_set_new(event, "configured", json_string("ok"));
			} else if(!strcasecmp(request_text, "pause")) {
				/* Stop receiving the publisher streams for a while */
				subscriber->paused = TRUE;
				event = json_object();
				json_object_set_new(event, "videoroom", json_string("event"));
				json_object_set_new(event, "room", json_integer(subscriber->room->room_id));
				json_object_set_new(event, "paused", json_string("ok"));
			} else if(!strcasecmp(request_text, "switch")) {
				/* This subscriber wants to switch to a different publisher */
				JANUS_VALIDATE_JSON_OBJECT(root, subscriber_parameters,
					error_code, error_cause, TRUE,
					JANUS_VIDEOROOM_ERROR_MISSING_ELEMENT, JANUS_VIDEOROOM_ERROR_INVALID_ELEMENT);
				if(error_code != 0)
					goto error;
				json_t *feed = json_object_get(root, "feed");
				guint64 feed_id = json_integer_value(feed);
				json_t *audio = json_object_get(root, "audio");
				json_t *video = json_object_get(root, "video");
				json_t *data = json_object_get(root, "data");
				if(!subscriber->room) {
					JANUS_LOG(LOG_ERR, "Room Destroyed \n");
					error_code = JANUS_VIDEOROOM_ERROR_NO_SUCH_ROOM;
					g_snprintf(error_cause, 512, "No such room ");
					goto error;
				}
				if(g_atomic_int_get(&subscriber->room->destroyed)) {
					JANUS_LOG(LOG_ERR, "Room Destroyed (%"SCNu64")\n", subscriber->room->room_id);
					error_code = JANUS_VIDEOROOM_ERROR_NO_SUCH_ROOM;
					g_snprintf(error_cause, 512, "No such room (%"SCNu64")", subscriber->room->room_id);
					goto error;
				}
				janus_mutex_lock(&subscriber->room->mutex);
				janus_videoroom_publisher *publisher = g_hash_table_lookup(subscriber->room->participants, &feed_id);
				if(publisher == NULL || g_atomic_int_get(&publisher->destroyed) || publisher->sdp == NULL) {
					JANUS_LOG(LOG_ERR, "No such feed (%"SCNu64")\n", feed_id);
					error_code = JANUS_VIDEOROOM_ERROR_NO_SUCH_FEED;
					g_snprintf(error_cause, 512, "No such feed (%"SCNu64")", feed_id);
					janus_mutex_unlock(&subscriber->room->mutex);
					goto error;
				}
				janus_refcount_increase(&publisher->ref);
				janus_refcount_increase(&publisher->session->ref);
				janus_mutex_unlock(&subscriber->room->mutex);
				gboolean paused = subscriber->paused;
				subscriber->paused = TRUE;
				/* Unsubscribe from the previous publisher */
				janus_videoroom_publisher *prev_feed = subscriber->feed;
				if(prev_feed) {
					janus_mutex_lock(&prev_feed->subscribers_mutex);
					prev_feed->subscribers = g_slist_remove(prev_feed->subscribers, subscriber);
					janus_mutex_unlock(&prev_feed->subscribers_mutex);
					janus_refcount_decrease(&prev_feed->session->ref);
					g_clear_pointer(&subscriber->feed, janus_videoroom_publisher_dereference);
				}
				/* Subscribe to the new one */
				subscriber->audio = audio ? json_is_true(audio) : TRUE;	/* True by default */
				if(!publisher->audio)
					subscriber->audio = FALSE;	/* ... unless the publisher isn't sending any audio */
				subscriber->video = video ? json_is_true(video) : TRUE;	/* True by default */
				if(!publisher->video)
					subscriber->video = FALSE;	/* ... unless the publisher isn't sending any video */
				subscriber->data = data ? json_is_true(data) : TRUE;	/* True by default */
				if(!publisher->data)
					subscriber->data = FALSE;	/* ... unless the publisher isn't sending any data */
				janus_mutex_lock(&publisher->subscribers_mutex);
				publisher->subscribers = g_slist_append(publisher->subscribers, subscriber);
				janus_mutex_unlock(&publisher->subscribers_mutex);
				subscriber->feed = publisher;
				/* Send a FIR to the new publisher */
				char buf[20];
				memset(buf, 0, 20);
				janus_rtcp_fir((char *)&buf, 20, &publisher->fir_seq);
				JANUS_LOG(LOG_VERB, "Switching existing subscriber to new publisher, sending FIR to %"SCNu64" (%s)\n", publisher->user_id, publisher->display ? publisher->display : "??");
				gateway->relay_rtcp(publisher->session->handle, 1, buf, 20);
				/* Send a PLI too, just in case... */
				memset(buf, 0, 12);
				janus_rtcp_pli((char *)&buf, 12);
				JANUS_LOG(LOG_VERB, "Switching existing subscriber to new publisher, sending PLI to %"SCNu64" (%s)\n", publisher->user_id, publisher->display ? publisher->display : "??");
				gateway->relay_rtcp(publisher->session->handle, 1, buf, 12);
				/* Done */
				subscriber->paused = paused;
				event = json_object();
				json_object_set_new(event, "videoroom", json_string("event"));
				json_object_set_new(event, "switched", json_string("ok"));
				json_object_set_new(event, "room", json_integer(subscriber->room->room_id));
				json_object_set_new(event, "id", json_integer(feed_id));
				if(publisher->display)
					json_object_set_new(event, "display", json_string(publisher->display));
				/* Also notify event handlers */
				if(notify_events && gateway->events_is_enabled()) {
					json_t *info = json_object();
					json_object_set_new(info, "event", json_string("switched"));
					json_object_set_new(info, "room", json_integer(publisher->room->room_id));
					json_object_set_new(info, "feed", json_integer(publisher->user_id));
					gateway->notify_event(&janus_videoroom_plugin, session->handle, info);
				}
			} else if(!strcasecmp(request_text, "leave")) {
				guint64 room_id = subscriber && subscriber->room ? subscriber->room->room_id : 0;
				/* Tell the core to tear down the PeerConnection, hangup_media will do the rest */
				janus_videoroom_hangup_media(session->handle);
				gateway->close_pc(session->handle);
				/* Send an event back */
				event = json_object();
				json_object_set_new(event, "videoroom", json_string("event"));
				json_object_set_new(event, "room", json_integer(room_id));
				json_object_set_new(event, "left", json_string("ok"));
				session->started = FALSE;
			} else {
				JANUS_LOG(LOG_ERR, "Unknown request '%s'\n", request_text);
				error_code = JANUS_VIDEOROOM_ERROR_INVALID_REQUEST;
				g_snprintf(error_cause, 512, "Unknown request '%s'", request_text);
				goto error;
			}
		}

		/* Prepare JSON event */
		JANUS_LOG(LOG_VERB, "Preparing JSON event as a reply\n");
		/* Any SDP to handle? */
		const char *msg_sdp_type = json_string_value(json_object_get(msg->jsep, "type"));
		const char *msg_sdp = json_string_value(json_object_get(msg->jsep, "sdp"));
		if(!msg_sdp) {
			int ret = gateway->push_event(msg->handle, &janus_videoroom_plugin, msg->transaction, event, NULL);
			JANUS_LOG(LOG_VERB, "  >> %d (%s)\n", ret, janus_get_api_error(ret));
			json_decref(event);
		} else {
			JANUS_LOG(LOG_VERB, "This is involving a negotiation (%s) as well:\n%s\n", msg_sdp_type, msg_sdp);
			const char *type = NULL;
			if(!strcasecmp(msg_sdp_type, "offer")) {
				/* We need to answer */
				type = "answer";
			} else if(!strcasecmp(msg_sdp_type, "answer")) {
				/* We got an answer (from a subscriber?), no need to negotiate */
				g_atomic_int_set(&session->hangingup, 0);
				int ret = gateway->push_event(msg->handle, &janus_videoroom_plugin, msg->transaction, event, NULL);
				JANUS_LOG(LOG_VERB, "  >> %d (%s)\n", ret, janus_get_api_error(ret));
				json_decref(event);
				janus_videoroom_message_free(msg);
				continue;
			} else {
				/* TODO We don't support anything else right now... */
				JANUS_LOG(LOG_ERR, "Unknown SDP type '%s'\n", msg_sdp_type);
				error_code = JANUS_VIDEOROOM_ERROR_INVALID_SDP_TYPE;
				g_snprintf(error_cause, 512, "Unknown SDP type '%s'", msg_sdp_type);
				goto error;
			}
			if(session->participant_type != janus_videoroom_p_type_publisher) {
				/* We shouldn't be here, we always offer ourselves */
				JANUS_LOG(LOG_ERR, "Only publishers send offers\n");
				error_code = JANUS_VIDEOROOM_ERROR_INVALID_SDP_TYPE;
				g_snprintf(error_cause, 512, "Only publishers send offers");
				goto error;
			} else {
				/* This is a new publisher: is there room? */
				participant = janus_videoroom_session_get_publisher(session);
				janus_videoroom *videoroom = participant->room;
				int count = 0;
				GHashTableIter iter;
				gpointer value;
				if(!videoroom) {
					error_code = JANUS_VIDEOROOM_ERROR_NO_SUCH_ROOM;
					goto error;
				}
				if(g_atomic_int_get(&videoroom->destroyed)) {
					error_code = JANUS_VIDEOROOM_ERROR_NO_SUCH_ROOM;
					goto error;
				}
				janus_mutex_lock(&videoroom->mutex);
				g_hash_table_iter_init(&iter, videoroom->participants);
				while (!g_atomic_int_get(&videoroom->destroyed) && g_hash_table_iter_next(&iter, NULL, &value)) {
					janus_videoroom_publisher *p = value;
					if(p != participant && p->sdp)
						count++;
				}
				janus_mutex_unlock(&videoroom->mutex);
				if(count == videoroom->max_publishers) {
					participant->audio_active = FALSE;
					participant->video_active = FALSE;
					JANUS_LOG(LOG_ERR, "Maximum number of publishers (%d) already reached\n", videoroom->max_publishers);
					error_code = JANUS_VIDEOROOM_ERROR_PUBLISHERS_FULL;
					g_snprintf(error_cause, 512, "Maximum number of publishers (%d) already reached", videoroom->max_publishers);
					goto error;
				}
				/* Now prepare the SDP to give back */
				if(strstr(msg_sdp, "Mozilla")) {
					participant->firefox = TRUE;
				}
				/* Which media are available? */
				int audio = 0, video = 0, data = 0;
				const char *audio_mode = NULL, *video_mode = NULL;
				gboolean audio_level_extmap = FALSE, video_orient_extmap = FALSE, playout_delay_extmap = FALSE;
				char error_str[100];
				janus_sdp *parsed_sdp = janus_sdp_parse(msg_sdp, error_str, sizeof(error_str));
				if(!parsed_sdp) {
					/* Invalid SDP */
					JANUS_LOG(LOG_ERR, "Error parsing SDP: %s\n", error_str);
					error_code = JANUS_VIDEOROOM_ERROR_PUBLISHERS_FULL;
					g_snprintf(error_cause, 512, "Error parsing SDP: %s", error_str);
					goto error;
				}
				GList *temp = parsed_sdp->m_lines;
				while(temp) {
					janus_sdp_mline *m = (janus_sdp_mline *)temp->data;
					if(m->type == JANUS_SDP_AUDIO && m->port > 0) {
						audio++;
						participant->audio = TRUE;
						if(audio > 1) {
							temp = temp->next;
							continue;
						}
					} else if(m->type == JANUS_SDP_VIDEO && m->port > 0) {
						video++;
						participant->video = TRUE;
						if(video > 1) {
							temp = temp->next;
							continue;
						}
					} else if(m->type == JANUS_SDP_APPLICATION && m->port > 0) {
						data++;
						participant->data = TRUE;
						if(data > 1) {
							temp = temp->next;
							continue;
						}
					}
					if(m->type == JANUS_SDP_AUDIO || m->type == JANUS_SDP_VIDEO) {
						/* What is the direction? */
						switch(m->direction) {
							case JANUS_SDP_RECVONLY:
								/* If we're getting a 'recvonly' publisher, we're going to answer with 'inactive' */
							case JANUS_SDP_INACTIVE:
								if(m->type == JANUS_SDP_AUDIO) {
									audio_mode = "inactive";
								} else {
									video_mode = "inactive";
								}
								break;
							case JANUS_SDP_SENDONLY:
								/* What we expect, turn this into 'recvonly' */
							case JANUS_SDP_SENDRECV:
							default:
								if(m->type == JANUS_SDP_AUDIO) {
									audio_mode = "recvonly";
								} else {
									video_mode = "recvonly";
								}
								break;
						}
						/* Are the extmaps we care about there? */
						GList *ma = m->attributes;
						while(ma) {
							janus_sdp_attribute *a = (janus_sdp_attribute *)ma->data;
							if(a->value) {
								if(videoroom->audiolevel_ext && m->type == JANUS_SDP_AUDIO && strstr(a->value, JANUS_RTP_EXTMAP_AUDIO_LEVEL)) {
									participant->audio_level_extmap_id = atoi(a->value);
									audio_level_extmap = TRUE;
								} else if(videoroom->videoorient_ext && m->type == JANUS_SDP_VIDEO && strstr(a->value, JANUS_RTP_EXTMAP_VIDEO_ORIENTATION)) {
									participant->video_orient_extmap_id = atoi(a->value);
									video_orient_extmap = TRUE;
								} else if(videoroom->playoutdelay_ext && m->type == JANUS_SDP_VIDEO && strstr(a->value, JANUS_RTP_EXTMAP_PLAYOUT_DELAY)) {
									participant->playout_delay_extmap_id = atoi(a->value);
									playout_delay_extmap = TRUE;
								}
							}
							ma = ma->next;
						}
					}
					temp = temp->next;
				}
				janus_sdp_free(parsed_sdp);
				JANUS_LOG(LOG_VERB, "The publisher %s going to send an audio stream\n", audio ? "is" : "is NOT");
				int opus_pt = 0, isac32_pt = 0, isac16_pt = 0, pcmu_pt = 0, pcma_pt = 0,
					vp8_pt = 0, vp9_pt = 0, h264_pt = 0;
				if(audio) {
					JANUS_LOG(LOG_VERB, "  -- Will answer with media direction '%s'\n", audio_mode);
					opus_pt = janus_get_codec_pt(msg_sdp, "opus");
					if(opus_pt > 0) {
						JANUS_LOG(LOG_VERB, "  -- -- Opus payload type is %d\n", opus_pt);
					}
					isac32_pt = janus_get_codec_pt(msg_sdp, "isac32");
					if(isac32_pt > 0) {
						JANUS_LOG(LOG_VERB, "  -- -- ISAC 32K payload type is %d\n", isac32_pt);
					}
					isac16_pt = janus_get_codec_pt(msg_sdp, "isac16");
					if(isac16_pt > 0) {
						JANUS_LOG(LOG_VERB, "  -- -- ISAC 16K payload type is %d\n", isac16_pt);
					}
					pcmu_pt = janus_get_codec_pt(msg_sdp, "pcmu");
					if(pcmu_pt > 0) {
						JANUS_LOG(LOG_VERB, "  -- -- PCMU payload type is %d\n", pcmu_pt);
					}
					pcma_pt = janus_get_codec_pt(msg_sdp, "pcma");
					if(pcma_pt > 0) {
						JANUS_LOG(LOG_VERB, "  -- -- PCMA payload type is %d\n", pcma_pt);
					}
				}
				JANUS_LOG(LOG_VERB, "The publisher %s going to send a video stream\n", video ? "is" : "is NOT");
				if(video) {
					JANUS_LOG(LOG_VERB, "  -- Will answer with media direction '%s'\n", video_mode);
					vp8_pt = janus_get_codec_pt(msg_sdp, "vp8");
					if(vp8_pt > 0) {
						JANUS_LOG(LOG_VERB, "  -- -- VP8 payload type is %d\n", vp8_pt);
					}
					vp9_pt = janus_get_codec_pt(msg_sdp, "vp9");
					if(vp9_pt > 0) {
						JANUS_LOG(LOG_VERB, "  -- -- VP9 payload type is %d\n", vp9_pt);
					}
					h264_pt = janus_get_codec_pt(msg_sdp, "h264");
					if(h264_pt > 0) {
						JANUS_LOG(LOG_VERB, "  -- -- H264 payload type is %d\n", h264_pt);
					}
				}
				JANUS_LOG(LOG_VERB, "The publisher %s going to open a data channel\n", data ? "is" : "is NOT");
				/* Also add a bandwidth SDP attribute if we're capping the bitrate in the room */
				int b = 0;
				if(participant->firefox)	/* Don't add any b=AS attribute for Chrome */
					b = (int)(videoroom->bitrate/1000);
				char sdp[1280], audio_mline[256], video_mline[512], data_mline[256];
				char *newsdp = NULL;
				int res = 0;
				int pass = 0;
				for(pass = 1; pass <= 2; pass++) {
					if(pass == 2) {
						/* Now turn the SDP into what we'll send subscribers, using the static payload types for making switching easier */
						if(audio_mode && strcmp(audio_mode, "inactive"))
							/* The publisher gets a recvonly or inactive back */
							/* Subscribers gets a sendonly or inactive back */
							audio_mode = "sendonly";
						if(video_mode && strcmp(video_mode, "inactive"))
							video_mode = "sendonly";
					}
					audio_mline[0] = '\0';
					if(audio) {
						int pt = -1;
						switch(videoroom->acodec) {
							case JANUS_VIDEOROOM_OPUS:
								if(opus_pt >= 0)
									pt = (pass == 1 ? opus_pt : OPUS_PT);
								break;
							case JANUS_VIDEOROOM_ISAC_32K:
								if(isac32_pt >= 0)
									pt = (pass == 1 ? isac32_pt : ISAC32_PT);
								break;
							case JANUS_VIDEOROOM_ISAC_16K:
								if(isac16_pt >= 0)
									pt = (pass == 1 ? isac16_pt : ISAC16_PT);
								break;
							case JANUS_VIDEOROOM_PCMU:
								if(pcmu_pt >= 0)
									pt = (pass == 1 ? pcmu_pt : PCMU_PT);
								break;
							case JANUS_VIDEOROOM_PCMA:
								if(pcma_pt >= 0)
									pt = (pass == 1 ? pcma_pt : PCMA_PT);
								break;
							default:
								/* Shouldn't happen */
								break;
						}
						if(pass == 1 && pt < 0)
							JANUS_LOG(LOG_WARN, "Videoroom is forcing %s, but publisher didn't offer any... rejecting audio\n", janus_videoroom_audiocodec_name(videoroom->acodec));
						if(pt >= 0) {
							janus_videoroom_sdp_a_format(audio_mline, 256, videoroom->acodec, pt, audio_mode,
								audio_level_extmap, participant->audio_level_extmap_id);
						}
						if(audio_mline[0] == '\0' && pass == 1) {
							/* Remove "pass == 1" if the subscriber also should get a line with port=0. */
							g_snprintf(audio_mline, 256, "m=audio 0 RTP/SAVPF 0\r\n");
						}
					}
					video_mline[0] = '\0';
					if(video) {
						int pt = -1;
						switch(videoroom->vcodec) {
							case JANUS_VIDEOROOM_VP8:
								if(vp8_pt >= 0)
									pt = (pass == 1 ? vp8_pt : VP8_PT);
								break;
							case JANUS_VIDEOROOM_VP9:
								if(vp9_pt >= 0)
									pt = (pass == 1 ? vp9_pt : VP9_PT);
								break;
							case JANUS_VIDEOROOM_H264:
								if(h264_pt >= 0)
									pt = (pass == 1 ? h264_pt : H264_PT);
								break;
							default:
								/* Shouldn't happen */
								break;
						}
						if(pass == 1 && pt < 0)
							JANUS_LOG(LOG_WARN, "Videoroom is forcing %s, but publisher didn't offer any... rejecting video\n", janus_videoroom_videocodec_name(videoroom->vcodec));
						if(pt >= 0) {
							janus_videoroom_sdp_v_format(video_mline, 512, videoroom->vcodec, pt, b,video_mode,
								video_orient_extmap, participant->video_orient_extmap_id,
								playout_delay_extmap, participant->playout_delay_extmap_id);
						}
						if(video_mline[0] == '\0' && pass == 1) {
							/* Remove "pass == 1" if the subscriber also should get a line with port=0. */
							g_snprintf(video_mline, 512, "m=video 0 RTP/SAVPF 0\r\n");
						}
					}
					if(data) {
						g_snprintf(data_mline, 256, sdp_d_template);
					} else {
						data_mline[0] = '\0';
					}
					g_snprintf(sdp, 1280, sdp_template,
						janus_get_real_time(),			/* We need current time here */
						janus_get_real_time(),			/* We need current time here */
						participant->room->room_name,	/* Video room name */
						audio_mline,					/* Audio m-line, if any */
						video_mline,					/* Video m-line, if any */
						data_mline);					/* Data channel m-line, if any */
					newsdp = g_strdup(sdp);
					if(video && b == 0) {
						/* Remove useless bandwidth attribute */
						newsdp = janus_string_replace(newsdp, "b=AS:0\r\n", "");
					}
					if(pass == 2)
						break;
					/* Is this room recorded? */
					janus_mutex_lock(&participant->rec_mutex);
					if(videoroom->record || participant->recording_active) {
						janus_videoroom_recorder_create(participant, audio, video);
					}
					janus_mutex_unlock(&participant->rec_mutex);

					JANUS_LOG(LOG_VERB, "Handling publisher: turned this into an '%s':\n%s\n", type, newsdp);
					json_t *jsep = json_pack("{ssss}", "type", type, "sdp", newsdp);
					/* How long will the gateway take to push the event? */
					g_atomic_int_set(&session->hangingup, 0);
					gint64 start = janus_get_monotonic_time();
					res = gateway->push_event(msg->handle, &janus_videoroom_plugin, msg->transaction, event, jsep);
					JANUS_LOG(LOG_VERB, "  >> Pushing event: %d (took %"SCNu64" us)\n", res, janus_get_monotonic_time()-start);
					json_decref(event);
					json_decref(jsep);
					g_free(newsdp);
				}
				/* Done */
				if(res != JANUS_OK) {
					/* TODO Failed to negotiate? We should remove this publisher */
					g_free(newsdp);
				} else {
					/* Store the participant's SDP for interested subscribers */
					participant->sdp = newsdp;
					/* We'll wait for the setup_media event before actually telling subscribers */
				}
				g_clear_pointer(&participant, janus_videoroom_publisher_dereference);
			}
		}
		g_clear_pointer(&participant, janus_videoroom_publisher_dereference);
		janus_videoroom_message_free(msg);

		continue;
		
error:
		{
			g_clear_pointer(&videoroom, janus_videoroom_room_dereference);
			g_clear_pointer(&participant, janus_videoroom_publisher_dereference);
			/* Prepare JSON error event */
			json_t *event = json_object();
			json_object_set_new(event, "videoroom", json_string("event"));
			json_object_set_new(event, "error_code", json_integer(error_code));
			json_object_set_new(event, "error", json_string(error_cause));
			int ret = gateway->push_event(msg->handle, &janus_videoroom_plugin, msg->transaction, event, NULL);
			JANUS_LOG(LOG_VERB, "  >> Pushing event: %d (%s)\n", ret, janus_get_api_error(ret));
			json_decref(event);
			janus_videoroom_message_free(msg);
		}
	}
	JANUS_LOG(LOG_VERB, "Leaving VideoRoom handler thread\n");
	return NULL;
}


/* Helper to quickly relay RTP packets from publishers to subscribers */
static void janus_videoroom_relay_rtp_packet(gpointer data, gpointer user_data) {
	janus_videoroom_rtp_relay_packet *packet = (janus_videoroom_rtp_relay_packet *)user_data;
	if(!packet || !packet->data || packet->length < 1) {
		JANUS_LOG(LOG_ERR, "Invalid packet...\n");
		return;
	}
	janus_videoroom_subscriber *subscriber = (janus_videoroom_subscriber *)data;
	if(!subscriber || !subscriber->session) {
		// JANUS_LOG(LOG_ERR, "Invalid session...\n");
		return;
	}
	if(subscriber->paused) {
		// JANUS_LOG(LOG_ERR, "This subscriber paused the stream...\n");
		return;
	}
	janus_videoroom_session *session = subscriber->session;
	if(!session || !session->handle) {
		// JANUS_LOG(LOG_ERR, "Invalid session...\n");
		return;
	}
	if(!session->started) {
		// JANUS_LOG(LOG_ERR, "Streaming not started yet for this session...\n");
		return;
	}
	
	/* Make sure there hasn't been a publisher switch by checking the SSRC */
	if(packet->is_video) {
		/* Check if this subscriber is subscribed to this medium */
		if(!subscriber->video) {
			/* Nope, don't relay */
			return;
		}
		if(ntohl(packet->data->ssrc) != subscriber->context.v_last_ssrc) {
			/* Publisher switch? Fix sequence numbers and timestamps */
			subscriber->context.v_last_ssrc = ntohl(packet->data->ssrc);
			subscriber->context.v_base_ts_prev = subscriber->context.v_last_ts;
			subscriber->context.v_base_ts = packet->timestamp;
			subscriber->context.v_base_seq_prev = subscriber->context.v_last_seq;
			subscriber->context.v_base_seq = packet->seq_number;
		}
		if(subscriber->context.v_seq_reset) {
			/* video_active false-->true? Fix sequence numbers */
			subscriber->context.v_seq_reset = FALSE;
			subscriber->context.v_base_seq_prev = subscriber->context.v_last_seq;
			subscriber->context.v_base_seq = packet->seq_number;
		}
		/* Compute a coherent timestamp and sequence number */
		subscriber->context.v_last_ts = (packet->timestamp-subscriber->context.v_base_ts)
			+ subscriber->context.v_base_ts_prev+4500;	/* FIXME When switching, we assume 15fps */
		subscriber->context.v_last_seq = (packet->seq_number-subscriber->context.v_base_seq)+subscriber->context.v_base_seq_prev+1;
		/* Update the timestamp and sequence number in the RTP packet, and send it */
		packet->data->timestamp = htonl(subscriber->context.v_last_ts);
		packet->data->seq_number = htons(subscriber->context.v_last_seq);
		if(gateway != NULL)
			gateway->relay_rtp(session->handle, packet->is_video, (char *)packet->data, packet->length);
		/* Restore the timestamp and sequence number to what the publisher set them to */
		packet->data->timestamp = htonl(packet->timestamp);
		packet->data->seq_number = htons(packet->seq_number);
	} else {
		/* Check if this subscriber is subscribed to this medium */
		if(!subscriber->audio) {
			/* Nope, don't relay */
			return;
		}
		if(ntohl(packet->data->ssrc) != subscriber->context.a_last_ssrc) {
			/* Publisher switch? Fix sequence numbers and timestamps */
			subscriber->context.a_last_ssrc = ntohl(packet->data->ssrc);
			subscriber->context.a_base_ts_prev = subscriber->context.a_last_ts;
			subscriber->context.a_base_ts = packet->timestamp;
			subscriber->context.a_base_seq_prev = subscriber->context.a_last_seq;
			subscriber->context.a_base_seq = packet->seq_number;
		}
		if(subscriber->context.a_seq_reset) {
			/* audio_active false-->true? Fix sequence numbers */
			subscriber->context.a_seq_reset = FALSE;
			subscriber->context.a_base_seq_prev = subscriber->context.a_last_seq;
			subscriber->context.a_base_seq = packet->seq_number;
		}
		/* Compute a coherent timestamp and sequence number */
		subscriber->context.a_last_ts = (packet->timestamp-subscriber->context.a_base_ts)
			+ subscriber->context.a_base_ts_prev+960;	/* FIXME When switching, we assume Opus and so a 960 ts step */
		subscriber->context.a_last_seq = (packet->seq_number-subscriber->context.a_base_seq)+subscriber->context.a_base_seq_prev+1;
		/* Update the timestamp and sequence number in the RTP packet, and send it */
		packet->data->timestamp = htonl(subscriber->context.a_last_ts);
		packet->data->seq_number = htons(subscriber->context.a_last_seq);
		if(gateway != NULL)
			gateway->relay_rtp(session->handle, packet->is_video, (char *)packet->data, packet->length);
		/* Restore the timestamp and sequence number to what the publisher set them to */
		packet->data->timestamp = htonl(packet->timestamp);
		packet->data->seq_number = htons(packet->seq_number);
	}

	return;
}

static void janus_videoroom_relay_data_packet(gpointer data, gpointer user_data) {
	char *text = (char *)user_data;
	janus_videoroom_subscriber *subscriber = (janus_videoroom_subscriber *)data;
	if(!subscriber || !subscriber->session || !subscriber->data || subscriber->paused) {
		return;
	}
	janus_videoroom_session *session = subscriber->session;
	if(!session || !session->handle) {
		return;
	}
	if(!session->started) {
		return;
	}
	if(gateway != NULL && text != NULL) {
		JANUS_LOG(LOG_VERB, "Forwarding DataChannel message (%zu bytes) to viewer: %s\n", strlen(text), text);
		gateway->relay_data(session->handle, text, strlen(text));
	}
	return;
}<|MERGE_RESOLUTION|>--- conflicted
+++ resolved
@@ -441,14 +441,9 @@
 typedef struct janus_videoroom_subscriber {
 	janus_videoroom_session *session;
 	janus_videoroom *room;	/* Room */
-<<<<<<< HEAD
 	janus_videoroom_publisher *feed;	/* Participant this subscriber is subscribed to */
+	guint64 pvt_id;		/* Private ID of the participant that is subscribing (if available/provided) */
 	janus_videoroom_subscriber_context context;	/* Needed in case there are publisher switches on this subscriber */
-=======
-	janus_videoroom_participant *feed;	/* Participant this listener is subscribed to */
-	guint64 pvt_id;		/* Private ID of the participant that is subscribing (if available/provided) */
-	janus_videoroom_listener_context context;	/* Needed in case there are publisher switches on this listener */
->>>>>>> 9312cbe1
 	gboolean audio, video, data;		/* Whether audio, video and/or data must be sent to this publisher */
 	gboolean paused;
 	volatile gint destroyed;
@@ -2669,14 +2664,11 @@
 				janus_mutex_init(&publisher->rtp_forwarders_mutex);
 				publisher->rtp_forwarders = g_hash_table_new_full(NULL, NULL, NULL, (GDestroyNotify)janus_rtp_forwarder_free_helper);
 				publisher->udp_sock = -1;
-<<<<<<< HEAD
-				g_atomic_int_set(&publisher->destroyed, 0);
-				janus_refcount_init(&publisher->ref, janus_videoroom_publisher_free);
-=======
 				/* Finally, generate a private ID: this is only needed in case the participant
 				 * wants to allow the plugin to know which subscriptions belong to them */
 				publisher->pvt_id = janus_random_uint64();
->>>>>>> 9312cbe1
+				g_atomic_int_set(&publisher->destroyed, 0);
+				janus_refcount_init(&publisher->ref, janus_videoroom_publisher_free);
 				/* In case we also wanted to configure */
 				if(audio) {
 					publisher->audio_active = json_is_true(audio);
@@ -2765,7 +2757,6 @@
 					janus_mutex_unlock(&videoroom->mutex);
 					goto error;
 				} else {
-<<<<<<< HEAD
 					/* Increase the refcount before unlocking so that nobody can remove and free the publisher in the meantime. */
 					janus_refcount_increase(&publisher->ref);
 					janus_refcount_increase(&publisher->session->ref);
@@ -2775,6 +2766,7 @@
 					subscriber->room = videoroom;
 					videoroom = NULL;
 					subscriber->feed = publisher;
+					subscriber->pvt_id = pvt_id;
 					/* Initialize the subscriber context */
 					subscriber->context.a_last_ssrc = 0;
 					subscriber->context.a_last_ssrc = 0;
@@ -2794,31 +2786,6 @@
 					subscriber->context.a_seq_reset = FALSE;
 					subscriber->context.v_seq_reset = FALSE;
 					subscriber->audio = audio ? json_is_true(audio) : TRUE;	/* True by default */
-=======
-					janus_videoroom_listener *listener = g_malloc0(sizeof(janus_videoroom_listener));
-					listener->session = session;
-					listener->room = videoroom;
-					listener->feed = publisher;
-					listener->pvt_id = pvt_id;
-					/* Initialize the listener context */
-					listener->context.a_last_ssrc = 0;
-					listener->context.a_last_ts = 0;
-					listener->context.a_base_ts = 0;
-					listener->context.a_base_ts_prev = 0;
-					listener->context.v_last_ssrc = 0;
-					listener->context.v_last_ts = 0;
-					listener->context.v_base_ts = 0;
-					listener->context.v_base_ts_prev = 0;
-					listener->context.a_last_seq = 0;
-					listener->context.a_base_seq = 0;
-					listener->context.a_base_seq_prev = 0;
-					listener->context.v_last_seq = 0;
-					listener->context.v_base_seq = 0;
-					listener->context.v_base_seq_prev = 0;
-					listener->context.a_seq_reset = FALSE;
-					listener->context.v_seq_reset = FALSE;
-					listener->audio = audio ? json_is_true(audio) : TRUE;	/* True by default */
->>>>>>> 9312cbe1
 					if(!publisher->audio)
 						subscriber->audio = FALSE;	/* ... unless the publisher isn't sending any audio */
 					subscriber->video = video ? json_is_true(video) : TRUE;	/* True by default */
