/*! \file   janus_textroom.c
 * \author Lorenzo Miniero <lorenzo@meetecho.com>
 * \copyright GNU General Public License v3
 * \brief  Janus TextRoom plugin
 * \details This is a plugin implementing a DataChannel only text room.
 * As such, it does NOT support or negotiate audio or video, but only
 * data channels, in order to provide text broadcasting features. The
 * plugin allows users to join multiple text-only rooms via a single
 * PeerConnection. Users can send messages either to a room in general
 * (broadcasting), or to individual users (whispers). This plugin can be
 * used within the context of any application that needs real-time text
 * broadcasting (e.g., chatrooms, but not only).
 *
 * The only message that is sent to the plugin through the Janus API is
 * a "setup" message, by which the user initializes the PeerConnection
 * itself. Apart from that, all other messages are exchanged directly
 * via Data Channels.
 *
 * Each room can also be configured with an HTTP backend to contact for
 * incoming messages. If configured, messages addressed to that room will
 * also be forwarded, by means of an HTTP POST, to the specified address.
 * Notice that this will only work if libcurl was available when
 * configuring and installing Janus.
 *
 * \note This plugin is only meant to showcase what you can do with
 * data channels involving multiple participants at the same time. While
 * functional, it's not inherently better or faster than doing the same
 * thing using the Janus API messaging itself (e.g., as part of the
 * plugin API messaging) or using existing instant messaging protocols
 * (e.g., Jabber). In fact, while data channels are being used, you're
 * still going through a server, so it's not really peer-to-peer. That
 * said, the plugin can be useful if you don't plan to use any other
 * infrastructure than Janus, and yet you also want to have text-based
 * communication (e.g., to add a chatroom to an audio or video conference).
 *
 * Notice that, in general, all users can create rooms. If you want to
 * limit this functionality, you can configure an admin \c admin_key in
 * the plugin settings. When configured, only "create" requests that
 * include the correct \c admin_key value in an "admin_key" property
 * will succeed, and will be rejected otherwise.
 *
 * \section textroomapi Text Room API
 * TBD.
 *
 * \ingroup plugins
 * \ref plugins
 */

#include "plugins/plugin.h"

#include <jansson.h>

#ifdef HAVE_LIBCURL
#include <curl/curl.h>
#endif

#include "debug.h"
#include "apierror.h"
#include "config.h"
#include "mutex.h"
#include "utils.h"


/* Plugin information */
#define JANUS_TEXTROOM_VERSION			2
#define JANUS_TEXTROOM_VERSION_STRING	"0.0.2"
#define JANUS_TEXTROOM_DESCRIPTION		"This is a plugin implementing a text-only room for Janus, using DataChannels."
#define JANUS_TEXTROOM_NAME				"JANUS TextRoom plugin"
#define JANUS_TEXTROOM_AUTHOR			"Meetecho s.r.l."
#define JANUS_TEXTROOM_PACKAGE			"janus.plugin.textroom"

/* Plugin methods */
janus_plugin *create(void);
int janus_textroom_init(janus_callbacks *callback, const char *config_path);
void janus_textroom_destroy(void);
int janus_textroom_get_api_compatibility(void);
int janus_textroom_get_version(void);
const char *janus_textroom_get_version_string(void);
const char *janus_textroom_get_description(void);
const char *janus_textroom_get_name(void);
const char *janus_textroom_get_author(void);
const char *janus_textroom_get_package(void);
void janus_textroom_create_session(janus_plugin_session *handle, int *error);
struct janus_plugin_result *janus_textroom_handle_message(janus_plugin_session *handle, char *transaction, json_t *message, json_t *jsep);
void janus_textroom_setup_media(janus_plugin_session *handle);
void janus_textroom_incoming_rtp(janus_plugin_session *handle, int video, char *buf, int len);
void janus_textroom_incoming_rtcp(janus_plugin_session *handle, int video, char *buf, int len);
void janus_textroom_incoming_data(janus_plugin_session *handle, char *buf, int len);
void janus_textroom_slow_link(janus_plugin_session *handle, int uplink, int video);
void janus_textroom_hangup_media(janus_plugin_session *handle);
void janus_textroom_destroy_session(janus_plugin_session *handle, int *error);
json_t *janus_textroom_query_session(janus_plugin_session *handle);

/* Plugin setup */
static janus_plugin janus_textroom_plugin =
	JANUS_PLUGIN_INIT (
		.init = janus_textroom_init,
		.destroy = janus_textroom_destroy,

		.get_api_compatibility = janus_textroom_get_api_compatibility,
		.get_version = janus_textroom_get_version,
		.get_version_string = janus_textroom_get_version_string,
		.get_description = janus_textroom_get_description,
		.get_name = janus_textroom_get_name,
		.get_author = janus_textroom_get_author,
		.get_package = janus_textroom_get_package,

		.create_session = janus_textroom_create_session,
		.handle_message = janus_textroom_handle_message,
		.setup_media = janus_textroom_setup_media,
		.incoming_rtp = janus_textroom_incoming_rtp,
		.incoming_rtcp = janus_textroom_incoming_rtcp,
		.incoming_data = janus_textroom_incoming_data,
		.slow_link = janus_textroom_slow_link,
		.hangup_media = janus_textroom_hangup_media,
		.destroy_session = janus_textroom_destroy_session,
		.query_session = janus_textroom_query_session,
	);

/* Plugin creator */
janus_plugin *create(void) {
	JANUS_LOG(LOG_VERB, "%s created!\n", JANUS_TEXTROOM_NAME);
	return &janus_textroom_plugin;
}


/* Parameter validation */
static struct janus_json_parameter request_parameters[] = {
	{"request", JSON_STRING, JANUS_JSON_PARAM_REQUIRED}
};
static struct janus_json_parameter transaction_parameters[] = {
	{"textroom", JSON_STRING, JANUS_JSON_PARAM_REQUIRED},
	{"transaction", JSON_STRING, JANUS_JSON_PARAM_REQUIRED}
};
static struct janus_json_parameter room_parameters[] = {
	{"room", JSON_INTEGER, JANUS_JSON_PARAM_REQUIRED | JANUS_JSON_PARAM_POSITIVE}
};
static struct janus_json_parameter adminkey_parameters[] = {
	{"admin_key", JSON_STRING, JANUS_JSON_PARAM_REQUIRED}
};
static struct janus_json_parameter create_parameters[] = {
	{"description", JSON_STRING, 0},
	{"secret", JSON_STRING, 0},
	{"pin", JSON_STRING, 0},
	{"post", JSON_STRING, 0},
	{"is_private", JANUS_JSON_BOOL, 0}
};
static struct janus_json_parameter join_parameters[] = {
	{"room", JSON_INTEGER, JANUS_JSON_PARAM_REQUIRED | JANUS_JSON_PARAM_POSITIVE},
	{"username", JSON_STRING, JANUS_JSON_PARAM_REQUIRED},
	{"display", JSON_STRING, 0}
};
static struct janus_json_parameter message_parameters[] = {
	{"room", JSON_INTEGER, JANUS_JSON_PARAM_REQUIRED | JANUS_JSON_PARAM_POSITIVE},
	{"text", JSON_STRING, JANUS_JSON_PARAM_REQUIRED},
	{"to", JSON_STRING, 0},
	{"tos", JSON_ARRAY, 0},
	{"ack", JANUS_JSON_BOOL, 0}
};

/* Static configuration instance */
static janus_config *config = NULL;
static const char *config_folder = NULL;
static janus_mutex config_mutex;

/* Useful stuff */
static volatile gint initialized = 0, stopping = 0;
static janus_callbacks *gateway = NULL;
static GThread *handler_thread;
static void *janus_textroom_handler(void *data);


<<<<<<< HEAD
=======
typedef struct janus_textroom_message {
	janus_plugin_session *handle;
	char *transaction;
	json_t *message;
	json_t *jsep;
} janus_textroom_message;
static GAsyncQueue *messages = NULL;
static janus_textroom_message exit_message;

static void janus_textroom_message_free(janus_textroom_message *msg) {
	if(!msg || msg == &exit_message)
		return;

	msg->handle = NULL;

	g_free(msg->transaction);
	msg->transaction = NULL;
	if(msg->message)
		json_decref(msg->message);
	msg->message = NULL;
	if(msg->jsep)
		json_decref(msg->jsep);
	msg->jsep = NULL;

	g_free(msg);
}

>>>>>>> 47df0af9
typedef struct janus_textroom_room {
	guint64 room_id;			/* Unique room ID */
	gchar *room_name;			/* Room description */
	gchar *room_secret;			/* Secret needed to manipulate (e.g., destroy) this room */
	gchar *room_pin;			/* Password needed to join this room, if any */
	gboolean is_private;		/* Whether this room is 'private' (as in hidden) or not */
	gchar *http_backend;		/* Server to contact via HTTP POST for incoming messages, if any */
	GHashTable *participants;	/* Map of participants */
	volatile gint destroyed;	/* Whether this room has been destroyed */
	janus_mutex mutex;			/* Mutex to lock this room instance */
	janus_refcount ref;
} janus_textroom_room;
static GHashTable *rooms;
static janus_mutex rooms_mutex;
static char *admin_key = NULL;

typedef struct janus_textroom_session {
	janus_plugin_session *handle;
	GHashTable *rooms;			/* Map of rooms this user is in, and related participant instance */
	janus_mutex mutex;			/* Mutex to lock this session */
	volatile gint setup;
	volatile gint hangingup;
	volatile gint destroyed;
	janus_refcount ref;
} janus_textroom_session;
static GHashTable *sessions;
static janus_mutex sessions_mutex;

typedef struct janus_textroom_participant {
	janus_textroom_session *session;
	janus_textroom_room *room;	/* Room this participant is in */
	gchar *username;			/* Unique username in the room */
	gchar *display;				/* Display name in the room, if any */
	janus_mutex mutex;			/* Mutex to lock this session */
	volatile gint destroyed;	/* Whether this participant has been destroyed */
	janus_refcount ref;
} janus_textroom_participant;

static void janus_textroom_room_destroy(janus_textroom_room *textroom) {
	if(!textroom)
		return;
	if(!g_atomic_int_compare_and_exchange(&textroom->destroyed, 0, 1))
		return;
	/* Decrease the counter */
	janus_refcount_decrease(&textroom->ref);
}
static void janus_textroom_room_free(const janus_refcount *textroom_ref) {
	janus_textroom_room *textroom = janus_refcount_containerof(textroom_ref, janus_textroom_room, ref);
	JANUS_LOG(LOG_WARN, "janus_textroom_room_free: %p\n", textroom);
	/* This room can be destroyed, free all the resources */
	g_free(textroom->room_name);
	g_free(textroom->room_secret);
	g_free(textroom->room_pin);
	g_free(textroom->http_backend);
	g_hash_table_destroy(textroom->participants);
	g_free(textroom);
}

static void janus_textroom_session_destroy(janus_textroom_session *session) {
	if(!session)
		return;
	if(!g_atomic_int_compare_and_exchange(&session->destroyed, 0, 1))
		return;
	janus_refcount_decrease(&session->ref);
}
static void janus_textroom_session_free(const janus_refcount *session_ref) {
	janus_textroom_session *session = janus_refcount_containerof(session_ref, janus_textroom_session, ref);
	JANUS_LOG(LOG_WARN, "janus_textroom_session_free: %p\n", session);
	/* Remove the reference to the core plugin session */
	janus_refcount_decrease(&session->handle->ref);
	/* This session can be destroyed, free all the resources */
	g_hash_table_destroy(session->rooms);
	g_free(session);
}

static void janus_textroom_participant_destroy(janus_textroom_participant *participant) {
	if(!participant)
		return;
	if(!g_atomic_int_compare_and_exchange(&participant->destroyed, 0, 1))
		return;
	/* Decrease the counter */
	janus_refcount_decrease(&participant->ref);
}
static void janus_textroom_participant_free(const janus_refcount *participant_ref) {
	janus_textroom_participant *participant = janus_refcount_containerof(participant_ref, janus_textroom_participant, ref);
	JANUS_LOG(LOG_WARN, "janus_textroom_participant_free: %p\n", participant);
	/* This participant can be destroyed, free all the resources */
	g_free(participant->username);
	g_free(participant->display);
	g_free(participant);
}


typedef struct janus_textroom_message {
	janus_plugin_session *handle;
	char *transaction;
	char *message;
	char *sdp_type;
	char *sdp;
} janus_textroom_message;
static GAsyncQueue *messages = NULL;
static janus_textroom_message exit_message;

static void janus_textroom_message_free(janus_textroom_message *msg) {
	if(!msg || msg == &exit_message)
		return;
	JANUS_LOG(LOG_WARN, "janus_textroom_message_free: %p\n", msg);

	if(msg->handle && msg->handle->plugin_handle) {
		janus_textroom_session *session = (janus_textroom_session *)msg->handle->plugin_handle;
		janus_refcount_decrease(&session->ref);
	}
	msg->handle = NULL;

	g_free(msg->transaction);
	msg->transaction = NULL;
	g_free(msg->message);
	msg->message = NULL;
	g_free(msg->sdp_type);
	msg->sdp_type = NULL;
	g_free(msg->sdp);
	msg->sdp = NULL;

	g_free(msg);
}


/* SDP template: we only offer data channels */
#define sdp_template \
		"v=0\r\n" \
		"o=- %"SCNu64" %"SCNu64" IN IP4 127.0.0.1\r\n"	/* We need current time here */ \
		"s=Janus TextRoom plugin\r\n" \
		"t=0 0\r\n" \
		"m=application 1 DTLS/SCTP 5000\r\n" \
		"c=IN IP4 1.1.1.1\r\n" \
		"a=sctpmap:5000 webrtc-datachannel 16\r\n"


/* Error codes */
#define JANUS_TEXTROOM_ERROR_NO_MESSAGE			411
#define JANUS_TEXTROOM_ERROR_INVALID_JSON		412
#define JANUS_TEXTROOM_ERROR_MISSING_ELEMENT	413
#define JANUS_TEXTROOM_ERROR_INVALID_ELEMENT	414
#define JANUS_TEXTROOM_ERROR_INVALID_REQUEST	415
#define JANUS_TEXTROOM_ERROR_ALREADY_SETUP		416
#define JANUS_TEXTROOM_ERROR_NO_SUCH_ROOM		417
#define JANUS_TEXTROOM_ERROR_ROOM_EXISTS		418
#define JANUS_TEXTROOM_ERROR_UNAUTHORIZED		419
#define JANUS_TEXTROOM_ERROR_USERNAME_EXISTS	420
#define JANUS_TEXTROOM_ERROR_ALREADY_IN_ROOM	421
#define JANUS_TEXTROOM_ERROR_NOT_IN_ROOM		422
#define JANUS_TEXTROOM_ERROR_UNKNOWN_ERROR		499

#ifdef HAVE_LIBCURL
static size_t janus_textroom_write_data(void *buffer, size_t size, size_t nmemb, void *userp) {
	return size*nmemb;
}
#endif

void janus_textroom_handle_incoming_request(janus_plugin_session *handle, char *text, gboolean internal);


/* Plugin implementation */
int janus_textroom_init(janus_callbacks *callback, const char *config_path) {
	if(g_atomic_int_get(&stopping)) {
		/* Still stopping from before */
		return -1;
	}
	if(callback == NULL || config_path == NULL) {
		/* Invalid arguments */
		return -1;
	}

	/* Read configuration */
	char filename[255];
	g_snprintf(filename, 255, "%s/%s.cfg", config_path, JANUS_TEXTROOM_PACKAGE);
	JANUS_LOG(LOG_VERB, "Configuration file: %s\n", filename);
	config = janus_config_parse(filename);
	config_folder = config_path;
	if(config != NULL)
		janus_config_print(config);
	janus_mutex_init(&config_mutex);
	
	rooms = g_hash_table_new_full(g_int64_hash, g_int64_equal, (GDestroyNotify)g_free, (GDestroyNotify)janus_textroom_room_destroy);
	janus_mutex_init(&rooms_mutex);
	sessions = g_hash_table_new_full(NULL, NULL, NULL, (GDestroyNotify)janus_textroom_session_destroy);
	janus_mutex_init(&sessions_mutex);
	messages = g_async_queue_new_full((GDestroyNotify) janus_textroom_message_free);
	/* This is the callback we'll need to invoke to contact the gateway */
	gateway = callback;

	/* Parse configuration to populate the rooms list */
	if(config != NULL) {
		/* Any admin key to limit who can "create"? */
		janus_config_item *key = janus_config_get_item_drilldown(config, "general", "admin_key");
		if(key != NULL && key->value != NULL)
			admin_key = g_strdup(key->value);
		/* Iterate on all rooms */
		GList *cl = janus_config_get_categories(config);
		while(cl != NULL) {
			janus_config_category *cat = (janus_config_category *)cl->data;
			if(cat->name == NULL || !strcasecmp(cat->name, "general")) {
				cl = cl->next;
				continue;
			}
			JANUS_LOG(LOG_VERB, "Adding text room '%s'\n", cat->name);
			janus_config_item *desc = janus_config_get_item(cat, "description");
			janus_config_item *priv = janus_config_get_item(cat, "is_private");
			janus_config_item *secret = janus_config_get_item(cat, "secret");
			janus_config_item *pin = janus_config_get_item(cat, "pin");
			janus_config_item *post = janus_config_get_item(cat, "post");
			/* Create the text room */
			janus_textroom_room *textroom = g_malloc0(sizeof(janus_textroom_room));
			textroom->room_id = atol(cat->name);
			char *description = NULL;
			if(desc != NULL && desc->value != NULL && strlen(desc->value) > 0)
				description = g_strdup(desc->value);
			else
				description = g_strdup(cat->name);
			textroom->room_name = description;
			textroom->is_private = priv && priv->value && janus_is_true(priv->value);
			if(secret != NULL && secret->value != NULL) {
				textroom->room_secret = g_strdup(secret->value);
			}
			if(pin != NULL && pin->value != NULL) {
				textroom->room_pin = g_strdup(pin->value);
			}
			if(post != NULL && post->value != NULL) {
#ifdef HAVE_LIBCURL
				/* FIXME Should we check if this is a valid HTTP address? */
				textroom->http_backend = g_strdup(post->value);
#else
				JANUS_LOG(LOG_WARN, "HTTP backend specified, but libcurl support was not built in...\n");
#endif
			}
			textroom->participants = g_hash_table_new(g_str_hash, g_str_equal);
			textroom->destroyed = 0;
			janus_mutex_init(&textroom->mutex);
			janus_refcount_init(&textroom->ref, janus_textroom_room_free);
			JANUS_LOG(LOG_VERB, "Created textroom: %"SCNu64" (%s, %s, secret: %s, pin: %s)\n",
				textroom->room_id, textroom->room_name,
				textroom->is_private ? "private" : "public",
				textroom->room_secret ? textroom->room_secret : "no secret",
				textroom->room_pin ? textroom->room_pin : "no pin");
			g_hash_table_insert(rooms, janus_uint64_dup(textroom->room_id), textroom);
			cl = cl->next;
		}
		/* Done: we keep the configuration file open in case we get a "create" or "destroy" with permanent=true */
	}

	/* Show available rooms */
	janus_mutex_lock(&rooms_mutex);
	GHashTableIter iter;
	gpointer value;
	g_hash_table_iter_init(&iter, rooms);
	while (g_hash_table_iter_next(&iter, NULL, &value)) {
		janus_textroom_room *tr = value;
		JANUS_LOG(LOG_VERB, "  ::: [%"SCNu64"][%s]\n", tr->room_id, tr->room_name);
	}
	janus_mutex_unlock(&rooms_mutex);

#ifdef HAVE_LIBCURL
	curl_global_init(CURL_GLOBAL_ALL);
#endif

	GError *error = NULL;
	/* Launch the thread that will handle incoming messages */
	handler_thread = g_thread_try_new("textroom handler", janus_textroom_handler, NULL, &error);
	if(error != NULL) {
		g_atomic_int_set(&initialized, 0);
		JANUS_LOG(LOG_ERR, "Got error %d (%s) trying to launch the EchoTest handler thread...\n", error->code, error->message ? error->message : "??");
		return -1;
	}
	g_atomic_int_set(&initialized, 1);
	JANUS_LOG(LOG_INFO, "%s initialized!\n", JANUS_TEXTROOM_NAME);
	return 0;
}

void janus_textroom_destroy(void) {
	if(!g_atomic_int_get(&initialized))
		return;
	g_atomic_int_set(&stopping, 1);

	g_async_queue_push(messages, &exit_message);
	if(handler_thread != NULL) {
		g_thread_join(handler_thread);
		handler_thread = NULL;
	}

	/* FIXME We should destroy the sessions cleanly */
	janus_mutex_lock(&sessions_mutex);
	g_hash_table_destroy(sessions);
	janus_mutex_unlock(&sessions_mutex);
	g_async_queue_unref(messages);
	messages = NULL;
	sessions = NULL;

#ifdef HAVE_LIBCURL
	curl_global_cleanup();
#endif

	janus_config_destroy(config);
	g_free(admin_key);

	g_atomic_int_set(&initialized, 0);
	g_atomic_int_set(&stopping, 0);
	JANUS_LOG(LOG_INFO, "%s destroyed!\n", JANUS_TEXTROOM_NAME);
}

int janus_textroom_get_api_compatibility(void) {
	/* Important! This is what your plugin MUST always return: don't lie here or bad things will happen */
	return JANUS_PLUGIN_API_VERSION;
}

int janus_textroom_get_version(void) {
	return JANUS_TEXTROOM_VERSION;
}

const char *janus_textroom_get_version_string(void) {
	return JANUS_TEXTROOM_VERSION_STRING;
}

const char *janus_textroom_get_description(void) {
	return JANUS_TEXTROOM_DESCRIPTION;
}

const char *janus_textroom_get_name(void) {
	return JANUS_TEXTROOM_NAME;
}

const char *janus_textroom_get_author(void) {
	return JANUS_TEXTROOM_AUTHOR;
}

const char *janus_textroom_get_package(void) {
	return JANUS_TEXTROOM_PACKAGE;
}

void janus_textroom_create_session(janus_plugin_session *handle, int *error) {
	if(g_atomic_int_get(&stopping) || !g_atomic_int_get(&initialized)) {
		*error = -1;
		return;
	}
	janus_textroom_session *session = (janus_textroom_session *)g_malloc0(sizeof(janus_textroom_session));
	session->handle = handle;
	session->rooms = g_hash_table_new_full(g_int64_hash, g_int64_equal, (GDestroyNotify)g_free, NULL);
	session->destroyed = 0;
	janus_mutex_init(&session->mutex);
	janus_refcount_init(&session->ref, janus_textroom_session_free);
	g_atomic_int_set(&session->setup, 0);
	g_atomic_int_set(&session->hangingup, 0);
	handle->plugin_handle = session;
	janus_mutex_lock(&sessions_mutex);
	g_hash_table_insert(sessions, handle, session);
	janus_mutex_unlock(&sessions_mutex);

	return;
}

void janus_textroom_destroy_session(janus_plugin_session *handle, int *error) {
	if(g_atomic_int_get(&stopping) || !g_atomic_int_get(&initialized)) {
		*error = -1;
		return;
	}
	janus_textroom_session *session = (janus_textroom_session *)handle->plugin_handle;
	if(!session) {
		JANUS_LOG(LOG_ERR, "No session associated with this handle...\n");
		*error = -2;
		return;
	}
	JANUS_LOG(LOG_VERB, "Removing TextRoom session...\n");
	janus_mutex_lock(&sessions_mutex);
	janus_textroom_hangup_media(handle);
	g_hash_table_remove(sessions, handle);
	janus_mutex_unlock(&sessions_mutex);

	return;
}

json_t *janus_textroom_query_session(janus_plugin_session *handle) {
	if(g_atomic_int_get(&stopping) || !g_atomic_int_get(&initialized)) {
		return NULL;
	}
	janus_textroom_session *session = (janus_textroom_session *)handle->plugin_handle;
	if(!session) {
		JANUS_LOG(LOG_ERR, "No session associated with this handle...\n");
		return NULL;
	}
	janus_refcount_increase(&session->ref);
	/* TODO Return meaningful info: participant details, rooms they're in, etc. */
	json_t *info = json_object();
	json_object_set_new(info, "destroyed", json_integer(session->destroyed));
<<<<<<< HEAD
	char *info_text = json_dumps(info, JSON_INDENT(3) | JSON_PRESERVE_ORDER);
	json_decref(info);
	janus_refcount_decrease(&session->ref);
	return info_text;
=======
	return info;
>>>>>>> 47df0af9
}

struct janus_plugin_result *janus_textroom_handle_message(janus_plugin_session *handle, char *transaction, json_t *message, json_t *jsep) {
	if(g_atomic_int_get(&stopping) || !g_atomic_int_get(&initialized))
<<<<<<< HEAD
		return janus_plugin_result_new(JANUS_PLUGIN_ERROR, g_atomic_int_get(&stopping) ? "Shutting down" : "Plugin not initialized");
	janus_textroom_session *session = (janus_textroom_session *)handle->plugin_handle;
	if(!session)
		return janus_plugin_result_new(JANUS_PLUGIN_ERROR, "No session associated with this handle");
=======
		return janus_plugin_result_new(JANUS_PLUGIN_ERROR, g_atomic_int_get(&stopping) ? "Shutting down" : "Plugin not initialized", NULL);
>>>>>>> 47df0af9
	janus_textroom_message *msg = g_malloc0(sizeof(janus_textroom_message));

	/* Increase the reference counter for this session: we'll decrease it after we handle the message */
	janus_refcount_increase(&session->ref);

	msg->handle = handle;
	msg->transaction = transaction;
	msg->message = message;
	msg->jsep = jsep;
	g_async_queue_push(messages, msg);

	/* All the requests to this plugin are handled asynchronously */
	return janus_plugin_result_new(JANUS_PLUGIN_OK_WAIT, "I'm taking my time!", NULL);
}

void janus_textroom_setup_media(janus_plugin_session *handle) {
	JANUS_LOG(LOG_INFO, "WebRTC media is now available\n");
	if(g_atomic_int_get(&stopping) || !g_atomic_int_get(&initialized))
		return;
	janus_textroom_session *session = (janus_textroom_session *)handle->plugin_handle;
	if(!session) {
		JANUS_LOG(LOG_ERR, "No session associated with this handle...\n");
		return;
	}
	if(session->destroyed)
		return;
	g_atomic_int_set(&session->hangingup, 0);
}

void janus_textroom_incoming_rtp(janus_plugin_session *handle, int video, char *buf, int len) {
	/* We don't do audio/video */
}

void janus_textroom_incoming_rtcp(janus_plugin_session *handle, int video, char *buf, int len) {
	/* We don't do audio/video */
}

void janus_textroom_incoming_data(janus_plugin_session *handle, char *buf, int len) {
	if(handle == NULL || handle->stopped || g_atomic_int_get(&stopping) || !g_atomic_int_get(&initialized))
		return;
	/* Incoming request from this user: what should we do? */
	janus_textroom_session *session = (janus_textroom_session *)handle->plugin_handle;
	if(!session) {
		JANUS_LOG(LOG_ERR, "No session associated with this handle...\n");
		return;
	}
	if(session->destroyed)
		return;
	if(buf == NULL || len <= 0)
		return;
	char *text = g_malloc0(len+1);
	memcpy(text, buf, len);
	*(text+len) = '\0';
	JANUS_LOG(LOG_VERB, "Got a DataChannel message (%zu bytes): %s\n", strlen(text), text);
	janus_textroom_handle_incoming_request(handle, text, FALSE);
}

/* Helper method to handle incoming messages from the data channel */
void janus_textroom_handle_incoming_request(janus_plugin_session *handle, char *text, gboolean internal) {
	janus_textroom_session *session = (janus_textroom_session *)handle->plugin_handle;
	/* Parse JSON */
	json_error_t error;
	json_t *root = json_loads(text, 0, &error);
	g_free(text);
	if(!root) {
		JANUS_LOG(LOG_ERR, "Error parsing data channel message (JSON error: on line %d: %s)\n", error.line, error.text);
		return;
	}
	/* Handle request */
	int error_code = 0;
	char error_cause[512];
	JANUS_VALIDATE_JSON_OBJECT(root, transaction_parameters,
		error_code, error_cause, TRUE,
		JANUS_TEXTROOM_ERROR_MISSING_ELEMENT, JANUS_TEXTROOM_ERROR_INVALID_ELEMENT);
	const char *transaction_text = NULL;
	if(error_code != 0)
		goto error;
	json_t *request = json_object_get(root, "textroom");
	json_t *transaction = json_object_get(root, "transaction");
	const char *request_text = json_string_value(request);
	transaction_text = json_string_value(transaction);
	if(!strcasecmp(request_text, "message")) {
		JANUS_VALIDATE_JSON_OBJECT(root, message_parameters,
			error_code, error_cause, TRUE,
			JANUS_TEXTROOM_ERROR_MISSING_ELEMENT, JANUS_TEXTROOM_ERROR_INVALID_ELEMENT);
		if(error_code != 0)
			goto error;
		json_t *room = json_object_get(root, "room");
		guint64 room_id = json_integer_value(room);
		janus_mutex_lock(&rooms_mutex);
		janus_textroom_room *textroom = g_hash_table_lookup(rooms, &room_id);
		if(textroom == NULL) {
			janus_mutex_unlock(&rooms_mutex);
			JANUS_LOG(LOG_ERR, "No such room (%"SCNu64")\n", room_id);
			error_code = JANUS_TEXTROOM_ERROR_NO_SUCH_ROOM;
			g_snprintf(error_cause, 512, "No such room (%"SCNu64")", room_id);
			goto error;
		}
		janus_refcount_increase(&textroom->ref);
		janus_mutex_lock(&textroom->mutex);
		janus_mutex_unlock(&rooms_mutex);
		janus_textroom_participant *participant = g_hash_table_lookup(session->rooms, &room_id);
		if(participant == NULL) {
			janus_mutex_unlock(&textroom->mutex);
			janus_refcount_decrease(&textroom->ref);
			JANUS_LOG(LOG_ERR, "Not in room %"SCNu64"\n", room_id);
			error_code = JANUS_TEXTROOM_ERROR_NOT_IN_ROOM;
			g_snprintf(error_cause, 512, "Not in room %"SCNu64, room_id);
			goto error;
		}
		janus_refcount_increase(&participant->ref);
		json_t *username = json_object_get(root, "to");
		json_t *usernames = json_object_get(root, "tos");
		if(username && usernames) {
			janus_mutex_unlock(&textroom->mutex);
			janus_refcount_decrease(&textroom->ref);
			JANUS_LOG(LOG_ERR, "Both to and tos array provided\n");
			error_code = JANUS_TEXTROOM_ERROR_INVALID_ELEMENT;
			g_snprintf(error_cause, 512, "Both to and tos array provided");
			goto error;
		}
		json_t *text = json_object_get(root, "text");
		const char *message = json_string_value(text);
		/* Prepare outgoing message */
		json_t *msg = json_object();
		json_object_set_new(msg, "textroom", json_string("message"));
		json_object_set_new(msg, "room", json_integer(room_id));
		json_object_set_new(msg, "from", json_string(participant->username));
		time_t timer;
		time(&timer);
		struct tm *tm_info = localtime(&timer);
		char msgTime[64];
		strftime(msgTime, sizeof(msgTime), "%FT%T%z", tm_info);
		json_object_set_new(msg, "date", json_string(msgTime));
		json_object_set_new(msg, "text", json_string(message));
		if(username || usernames)
			json_object_set_new(msg, "whisper", json_true());
		char *msg_text = json_dumps(msg, JSON_INDENT(3) | JSON_PRESERVE_ORDER);
		json_decref(msg);
		/* Start preparing the response too */
		json_t *reply = json_object();
		json_object_set_new(reply, "textroom", json_string("success"));
		json_object_set_new(reply, "transaction", json_string(transaction_text));
		/* Who should we send this message to? */
		if(username) {
			/* A single user */
			json_t *sent = json_object();
			const char *to = json_string_value(username);
			JANUS_LOG(LOG_VERB, "To %s in %"SCNu64": %s\n", to, room_id, message);
			janus_textroom_participant *top = g_hash_table_lookup(textroom->participants, to);
			if(top) {
				janus_refcount_increase(&top->ref);
				gateway->relay_data(top->session->handle, msg_text, strlen(msg_text));
				janus_refcount_decrease(&top->ref);
				json_object_set_new(sent, to, json_true());
			} else {
				JANUS_LOG(LOG_WARN, "User %s is not in room %"SCNu64", failed to send message\n", to, room_id);
				json_object_set_new(sent, to, json_false());
			}
			json_object_set_new(reply, "sent", sent);
		} else if(usernames) {
			/* A limited number of users */
			json_t *sent = json_object();
			size_t i = 0;
			for(i=0; i<json_array_size(usernames); i++) {
				json_t *u = json_array_get(usernames, i);
				const char *to = json_string_value(u);
				JANUS_LOG(LOG_VERB, "To %s in %"SCNu64": %s\n", to, room_id, message);
				janus_textroom_participant *top = g_hash_table_lookup(textroom->participants, to);
				if(top) {
					janus_refcount_increase(&top->ref);
					gateway->relay_data(top->session->handle, msg_text, strlen(msg_text));
					janus_refcount_decrease(&top->ref);
					json_object_set_new(sent, to, json_true());
				} else {
					JANUS_LOG(LOG_WARN, "User %s is not in room %"SCNu64", failed to send message\n", to, room_id);
					json_object_set_new(sent, to, json_false());
				}
			}
			json_object_set_new(reply, "sent", sent);
		} else {
			/* Everybody in the room */
			JANUS_LOG(LOG_VERB, "To everybody in %"SCNu64": %s\n", room_id, message);
			if(textroom->participants) {
				GHashTableIter iter;
				gpointer value;
				g_hash_table_iter_init(&iter, textroom->participants);
				while(g_hash_table_iter_next(&iter, NULL, &value)) {
					janus_textroom_participant *top = value;
					JANUS_LOG(LOG_VERB, "  >> To %s in %"SCNu64": %s\n", top->username, room_id, message);
					janus_refcount_increase(&top->ref);
					gateway->relay_data(top->session->handle, msg_text, strlen(msg_text));
					janus_refcount_decrease(&top->ref);
				}
			}
#ifdef HAVE_LIBCURL
			/* Is there a backend waiting for this message too? */
			if(textroom->http_backend) {
				/* Prepare the libcurl context */
				CURLcode res;
				CURL *curl = curl_easy_init();
				if(curl == NULL) {
					JANUS_LOG(LOG_ERR, "Error initializing CURL context\n");
				} else {
					curl_easy_setopt(curl, CURLOPT_URL, textroom->http_backend);
					struct curl_slist *headers = NULL;
					headers = curl_slist_append(headers, "Accept: application/json");
					headers = curl_slist_append(headers, "Content-Type: application/json");
					headers = curl_slist_append(headers, "charsets: utf-8");
					curl_easy_setopt(curl, CURLOPT_HTTPHEADER, headers);
					curl_easy_setopt(curl, CURLOPT_POSTFIELDS, msg_text);
					curl_easy_setopt(curl, CURLOPT_WRITEFUNCTION, janus_textroom_write_data);
					/* Send the request */
					res = curl_easy_perform(curl);
					if(res != CURLE_OK) {
						JANUS_LOG(LOG_ERR, "Couldn't relay event to the backend: %s\n", curl_easy_strerror(res));
					} else {
						JANUS_LOG(LOG_DBG, "Event sent!\n");
					}
				}
			}
#endif
		}
		janus_refcount_decrease(&participant->ref);
		g_free(msg_text);
		janus_mutex_unlock(&textroom->mutex);
		janus_refcount_decrease(&textroom->ref);
		/* By default we send a confirmation back to the user that sent this message:
		 * if the user passed an ack=false, though, we don't do that */
		json_t *ack = json_object_get(root, "ack");
		if(!internal && (ack == NULL || json_is_true(ack))) {
			/* Send response back */
			char *reply_text = json_dumps(reply, JSON_INDENT(3) | JSON_PRESERVE_ORDER);
			gateway->relay_data(handle, reply_text, strlen(reply_text));
			g_free(reply_text);
		}
		json_decref(reply);
	} else if(!strcasecmp(request_text, "join")) {
		JANUS_VALIDATE_JSON_OBJECT(root, join_parameters,
			error_code, error_cause, TRUE,
			JANUS_TEXTROOM_ERROR_MISSING_ELEMENT, JANUS_TEXTROOM_ERROR_INVALID_ELEMENT);
		if(error_code != 0)
			goto error;
		json_t *room = json_object_get(root, "room");
		guint64 room_id = json_integer_value(room);
		janus_mutex_lock(&rooms_mutex);
		janus_textroom_room *textroom = g_hash_table_lookup(rooms, &room_id);
		if(textroom == NULL) {
			janus_mutex_unlock(&rooms_mutex);
			JANUS_LOG(LOG_ERR, "No such room (%"SCNu64")\n", room_id);
			error_code = JANUS_TEXTROOM_ERROR_NO_SUCH_ROOM;
			g_snprintf(error_cause, 512, "No such room (%"SCNu64")", room_id);
			goto error;
		}
		janus_refcount_increase(&textroom->ref);
		janus_mutex_lock(&textroom->mutex);
		janus_mutex_unlock(&rooms_mutex);
		janus_mutex_lock(&session->mutex);
		if(g_hash_table_lookup(session->rooms, &room_id) != NULL) {
			janus_mutex_unlock(&session->mutex);
			janus_mutex_unlock(&textroom->mutex);
			janus_refcount_decrease(&textroom->ref);
			JANUS_LOG(LOG_ERR, "Already in room %"SCNu64"\n", room_id);
			error_code = JANUS_TEXTROOM_ERROR_ALREADY_IN_ROOM;
			g_snprintf(error_cause, 512, "Already in room %"SCNu64, room_id);
			goto error;
		}
		json_t *username = json_object_get(root, "username");
		const char *username_text = json_string_value(username);
		janus_textroom_participant *participant = g_hash_table_lookup(textroom->participants, username_text);
		if(participant != NULL) {
			janus_mutex_unlock(&session->mutex);
			janus_mutex_unlock(&textroom->mutex);
			janus_refcount_decrease(&textroom->ref);
			JANUS_LOG(LOG_ERR, "Username already taken\n");
			error_code = JANUS_TEXTROOM_ERROR_USERNAME_EXISTS;
			g_snprintf(error_cause, 512, "Username already taken");
			goto error;
		}
		json_t *display = json_object_get(root, "display");
		const char *display_text = json_string_value(display);
		/* Create a participant instance */
		participant = g_malloc0(sizeof(janus_textroom_participant));
		participant->session = session;
		participant->room = textroom;
		participant->username = g_strdup(username_text);
		participant->display = display_text ? g_strdup(display_text) : NULL;
		participant->destroyed = 0;
		janus_mutex_init(&participant->mutex);
		janus_refcount_init(&participant->ref, janus_textroom_participant_free);
		g_hash_table_insert(session->rooms, janus_uint64_dup(textroom->room_id), participant);
		g_hash_table_insert(textroom->participants, participant->username, participant);
		/* Notify all participants */
		JANUS_LOG(LOG_VERB, "Notifying all participants about the new join\n");
		json_t *list = json_array();
		if(textroom->participants) {
			/* Prepare event */
			json_t *event = json_object();
			json_object_set_new(event, "textroom", json_string("join"));
			json_object_set_new(event, "room", json_integer(textroom->room_id));
			json_object_set_new(event, "username", json_string(username_text));
			if(display_text != NULL)
				json_object_set_new(event, "display", json_string(display_text));
			char *event_text = json_dumps(event, JSON_INDENT(3) | JSON_PRESERVE_ORDER);
			json_decref(event);
			gateway->relay_data(handle, event_text, strlen(event_text));
			/* Broadcast */
			GHashTableIter iter;
			gpointer value;
			g_hash_table_iter_init(&iter, textroom->participants);
			while(g_hash_table_iter_next(&iter, NULL, &value)) {
				janus_textroom_participant *top = value;
				if(top == participant)
					continue;	/* Skip us */
				janus_refcount_increase(&top->ref);
				JANUS_LOG(LOG_VERB, "  >> To %s in %"SCNu64"\n", top->username, room_id);
				gateway->relay_data(top->session->handle, event_text, strlen(event_text));
				/* Take note of this user */
				json_t *p = json_object();
				json_object_set_new(p, "username", json_string(top->username));
				if(top->display != NULL)
					json_object_set_new(p, "display", json_string(top->display));
				json_array_append_new(list, p);
				janus_refcount_decrease(&top->ref);
			}
			g_free(event_text);
		}
		janus_mutex_unlock(&session->mutex);
		janus_mutex_unlock(&textroom->mutex);
		janus_refcount_decrease(&textroom->ref);
		if(!internal) {
			/* Send response back */
			json_t *reply = json_object();
			json_object_set_new(reply, "textroom", json_string("success"));
			json_object_set_new(reply, "transaction", json_string(transaction_text));
			json_object_set_new(reply, "participants", list);
			char *reply_text = json_dumps(reply, JSON_INDENT(3) | JSON_PRESERVE_ORDER);
			json_decref(reply);
			gateway->relay_data(handle, reply_text, strlen(reply_text));
			g_free(reply_text);
		}
	} else if(!strcasecmp(request_text, "leave")) {
		JANUS_VALIDATE_JSON_OBJECT(root, room_parameters,
			error_code, error_cause, TRUE,
			JANUS_TEXTROOM_ERROR_MISSING_ELEMENT, JANUS_TEXTROOM_ERROR_INVALID_ELEMENT);
		if(error_code != 0)
			goto error;
		json_t *room = json_object_get(root, "room");
		guint64 room_id = json_integer_value(room);
		janus_mutex_lock(&rooms_mutex);
		janus_textroom_room *textroom = g_hash_table_lookup(rooms, &room_id);
		if(textroom == NULL) {
			janus_mutex_unlock(&rooms_mutex);
			JANUS_LOG(LOG_ERR, "No such room (%"SCNu64")\n", room_id);
			error_code = JANUS_TEXTROOM_ERROR_NO_SUCH_ROOM;
			g_snprintf(error_cause, 512, "No such room (%"SCNu64")", room_id);
			goto error;
		}
		janus_refcount_increase(&textroom->ref);
		janus_mutex_lock(&textroom->mutex);
		janus_mutex_unlock(&rooms_mutex);
		janus_mutex_lock(&session->mutex);
		janus_textroom_participant *participant = g_hash_table_lookup(session->rooms, &room_id);
		if(participant == NULL) {
			janus_mutex_unlock(&session->mutex);
			janus_mutex_unlock(&textroom->mutex);
			janus_refcount_decrease(&textroom->ref);
			JANUS_LOG(LOG_ERR, "Not in room %"SCNu64"\n", room_id);
			error_code = JANUS_TEXTROOM_ERROR_NOT_IN_ROOM;
			g_snprintf(error_cause, 512, "Not in room %"SCNu64, room_id);
			goto error;
		}
		janus_refcount_increase(&participant->ref);
		g_hash_table_remove(session->rooms, &room_id);
		g_hash_table_remove(textroom->participants, participant->username);
		participant->session = NULL;
		participant->room = NULL;
		/* Notify all participants */
		JANUS_LOG(LOG_VERB, "Notifying all participants about the new leave\n");
		if(textroom->participants) {
			/* Prepare event */
			json_t *event = json_object();
			json_object_set_new(event, "textroom", json_string("leave"));
			json_object_set_new(event, "room", json_integer(textroom->room_id));
			json_object_set_new(event, "username", json_string(participant->username));
			char *event_text = json_dumps(event, JSON_INDENT(3) | JSON_PRESERVE_ORDER);
			json_decref(event);
			gateway->relay_data(handle, event_text, strlen(event_text));
			/* Broadcast */
			GHashTableIter iter;
			gpointer value;
			g_hash_table_iter_init(&iter, textroom->participants);
			while(g_hash_table_iter_next(&iter, NULL, &value)) {
				janus_textroom_participant *top = value;
				if(top == participant)
					continue;	/* Skip us */
				janus_refcount_increase(&top->ref);
				JANUS_LOG(LOG_VERB, "  >> To %s in %"SCNu64"\n", top->username, room_id);
				gateway->relay_data(top->session->handle, event_text, strlen(event_text));
				janus_refcount_decrease(&top->ref);
			}
			g_free(event_text);
		}
		janus_refcount_decrease(&participant->ref);
		janus_mutex_unlock(&session->mutex);
		janus_mutex_unlock(&textroom->mutex);
		janus_refcount_decrease(&textroom->ref);
		janus_textroom_participant_destroy(participant);
		if(!internal) {
			/* Send response back */
			json_t *reply = json_object();
			json_object_set_new(reply, "textroom", json_string("success"));
			json_object_set_new(reply, "transaction", json_string(transaction_text));
			char *reply_text = json_dumps(reply, JSON_INDENT(3) | JSON_PRESERVE_ORDER);
			json_decref(reply);
			gateway->relay_data(handle, reply_text, strlen(reply_text));
			g_free(reply_text);
		}
	} else if(!strcasecmp(request_text, "list")) {
		/* List all rooms (but private ones) and their details (except for the secret, of course...) */
		json_t *list = json_array();
		JANUS_LOG(LOG_VERB, "Request for the list for all video rooms\n");
		janus_mutex_lock(&rooms_mutex);
		GHashTableIter iter;
		gpointer value;
		g_hash_table_iter_init(&iter, rooms);
		while(g_hash_table_iter_next(&iter, NULL, &value)) {
			janus_textroom_room *room = value;
			if(!room)
				continue;
			janus_refcount_increase(&room->ref);
			janus_mutex_lock(&room->mutex);
			if(room->is_private) {
				/* Skip private room */
				JANUS_LOG(LOG_VERB, "Skipping private room '%s'\n", room->room_name);
				janus_mutex_unlock(&room->mutex);
				janus_refcount_decrease(&room->ref);
				continue;
			}
			json_t *rl = json_object();
			json_object_set_new(rl, "room", json_integer(room->room_id));
			json_object_set_new(rl, "description", json_string(room->room_name));
			/* TODO: Possibly list participant details... or make it a separate API call for a specific room */
			json_object_set_new(rl, "num_participants", json_integer(g_hash_table_size(room->participants)));
			json_array_append_new(list, rl);
			janus_mutex_unlock(&room->mutex);
			janus_refcount_decrease(&room->ref);
		}
		janus_mutex_unlock(&rooms_mutex);
		if(!internal) {
			/* Send response back */
			json_t *reply = json_object();
			json_object_set_new(reply, "textroom", json_string("success"));
			json_object_set_new(reply, "transaction", json_string(transaction_text));
			json_object_set_new(reply, "list", list);
			char *reply_text = json_dumps(reply, JSON_INDENT(3) | JSON_PRESERVE_ORDER);
			json_decref(reply);
			gateway->relay_data(handle, reply_text, strlen(reply_text));
			g_free(reply_text);
		}
	} else if(!strcasecmp(request_text, "create")) {
		JANUS_VALIDATE_JSON_OBJECT(root, create_parameters,
			error_code, error_cause, TRUE,
			JANUS_TEXTROOM_ERROR_MISSING_ELEMENT, JANUS_TEXTROOM_ERROR_INVALID_ELEMENT);
		if(error_code != 0)
			goto error;
		if(admin_key != NULL) {
			/* An admin key was specified: make sure it was provided, and that it's valid */
			JANUS_VALIDATE_JSON_OBJECT(root, adminkey_parameters,
				error_code, error_cause, TRUE,
				JANUS_TEXTROOM_ERROR_MISSING_ELEMENT, JANUS_TEXTROOM_ERROR_INVALID_ELEMENT);
			if(error_code != 0)
				goto error;
			JANUS_CHECK_SECRET(admin_key, root, "admin_key", error_code, error_cause,
				JANUS_TEXTROOM_ERROR_MISSING_ELEMENT, JANUS_TEXTROOM_ERROR_INVALID_ELEMENT, JANUS_TEXTROOM_ERROR_UNAUTHORIZED);
			if(error_code != 0)
				goto error;
		}
		json_t *room = json_object_get(root, "room");
		json_t *desc = json_object_get(root, "description");
		json_t *is_private = json_object_get(root, "is_private");
		json_t *secret = json_object_get(root, "secret");
		json_t *pin = json_object_get(root, "pin");
		json_t *post = json_object_get(root, "post");
		json_t *permanent = json_object_get(root, "permanent");
		gboolean save = permanent ? json_is_true(permanent) : FALSE;
		if(save && config == NULL) {
			JANUS_LOG(LOG_ERR, "No configuration file, can't create permanent room\n");
			error_code = JANUS_TEXTROOM_ERROR_UNKNOWN_ERROR;
			g_snprintf(error_cause, 512, "No configuration file, can't create permanent room");
			goto error;
		}
		guint64 room_id = 0;
		room_id = json_integer_value(room);
		if(room_id == 0) {
			JANUS_LOG(LOG_WARN, "Desired room ID is 0, which is not allowed... picking random ID instead\n");
		}
		janus_mutex_lock(&rooms_mutex);
		if(room_id > 0) {
			/* Let's make sure the room doesn't exist already */
			if(g_hash_table_lookup(rooms, &room_id) != NULL) {
				/* It does... */
				janus_mutex_unlock(&rooms_mutex);
				JANUS_LOG(LOG_ERR, "Room %"SCNu64" already exists!\n", room_id);
				error_code = JANUS_TEXTROOM_ERROR_ROOM_EXISTS;
				g_snprintf(error_cause, 512, "Room %"SCNu64" already exists", room_id);
				goto error;
			}
		}
		/* Create the text room */
		janus_textroom_room *textroom = g_malloc0(sizeof(janus_textroom_room));
		/* Generate a random ID */
		if(room_id == 0) {
			while(room_id == 0) {
				room_id = janus_random_uint64();
				if(g_hash_table_lookup(rooms, &room_id) != NULL) {
					/* Room ID already taken, try another one */
					room_id = 0;
				}
			}
		}
		textroom->room_id = room_id;
		char *description = NULL;
		if(desc != NULL && strlen(json_string_value(desc)) > 0) {
			description = g_strdup(json_string_value(desc));
		} else {
			char roomname[255];
			g_snprintf(roomname, 255, "Room %"SCNu64"", textroom->room_id);
			description = g_strdup(roomname);
		}
		textroom->room_name = description;
		textroom->is_private = is_private ? json_is_true(is_private) : FALSE;
		if(secret)
			textroom->room_secret = g_strdup(json_string_value(secret));
		if(pin)
			textroom->room_pin = g_strdup(json_string_value(pin));
		if(post) {
#ifdef HAVE_LIBCURL
			/* FIXME Should we check if this is a valid HTTP address? */
			textroom->http_backend = g_strdup(json_string_value(post));
#else
			JANUS_LOG(LOG_WARN, "HTTP backend specified, but libcurl support was not built in...\n");
#endif
		}
		textroom->participants = g_hash_table_new(g_str_hash, g_str_equal);
		textroom->destroyed = 0;
		janus_mutex_init(&textroom->mutex);
		janus_refcount_init(&textroom->ref, janus_textroom_room_free);
		g_hash_table_insert(rooms, janus_uint64_dup(textroom->room_id), textroom);
		JANUS_LOG(LOG_VERB, "Created textroom: %"SCNu64" (%s, %s, secret: %s, pin: %s)\n",
			textroom->room_id, textroom->room_name,
			textroom->is_private ? "private" : "public",
			textroom->room_secret ? textroom->room_secret : "no secret",
			textroom->room_pin ? textroom->room_pin : "no pin");
		if(save) {
			/* This room is permanent: save to the configuration file too
			 * FIXME: We should check if anything fails... */
			JANUS_LOG(LOG_VERB, "Saving room %"SCNu64" permanently in config file\n", textroom->room_id);
			janus_mutex_lock(&config_mutex);
			char cat[BUFSIZ];
			/* The room ID is the category */
			g_snprintf(cat, BUFSIZ, "%"SCNu64, textroom->room_id);
			janus_config_add_category(config, cat);
			/* Now for the values */
			janus_config_add_item(config, cat, "description", textroom->room_name);
			if(textroom->is_private)
				janus_config_add_item(config, cat, "is_private", "yes");
			if(textroom->room_secret)
				janus_config_add_item(config, cat, "secret", textroom->room_secret);
			if(textroom->room_pin)
				janus_config_add_item(config, cat, "pin", textroom->room_pin);
			if(textroom->http_backend)
				janus_config_add_item(config, cat, "post", textroom->http_backend);
			/* Save modified configuration */
			janus_config_save(config, config_folder, JANUS_TEXTROOM_PACKAGE);
			janus_mutex_unlock(&config_mutex);
		}
		/* Show updated rooms list */
		GHashTableIter iter;
		gpointer value;
		g_hash_table_iter_init(&iter, rooms);
		while (g_hash_table_iter_next(&iter, NULL, &value)) {
			janus_textroom_room *tr = value;
			JANUS_LOG(LOG_VERB, "  ::: [%"SCNu64"][%s]\n", tr->room_id, tr->room_name);
		}
		janus_mutex_unlock(&rooms_mutex);
		if(!internal) {
			/* Send response back */
			json_t *reply = json_object();
			json_object_set_new(reply, "textroom", json_string("success"));
			json_object_set_new(reply, "transaction", json_string(transaction_text));
			json_object_set_new(reply, "room", json_integer(textroom->room_id));
			char *reply_text = json_dumps(reply, JSON_INDENT(3) | JSON_PRESERVE_ORDER);
			json_decref(reply);
			gateway->relay_data(handle, reply_text, strlen(reply_text));
			g_free(reply_text);
		}
	} else if(!strcasecmp(request_text, "exists")) {
		JANUS_VALIDATE_JSON_OBJECT(root, room_parameters,
			error_code, error_cause, TRUE,
			JANUS_TEXTROOM_ERROR_MISSING_ELEMENT, JANUS_TEXTROOM_ERROR_INVALID_ELEMENT);
		if(error_code != 0)
			goto error;
		json_t *room = json_object_get(root, "room");
		guint64 room_id = json_integer_value(room);
		janus_mutex_lock(&rooms_mutex);
		gboolean room_exists = g_hash_table_contains(rooms, &room_id);
		janus_mutex_unlock(&rooms_mutex);
		if(!internal) {
			/* Send response back */
			json_t *reply = json_object();
			json_object_set_new(reply, "textroom", json_string("success"));
			json_object_set_new(reply, "room", json_integer(room_id));
			json_object_set_new(reply, "exists", room_exists ? json_true() : json_false());
			json_object_set_new(reply, "transaction", json_string(transaction_text));
			char *reply_text = json_dumps(reply, JSON_INDENT(3) | JSON_PRESERVE_ORDER);
			json_decref(reply);
			gateway->relay_data(handle, reply_text, strlen(reply_text));
			g_free(reply_text);
		}
	} else if(!strcasecmp(request_text, "destroy")) {
		JANUS_VALIDATE_JSON_OBJECT(root, room_parameters,
			error_code, error_cause, TRUE,
			JANUS_TEXTROOM_ERROR_MISSING_ELEMENT, JANUS_TEXTROOM_ERROR_INVALID_ELEMENT);
		if(error_code != 0)
			goto error;
		json_t *room = json_object_get(root, "room");
		json_t *permanent = json_object_get(root, "permanent");
		gboolean save = permanent ? json_is_true(permanent) : FALSE;
		if(save && config == NULL) {
			JANUS_LOG(LOG_ERR, "No configuration file, can't destroy room permanently\n");
			error_code = JANUS_TEXTROOM_ERROR_UNKNOWN_ERROR;
			g_snprintf(error_cause, 512, "No configuration file, can't destroy room permanently");
			goto error;
		}
		guint64 room_id = json_integer_value(room);
		janus_mutex_lock(&rooms_mutex);
		janus_textroom_room *textroom = g_hash_table_lookup(rooms, &room_id);
		if(textroom == NULL) {
			janus_mutex_unlock(&rooms_mutex);
			JANUS_LOG(LOG_ERR, "No such room (%"SCNu64")\n", room_id);
			error_code = JANUS_TEXTROOM_ERROR_NO_SUCH_ROOM;
			g_snprintf(error_cause, 512, "No such room (%"SCNu64")", room_id);
			goto error;
		}
		janus_refcount_increase(&textroom->ref);
		janus_mutex_lock(&textroom->mutex);
		/* A secret may be required for this action */
		JANUS_CHECK_SECRET(textroom->room_secret, root, "secret", error_code, error_cause,
			JANUS_TEXTROOM_ERROR_MISSING_ELEMENT, JANUS_TEXTROOM_ERROR_INVALID_ELEMENT, JANUS_TEXTROOM_ERROR_UNAUTHORIZED);
		if(error_code != 0) {
			janus_mutex_unlock(&textroom->mutex);
			janus_mutex_unlock(&rooms_mutex);
			janus_refcount_decrease(&textroom->ref);
			goto error;
		}
		/* Remove room */
		g_hash_table_remove(rooms, &room_id);
		if(save) {
			/* This change is permanent: save to the configuration file too
			 * FIXME: We should check if anything fails... */
			JANUS_LOG(LOG_VERB, "Destroying room %"SCNu64" permanently in config file\n", room_id);
			janus_mutex_lock(&config_mutex);
			char cat[BUFSIZ];
			/* The room ID is the category */
			g_snprintf(cat, BUFSIZ, "%"SCNu64, room_id);
			janus_config_remove_category(config, cat);
			/* Save modified configuration */
			janus_config_save(config, config_folder, JANUS_TEXTROOM_PACKAGE);
			janus_mutex_unlock(&config_mutex);
		}
		/* Notify all participants */
		JANUS_LOG(LOG_VERB, "Notifying all participants about the destroy\n");
		if(textroom->participants) {
			/* Prepare event */
			json_t *event = json_object();
			json_object_set_new(event, "textroom", json_string("destroyed"));
			json_object_set_new(event, "room", json_integer(textroom->room_id));
			char *event_text = json_dumps(event, JSON_INDENT(3) | JSON_PRESERVE_ORDER);
			json_decref(event);
			gateway->relay_data(handle, event_text, strlen(event_text));
			/* Broadcast */
			GHashTableIter iter;
			gpointer value;
			g_hash_table_iter_init(&iter, textroom->participants);
			while(g_hash_table_iter_next(&iter, NULL, &value)) {
				janus_textroom_participant *top = value;
				janus_refcount_increase(&top->ref);
				JANUS_LOG(LOG_VERB, "  >> To %s in %"SCNu64"\n", top->username, room_id);
				gateway->relay_data(top->session->handle, event_text, strlen(event_text));
				janus_mutex_unlock(&top->session->mutex);
				g_hash_table_remove(top->session->rooms, &room_id);
				janus_mutex_unlock(&top->session->mutex);
				janus_refcount_decrease(&top->ref);
				janus_textroom_participant_destroy(top);
			}
			g_free(event_text);
		}
		janus_mutex_unlock(&textroom->mutex);
		janus_mutex_unlock(&rooms_mutex);
		janus_refcount_decrease(&textroom->ref);
		if(!internal) {
			/* Send response back */
			json_t *reply = json_object();
			json_object_set_new(reply, "textroom", json_string("success"));
			json_object_set_new(reply, "transaction", json_string(transaction_text));
			char *reply_text = json_dumps(reply, JSON_INDENT(3) | JSON_PRESERVE_ORDER);
			json_decref(reply);
			gateway->relay_data(handle, reply_text, strlen(reply_text));
			g_free(reply_text);
		}
	} else {
		JANUS_LOG(LOG_ERR, "Unsupported request %s\n", request_text);
		error_code = JANUS_TEXTROOM_ERROR_INVALID_REQUEST;
		g_snprintf(error_cause, 512, "Unsupported request %s", request_text);
		goto error;
	}

	json_decref(root);
	return;

error:
		{
			if(!internal) {
				/* Prepare JSON error response */
				json_t *reply = json_object();
				json_object_set_new(reply, "textroom", json_string("error"));
				if(transaction_text)
					json_object_set_new(reply, "transaction", json_string(transaction_text));
				json_object_set_new(reply, "error_code", json_integer(error_code));
				json_object_set_new(reply, "error", json_string(error_cause));
				char *reply_text = json_dumps(reply, JSON_INDENT(3) | JSON_PRESERVE_ORDER);
				json_decref(reply);
				gateway->relay_data(handle, reply_text, strlen(reply_text));
				g_free(reply_text);
			}
			if(root != NULL)
				json_decref(root);
		}
}

void janus_textroom_slow_link(janus_plugin_session *handle, int uplink, int video) {
	/* We don't do audio/video */
}

void janus_textroom_hangup_media(janus_plugin_session *handle) {
	JANUS_LOG(LOG_INFO, "No WebRTC media anymore\n");
	if(g_atomic_int_get(&stopping) || !g_atomic_int_get(&initialized))
		return;
	janus_textroom_session *session = (janus_textroom_session *)handle->plugin_handle;
	if(!session) {
		JANUS_LOG(LOG_ERR, "No session associated with this handle...\n");
		return;
	}
	if(session->destroyed)
		return;
	if(g_atomic_int_add(&session->hangingup, 1))
		return;
	/* Get rid of all participants */
	janus_mutex_lock(&session->mutex);
	GList *list = NULL;
	if(session->rooms) {
		GHashTableIter iter;
		gpointer value;
		g_hash_table_iter_init(&iter, session->rooms);
		while(g_hash_table_iter_next(&iter, NULL, &value)) {
			janus_textroom_participant *p = value;
			janus_mutex_lock(&p->mutex);
			if(p->room)
				list = g_list_append(list, janus_uint64_dup(p->room->room_id));
			janus_mutex_unlock(&p->mutex);
		}
		janus_mutex_unlock(&rooms_mutex);
	}
	janus_mutex_unlock(&session->mutex);
	JANUS_LOG(LOG_VERB, "Leaving %d rooms\n", g_list_length(list));
	char request[100];
	GList *first = list;
	while(list) {
		guint64 room_id = *((guint64 *)list->data);
		g_snprintf(request, sizeof(request), "{\"textroom\":\"leave\",\"transaction\":\"internal\",\"room\":%"SCNu64"}", room_id);
		janus_textroom_handle_incoming_request(handle, g_strdup(request), TRUE);
		list = list->next;
	}
	g_list_free_full(first, (GDestroyNotify)g_free);
}

/* Thread to handle incoming messages */
static void *janus_textroom_handler(void *data) {
	JANUS_LOG(LOG_VERB, "Joining TextRoom handler thread\n");
	janus_textroom_message *msg = NULL;
	int error_code = 0;
	char *error_cause = g_malloc0(512);
	json_t *root = NULL;
	gboolean do_offer = FALSE;
	while(g_atomic_int_get(&initialized) && !g_atomic_int_get(&stopping)) {
		msg = g_async_queue_pop(messages);
		if(msg == NULL)
			continue;
		if(msg == &exit_message)
			break;
		if(msg->handle == NULL) {
			janus_textroom_message_free(msg);
			continue;
		}
		janus_textroom_session *session = NULL;
		janus_mutex_lock(&sessions_mutex);
		if(g_hash_table_lookup(sessions, msg->handle) != NULL ) {
			session = (janus_textroom_session *)msg->handle->plugin_handle;
		}
		janus_mutex_unlock(&sessions_mutex);
		if(!session) {
			JANUS_LOG(LOG_ERR, "No session associated with this handle...\n");
			janus_textroom_message_free(msg);
			continue;
		}
		if(session->destroyed) {
			janus_textroom_message_free(msg);
			continue;
		}
		/* Handle request */
		error_code = 0;
		root = msg->message;
		if(msg->message == NULL) {
			JANUS_LOG(LOG_ERR, "No message??\n");
			error_code = JANUS_TEXTROOM_ERROR_NO_MESSAGE;
			g_snprintf(error_cause, 512, "%s", "No message??");
			goto error;
		}
		if(!json_is_object(root)) {
			JANUS_LOG(LOG_ERR, "JSON error: not an object\n");
			error_code = JANUS_TEXTROOM_ERROR_INVALID_JSON;
			g_snprintf(error_cause, 512, "JSON error: not an object");
			goto error;
		}
		/* Parse request */
		JANUS_VALIDATE_JSON_OBJECT(root, request_parameters,
			error_code, error_cause, TRUE,
			JANUS_TEXTROOM_ERROR_MISSING_ELEMENT, JANUS_TEXTROOM_ERROR_INVALID_ELEMENT);
		if(error_code != 0)
			goto error;
		json_t *request = json_object_get(root, "request");
		const char *request_text = json_string_value(request);
		if(!strcasecmp(request_text, "setup")) {
			if(!g_atomic_int_compare_and_exchange(&session->setup, 0, 1)) {
				JANUS_LOG(LOG_ERR, "PeerConnection already setup\n");
				error_code = JANUS_TEXTROOM_ERROR_ALREADY_SETUP;
				g_snprintf(error_cause, 512, "PeerConnection already setup");
				goto error;
			}
			do_offer = TRUE;
		} else if(!strcasecmp(request_text, "ack")) {
			/* The peer send their answer back: do nothing */
			do_offer = FALSE;
		} else {
			JANUS_LOG(LOG_VERB, "Unknown request '%s'\n", request_text);
			error_code = JANUS_TEXTROOM_ERROR_INVALID_REQUEST;
			g_snprintf(error_cause, 512, "Unknown request '%s'", request_text);
			goto error;
		}

		/* Prepare JSON event */
		json_t *event = json_object();
		json_object_set_new(event, "textroom", json_string("event"));
		json_object_set_new(event, "result", json_string("ok"));
		if(!do_offer) {
			int ret = gateway->push_event(msg->handle, &janus_textroom_plugin, msg->transaction, event, NULL);
			JANUS_LOG(LOG_VERB, "  >> Pushing event: %d (%s)\n", ret, janus_get_api_error(ret));
		} else {
			/* Send an offer */
			char sdp[500];
			g_snprintf(sdp, sizeof(sdp), sdp_template,
				janus_get_real_time(),			/* We need current time here */
				janus_get_real_time());			/* We need current time here */
			json_t *jsep = json_pack("{ssss}", "type", "offer", "sdp", sdp);
			/* How long will the gateway take to push the event? */
			g_atomic_int_set(&session->hangingup, 0);
			gint64 start = janus_get_monotonic_time();
			int res = gateway->push_event(msg->handle, &janus_textroom_plugin, msg->transaction, event, jsep);
			JANUS_LOG(LOG_VERB, "  >> Pushing event: %d (took %"SCNu64" us)\n",
				res, janus_get_monotonic_time()-start);
			json_decref(jsep);
		}
		json_decref(event);
		janus_textroom_message_free(msg);
		continue;

error:
		{
			/* Prepare JSON error event */
			json_t *event = json_object();
			json_object_set_new(event, "textroom", json_string("error"));
			json_object_set_new(event, "error_code", json_integer(error_code));
			json_object_set_new(event, "error", json_string(error_cause));
			int ret = gateway->push_event(msg->handle, &janus_textroom_plugin, msg->transaction, event, NULL);
			JANUS_LOG(LOG_VERB, "  >> Pushing event: %d (%s)\n", ret, janus_get_api_error(ret));
			json_decref(event);
			janus_textroom_message_free(msg);
		}
	}
	g_free(error_cause);
	JANUS_LOG(LOG_VERB, "Leaving TextRoom handler thread\n");
	return NULL;
}<|MERGE_RESOLUTION|>--- conflicted
+++ resolved
@@ -170,36 +170,6 @@
 static void *janus_textroom_handler(void *data);
 
 
-<<<<<<< HEAD
-=======
-typedef struct janus_textroom_message {
-	janus_plugin_session *handle;
-	char *transaction;
-	json_t *message;
-	json_t *jsep;
-} janus_textroom_message;
-static GAsyncQueue *messages = NULL;
-static janus_textroom_message exit_message;
-
-static void janus_textroom_message_free(janus_textroom_message *msg) {
-	if(!msg || msg == &exit_message)
-		return;
-
-	msg->handle = NULL;
-
-	g_free(msg->transaction);
-	msg->transaction = NULL;
-	if(msg->message)
-		json_decref(msg->message);
-	msg->message = NULL;
-	if(msg->jsep)
-		json_decref(msg->jsep);
-	msg->jsep = NULL;
-
-	g_free(msg);
-}
-
->>>>>>> 47df0af9
 typedef struct janus_textroom_room {
 	guint64 room_id;			/* Unique room ID */
 	gchar *room_name;			/* Room description */
@@ -296,9 +266,8 @@
 typedef struct janus_textroom_message {
 	janus_plugin_session *handle;
 	char *transaction;
-	char *message;
-	char *sdp_type;
-	char *sdp;
+	json_t *message;
+	json_t *jsep;
 } janus_textroom_message;
 static GAsyncQueue *messages = NULL;
 static janus_textroom_message exit_message;
@@ -316,12 +285,12 @@
 
 	g_free(msg->transaction);
 	msg->transaction = NULL;
-	g_free(msg->message);
+	if(msg->message)
+		json_decref(msg->message);
 	msg->message = NULL;
-	g_free(msg->sdp_type);
-	msg->sdp_type = NULL;
-	g_free(msg->sdp);
-	msg->sdp = NULL;
+	if(msg->jsep)
+		json_decref(msg->jsep);
+	msg->jsep = NULL;
 
 	g_free(msg);
 }
@@ -592,26 +561,16 @@
 	/* TODO Return meaningful info: participant details, rooms they're in, etc. */
 	json_t *info = json_object();
 	json_object_set_new(info, "destroyed", json_integer(session->destroyed));
-<<<<<<< HEAD
-	char *info_text = json_dumps(info, JSON_INDENT(3) | JSON_PRESERVE_ORDER);
-	json_decref(info);
 	janus_refcount_decrease(&session->ref);
-	return info_text;
-=======
 	return info;
->>>>>>> 47df0af9
 }
 
 struct janus_plugin_result *janus_textroom_handle_message(janus_plugin_session *handle, char *transaction, json_t *message, json_t *jsep) {
 	if(g_atomic_int_get(&stopping) || !g_atomic_int_get(&initialized))
-<<<<<<< HEAD
-		return janus_plugin_result_new(JANUS_PLUGIN_ERROR, g_atomic_int_get(&stopping) ? "Shutting down" : "Plugin not initialized");
+		return janus_plugin_result_new(JANUS_PLUGIN_ERROR, g_atomic_int_get(&stopping) ? "Shutting down" : "Plugin not initialized", NULL);
 	janus_textroom_session *session = (janus_textroom_session *)handle->plugin_handle;
 	if(!session)
-		return janus_plugin_result_new(JANUS_PLUGIN_ERROR, "No session associated with this handle");
-=======
-		return janus_plugin_result_new(JANUS_PLUGIN_ERROR, g_atomic_int_get(&stopping) ? "Shutting down" : "Plugin not initialized", NULL);
->>>>>>> 47df0af9
+		return janus_plugin_result_new(JANUS_PLUGIN_ERROR, "No session associated with this handle", NULL);
 	janus_textroom_message *msg = g_malloc0(sizeof(janus_textroom_message));
 
 	/* Increase the reference counter for this session: we'll decrease it after we handle the message */
