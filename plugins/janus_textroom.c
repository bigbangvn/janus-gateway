/*! \file   janus_textroom.c
 * \author Lorenzo Miniero <lorenzo@meetecho.com>
 * \copyright GNU General Public License v3
 * \brief  Janus TextRoom plugin
 * \details This is a plugin implementing a DataChannel only text room.
 * As such, it does NOT support or negotiate audio or video, but only
 * data channels, in order to provide text broadcasting features. The
 * plugin allows users to join multiple text-only rooms via a single
 * PeerConnection. Users can send messages either to a room in general
 * (broadcasting), or to individual users (whispers). This plugin can be
 * used within the context of any application that needs real-time text
 * broadcasting (e.g., chatrooms, but not only).
 *
 * The only message that is typically sent to the plugin through the Janus API is
 * a "setup" message, by which the user initializes the PeerConnection
 * itself. Apart from that, all other messages can be exchanged directly
 * via Data Channels. For room management purposes, though, requests like
 * "create", "edit", "destroy", "list" and "exists" are available through the
 * Janus API as well: notice that in this case you'll have to use "request"
 * and not "textroom" as the name of the request.
 *
 * Each room can also be configured with an HTTP backend to contact for
 * incoming messages. If configured, messages addressed to that room will
 * also be forwarded, by means of an HTTP POST, to the specified address.
 * Notice that this will only work if libcurl was available when
 * configuring and installing Janus.
 *
 * \note This plugin is only meant to showcase what you can do with
 * data channels involving multiple participants at the same time. While
 * functional, it's not inherently better or faster than doing the same
 * thing using the Janus API messaging itself (e.g., as part of the
 * plugin API messaging) or using existing instant messaging protocols
 * (e.g., Jabber). In fact, while data channels are being used, you're
 * still going through a server, so it's not really peer-to-peer. That
 * said, the plugin can be useful if you don't plan to use any other
 * infrastructure than Janus, and yet you also want to have text-based
 * communication (e.g., to add a chatroom to an audio or video conference).
 *
 * Notice that, in general, all users can create rooms. If you want to
 * limit this functionality, you can configure an admin \c admin_key in
 * the plugin settings. When configured, only "create" requests that
 * include the correct \c admin_key value in an "admin_key" property
 * will succeed, and will be rejected otherwise.
 *
 * \section textroomapi Text Room API
 * TBD.
 *
 * \ingroup plugins
 * \ref plugins
 */

#include "plugins/plugin.h"

#include <jansson.h>

#ifdef HAVE_LIBCURL
#include <curl/curl.h>
#endif

#include "debug.h"
#include "apierror.h"
#include "config.h"
#include "mutex.h"
#include "utils.h"


/* Plugin information */
#define JANUS_TEXTROOM_VERSION			2
#define JANUS_TEXTROOM_VERSION_STRING	"0.0.2"
#define JANUS_TEXTROOM_DESCRIPTION		"This is a plugin implementing a text-only room for Janus, using DataChannels."
#define JANUS_TEXTROOM_NAME				"JANUS TextRoom plugin"
#define JANUS_TEXTROOM_AUTHOR			"Meetecho s.r.l."
#define JANUS_TEXTROOM_PACKAGE			"janus.plugin.textroom"

/* Plugin methods */
janus_plugin *create(void);
int janus_textroom_init(janus_callbacks *callback, const char *config_path);
void janus_textroom_destroy(void);
int janus_textroom_get_api_compatibility(void);
int janus_textroom_get_version(void);
const char *janus_textroom_get_version_string(void);
const char *janus_textroom_get_description(void);
const char *janus_textroom_get_name(void);
const char *janus_textroom_get_author(void);
const char *janus_textroom_get_package(void);
void janus_textroom_create_session(janus_plugin_session *handle, int *error);
struct janus_plugin_result *janus_textroom_handle_message(janus_plugin_session *handle, char *transaction, json_t *message, json_t *jsep);
void janus_textroom_setup_media(janus_plugin_session *handle);
void janus_textroom_incoming_rtp(janus_plugin_session *handle, int video, char *buf, int len);
void janus_textroom_incoming_rtcp(janus_plugin_session *handle, int video, char *buf, int len);
void janus_textroom_incoming_data(janus_plugin_session *handle, char *buf, int len);
void janus_textroom_slow_link(janus_plugin_session *handle, int uplink, int video);
void janus_textroom_hangup_media(janus_plugin_session *handle);
void janus_textroom_destroy_session(janus_plugin_session *handle, int *error);
json_t *janus_textroom_query_session(janus_plugin_session *handle);

/* Plugin setup */
static janus_plugin janus_textroom_plugin =
	JANUS_PLUGIN_INIT (
		.init = janus_textroom_init,
		.destroy = janus_textroom_destroy,

		.get_api_compatibility = janus_textroom_get_api_compatibility,
		.get_version = janus_textroom_get_version,
		.get_version_string = janus_textroom_get_version_string,
		.get_description = janus_textroom_get_description,
		.get_name = janus_textroom_get_name,
		.get_author = janus_textroom_get_author,
		.get_package = janus_textroom_get_package,

		.create_session = janus_textroom_create_session,
		.handle_message = janus_textroom_handle_message,
		.setup_media = janus_textroom_setup_media,
		.incoming_rtp = janus_textroom_incoming_rtp,
		.incoming_rtcp = janus_textroom_incoming_rtcp,
		.incoming_data = janus_textroom_incoming_data,
		.slow_link = janus_textroom_slow_link,
		.hangup_media = janus_textroom_hangup_media,
		.destroy_session = janus_textroom_destroy_session,
		.query_session = janus_textroom_query_session,
	);

/* Plugin creator */
janus_plugin *create(void) {
	JANUS_LOG(LOG_VERB, "%s created!\n", JANUS_TEXTROOM_NAME);
	return &janus_textroom_plugin;
}


/* Parameter validation */
static struct janus_json_parameter request_parameters[] = {
	{"request", JSON_STRING, JANUS_JSON_PARAM_REQUIRED}
};
static struct janus_json_parameter transaction_parameters[] = {
	{"textroom", JSON_STRING, JANUS_JSON_PARAM_REQUIRED},
	{"transaction", JSON_STRING, JANUS_JSON_PARAM_REQUIRED}
};
static struct janus_json_parameter room_parameters[] = {
	{"room", JSON_INTEGER, JANUS_JSON_PARAM_REQUIRED | JANUS_JSON_PARAM_POSITIVE}
};
static struct janus_json_parameter adminkey_parameters[] = {
	{"admin_key", JSON_STRING, JANUS_JSON_PARAM_REQUIRED}
};
static struct janus_json_parameter create_parameters[] = {
	{"room", JSON_INTEGER, JANUS_JSON_PARAM_POSITIVE},
	{"description", JSON_STRING, 0},
	{"secret", JSON_STRING, 0},
	{"pin", JSON_STRING, 0},
	{"post", JSON_STRING, 0},
	{"is_private", JANUS_JSON_BOOL, 0},
	{"allowed", JSON_ARRAY, 0}
};
static struct janus_json_parameter edit_parameters[] = {
	{"room", JSON_INTEGER, JANUS_JSON_PARAM_REQUIRED | JANUS_JSON_PARAM_POSITIVE},
	{"description", JSON_STRING, 0},
	{"secret", JSON_STRING, 0},
	{"pin", JSON_STRING, 0},
	{"post", JSON_STRING, 0},
	{"is_private", JANUS_JSON_BOOL, 0}
};
static struct janus_json_parameter allowed_parameters[] = {
	{"room", JSON_INTEGER, JANUS_JSON_PARAM_REQUIRED | JANUS_JSON_PARAM_POSITIVE},
	{"secret", JSON_STRING, 0},
	{"action", JSON_STRING, JANUS_JSON_PARAM_REQUIRED},
	{"allowed", JSON_ARRAY, 0}
};
static struct janus_json_parameter kick_parameters[] = {
	{"room", JSON_INTEGER, JANUS_JSON_PARAM_REQUIRED | JANUS_JSON_PARAM_POSITIVE},
	{"secret", JSON_STRING, 0},
	{"username", JSON_STRING, JANUS_JSON_PARAM_REQUIRED}
};
static struct janus_json_parameter join_parameters[] = {
	{"room", JSON_INTEGER, JANUS_JSON_PARAM_REQUIRED | JANUS_JSON_PARAM_POSITIVE},
	{"username", JSON_STRING, JANUS_JSON_PARAM_REQUIRED},
	{"display", JSON_STRING, 0}
};
static struct janus_json_parameter message_parameters[] = {
	{"room", JSON_INTEGER, JANUS_JSON_PARAM_REQUIRED | JANUS_JSON_PARAM_POSITIVE},
	{"text", JSON_STRING, JANUS_JSON_PARAM_REQUIRED},
	{"to", JSON_STRING, 0},
	{"tos", JSON_ARRAY, 0},
	{"ack", JANUS_JSON_BOOL, 0}
};

/* Static configuration instance */
static janus_config *config = NULL;
static const char *config_folder = NULL;
static janus_mutex config_mutex = JANUS_MUTEX_INITIALIZER;

/* Useful stuff */
static volatile gint initialized = 0, stopping = 0;
static gboolean notify_events = TRUE;
static janus_callbacks *gateway = NULL;
static GThread *handler_thread;
static void *janus_textroom_handler(void *data);

/* JSON serialization options */
static size_t json_format = JSON_INDENT(3) | JSON_PRESERVE_ORDER;


typedef struct janus_textroom_room {
	guint64 room_id;			/* Unique room ID */
	gchar *room_name;			/* Room description */
	gchar *room_secret;			/* Secret needed to manipulate (e.g., destroy) this room */
	gchar *room_pin;			/* Password needed to join this room, if any */
	gboolean is_private;		/* Whether this room is 'private' (as in hidden) or not */
	gchar *http_backend;		/* Server to contact via HTTP POST for incoming messages, if any */
	GHashTable *participants;	/* Map of participants */
	gboolean check_tokens;		/* Whether to check tokens when participants join (see below) */
	GHashTable *allowed;		/* Map of participants (as tokens) allowed to join */
	volatile gint destroyed;	/* Whether this room has been destroyed */
	janus_mutex mutex;			/* Mutex to lock this room instance */
	janus_refcount ref;
} janus_textroom_room;
static GHashTable *rooms;
<<<<<<< HEAD
static janus_mutex rooms_mutex;
=======
static janus_mutex rooms_mutex = JANUS_MUTEX_INITIALIZER;
static GList *old_rooms;
>>>>>>> d77b31a5
static char *admin_key = NULL;

typedef struct janus_textroom_session {
	janus_plugin_session *handle;
	GHashTable *rooms;			/* Map of rooms this user is in, and related participant instance */
	janus_mutex mutex;			/* Mutex to lock this session */
	volatile gint setup;
	volatile gint hangingup;
	volatile gint destroyed;
	janus_refcount ref;
} janus_textroom_session;
static GHashTable *sessions;
<<<<<<< HEAD
static janus_mutex sessions_mutex;
=======
static GList *old_sessions;
static janus_mutex sessions_mutex = JANUS_MUTEX_INITIALIZER;
>>>>>>> d77b31a5

typedef struct janus_textroom_participant {
	janus_textroom_session *session;
	janus_textroom_room *room;	/* Room this participant is in */
	gchar *username;			/* Unique username in the room */
	gchar *display;				/* Display name in the room, if any */
	janus_mutex mutex;			/* Mutex to lock this session */
	volatile gint destroyed;	/* Whether this participant has been destroyed */
	janus_refcount ref;
} janus_textroom_participant;

static void janus_textroom_room_destroy(janus_textroom_room *textroom) {
	if(textroom && g_atomic_int_compare_and_exchange(&textroom->destroyed, 0, 1))
		janus_refcount_decrease(&textroom->ref);
}
static void janus_textroom_room_free(const janus_refcount *textroom_ref) {
	janus_textroom_room *textroom = janus_refcount_containerof(textroom_ref, janus_textroom_room, ref);
	JANUS_LOG(LOG_WARN, "janus_textroom_room_free: %p\n", textroom);
	/* This room can be destroyed, free all the resources */
	g_free(textroom->room_name);
	g_free(textroom->room_secret);
	g_free(textroom->room_pin);
	g_free(textroom->http_backend);
	g_hash_table_destroy(textroom->participants);
	g_hash_table_destroy(textroom->allowed);
	g_free(textroom);
}

static void janus_textroom_session_destroy(janus_textroom_session *session) {
	if(session && g_atomic_int_compare_and_exchange(&session->destroyed, 0, 1))
		janus_refcount_decrease(&session->ref);
}
static void janus_textroom_session_free(const janus_refcount *session_ref) {
	janus_textroom_session *session = janus_refcount_containerof(session_ref, janus_textroom_session, ref);
	JANUS_LOG(LOG_WARN, "janus_textroom_session_free: %p\n", session);
	/* Remove the reference to the core plugin session */
	janus_refcount_decrease(&session->handle->ref);
	/* This session can be destroyed, free all the resources */
	g_hash_table_destroy(session->rooms);
	g_free(session);
}

static void janus_textroom_participant_dereference(janus_textroom_participant *p) {
	if(p)
		janus_refcount_decrease(&p->ref);
}

static void janus_textroom_participant_destroy(janus_textroom_participant *participant) {
	if(participant && g_atomic_int_compare_and_exchange(&participant->destroyed, 0, 1))
		janus_refcount_decrease(&participant->ref);
}
static void janus_textroom_participant_free(const janus_refcount *participant_ref) {
	janus_textroom_participant *participant = janus_refcount_containerof(participant_ref, janus_textroom_participant, ref);
	JANUS_LOG(LOG_WARN, "janus_textroom_participant_free: %p\n", participant);
	/* This participant can be destroyed, free all the resources */
	g_free(participant->username);
	g_free(participant->display);
	g_free(participant);
}


typedef struct janus_textroom_message {
	janus_plugin_session *handle;
	char *transaction;
	json_t *message;
	json_t *jsep;
} janus_textroom_message;
static GAsyncQueue *messages = NULL;
static janus_textroom_message exit_message;

static void janus_textroom_message_free(janus_textroom_message *msg) {
	if(!msg || msg == &exit_message)
		return;
	JANUS_LOG(LOG_WARN, "janus_textroom_message_free: %p\n", msg);

	if(msg->handle && msg->handle->plugin_handle) {
		janus_textroom_session *session = (janus_textroom_session *)msg->handle->plugin_handle;
		janus_refcount_decrease(&session->ref);
	}
	msg->handle = NULL;

	g_free(msg->transaction);
	msg->transaction = NULL;
	if(msg->message)
		json_decref(msg->message);
	msg->message = NULL;
	if(msg->jsep)
		json_decref(msg->jsep);
	msg->jsep = NULL;

	g_free(msg);
}


/* SDP template: we only offer data channels */
#define sdp_template \
		"v=0\r\n" \
		"o=- %"SCNu64" %"SCNu64" IN IP4 127.0.0.1\r\n"	/* We need current time here */ \
		"s=Janus TextRoom plugin\r\n" \
		"t=0 0\r\n" \
		"m=application 1 DTLS/SCTP 5000\r\n" \
		"c=IN IP4 1.1.1.1\r\n" \
		"a=sctpmap:5000 webrtc-datachannel 16\r\n"


/* Error codes */
#define JANUS_TEXTROOM_ERROR_NO_MESSAGE			411
#define JANUS_TEXTROOM_ERROR_INVALID_JSON		412
#define JANUS_TEXTROOM_ERROR_MISSING_ELEMENT	413
#define JANUS_TEXTROOM_ERROR_INVALID_ELEMENT	414
#define JANUS_TEXTROOM_ERROR_INVALID_REQUEST	415
#define JANUS_TEXTROOM_ERROR_ALREADY_SETUP		416
#define JANUS_TEXTROOM_ERROR_NO_SUCH_ROOM		417
#define JANUS_TEXTROOM_ERROR_ROOM_EXISTS		418
#define JANUS_TEXTROOM_ERROR_UNAUTHORIZED		419
#define JANUS_TEXTROOM_ERROR_USERNAME_EXISTS	420
#define JANUS_TEXTROOM_ERROR_ALREADY_IN_ROOM	421
#define JANUS_TEXTROOM_ERROR_NOT_IN_ROOM		422
#define JANUS_TEXTROOM_ERROR_NO_SUCH_USER		423
#define JANUS_TEXTROOM_ERROR_UNKNOWN_ERROR		499

#ifdef HAVE_LIBCURL
static size_t janus_textroom_write_data(void *buffer, size_t size, size_t nmemb, void *userp) {
	return size*nmemb;
}
#endif

/* We use this method to handle incoming requests. Since most of the requests 
 * will arrive from data channels, but some may also arrive from the regular
 * plugin messaging (e.g., room management), we have the ability to pass
 * parsed JSON objects instead of strings, which explains why we specify a
 * janus_plugin_result pointer as a return value; messages handles via
 * datachannels would simply return NULL. Besides, some requests are actually
 * originated internally, and don't need any response to be sent to anyone,
 * which is what the additional boolean "internal" value is for */
janus_plugin_result *janus_textroom_handle_incoming_request(janus_plugin_session *handle,
	char *text, json_t *json, gboolean internal);


/* Plugin implementation */
int janus_textroom_init(janus_callbacks *callback, const char *config_path) {
	if(g_atomic_int_get(&stopping)) {
		/* Still stopping from before */
		return -1;
	}
	if(callback == NULL || config_path == NULL) {
		/* Invalid arguments */
		return -1;
	}

	/* Read configuration */
	char filename[255];
	g_snprintf(filename, 255, "%s/%s.cfg", config_path, JANUS_TEXTROOM_PACKAGE);
	JANUS_LOG(LOG_VERB, "Configuration file: %s\n", filename);
	config = janus_config_parse(filename);
	config_folder = config_path;
	if(config != NULL)
		janus_config_print(config);
<<<<<<< HEAD
	janus_mutex_init(&config_mutex);
	
	rooms = g_hash_table_new_full(g_int64_hash, g_int64_equal, (GDestroyNotify)g_free, (GDestroyNotify)janus_textroom_room_destroy);
	janus_mutex_init(&rooms_mutex);
	sessions = g_hash_table_new_full(NULL, NULL, NULL, (GDestroyNotify)janus_textroom_session_destroy);
	janus_mutex_init(&sessions_mutex);
=======

	rooms = g_hash_table_new_full(g_int64_hash, g_int64_equal, (GDestroyNotify)g_free, NULL);
	sessions = g_hash_table_new(NULL, NULL);
>>>>>>> d77b31a5
	messages = g_async_queue_new_full((GDestroyNotify) janus_textroom_message_free);
	/* This is the callback we'll need to invoke to contact the gateway */
	gateway = callback;

	/* Parse configuration to populate the rooms list */
	if(config != NULL) {
		janus_config_item *item = janus_config_get_item_drilldown(config, "general", "json");
		if(item && item->value) {
			/* Check how we need to format/serialize the JSON output */
			if(!strcasecmp(item->value, "indented")) {
				/* Default: indented, we use three spaces for that */
				json_format = JSON_INDENT(3) | JSON_PRESERVE_ORDER;
			} else if(!strcasecmp(item->value, "plain")) {
				/* Not indented and no new lines, but still readable */
				json_format = JSON_INDENT(0) | JSON_PRESERVE_ORDER;
			} else if(!strcasecmp(item->value, "compact")) {
				/* Compact, so no spaces between separators */
				json_format = JSON_COMPACT | JSON_PRESERVE_ORDER;
			} else {
				JANUS_LOG(LOG_WARN, "Unsupported JSON format option '%s', using default (indented)\n", item->value);
				json_format = JSON_INDENT(3) | JSON_PRESERVE_ORDER;
			}
		}
		/* Any admin key to limit who can "create"? */
		janus_config_item *key = janus_config_get_item_drilldown(config, "general", "admin_key");
		if(key != NULL && key->value != NULL)
			admin_key = g_strdup(key->value);
		janus_config_item *events = janus_config_get_item_drilldown(config, "general", "events");
		if(events != NULL && events->value != NULL)
			notify_events = janus_is_true(events->value);
		if(!notify_events && callback->events_is_enabled()) {
			JANUS_LOG(LOG_WARN, "Notification of events to handlers disabled for %s\n", JANUS_TEXTROOM_NAME);
		}
		/* Iterate on all rooms */
		GList *cl = janus_config_get_categories(config);
		while(cl != NULL) {
			janus_config_category *cat = (janus_config_category *)cl->data;
			if(cat->name == NULL || !strcasecmp(cat->name, "general")) {
				cl = cl->next;
				continue;
			}
			JANUS_LOG(LOG_VERB, "Adding text room '%s'\n", cat->name);
			janus_config_item *desc = janus_config_get_item(cat, "description");
			janus_config_item *priv = janus_config_get_item(cat, "is_private");
			janus_config_item *secret = janus_config_get_item(cat, "secret");
			janus_config_item *pin = janus_config_get_item(cat, "pin");
			janus_config_item *post = janus_config_get_item(cat, "post");
			/* Create the text room */
			janus_textroom_room *textroom = g_malloc0(sizeof(janus_textroom_room));
			if(textroom == NULL) {
				JANUS_LOG(LOG_FATAL, "Memory error!\n");
				cl = cl->next;
				continue;
			}
			textroom->room_id = g_ascii_strtoull(cat->name, NULL, 0);
			char *description = NULL;
			if(desc != NULL && desc->value != NULL && strlen(desc->value) > 0)
				description = g_strdup(desc->value);
			else
				description = g_strdup(cat->name);
			textroom->room_name = description;
			textroom->is_private = priv && priv->value && janus_is_true(priv->value);
			if(secret != NULL && secret->value != NULL) {
				textroom->room_secret = g_strdup(secret->value);
			}
			if(pin != NULL && pin->value != NULL) {
				textroom->room_pin = g_strdup(pin->value);
			}
			if(post != NULL && post->value != NULL) {
#ifdef HAVE_LIBCURL
				/* FIXME Should we check if this is a valid HTTP address? */
				textroom->http_backend = g_strdup(post->value);
#else
				JANUS_LOG(LOG_WARN, "HTTP backend specified, but libcurl support was not built in...\n");
#endif
			}
			textroom->participants = g_hash_table_new_full(g_str_hash, g_str_equal, NULL, (GDestroyNotify)janus_textroom_participant_dereference);
			textroom->check_tokens = FALSE;	/* Static rooms can't have an "allowed" list yet, no hooks to the configuration file */
			textroom->allowed = g_hash_table_new_full(g_str_hash, g_str_equal, (GDestroyNotify)g_free, NULL);
			textroom->destroyed = 0;
			janus_mutex_init(&textroom->mutex);
			janus_refcount_init(&textroom->ref, janus_textroom_room_free);
			JANUS_LOG(LOG_VERB, "Created textroom: %"SCNu64" (%s, %s, secret: %s, pin: %s)\n",
				textroom->room_id, textroom->room_name,
				textroom->is_private ? "private" : "public",
				textroom->room_secret ? textroom->room_secret : "no secret",
				textroom->room_pin ? textroom->room_pin : "no pin");
			g_hash_table_insert(rooms, janus_uint64_dup(textroom->room_id), textroom);
			cl = cl->next;
		}
		/* Done: we keep the configuration file open in case we get a "create" or "destroy" with permanent=true */
	}

	/* Show available rooms */
	janus_mutex_lock(&rooms_mutex);
	GHashTableIter iter;
	gpointer value;
	g_hash_table_iter_init(&iter, rooms);
	while (g_hash_table_iter_next(&iter, NULL, &value)) {
		janus_textroom_room *tr = value;
		JANUS_LOG(LOG_VERB, "  ::: [%"SCNu64"][%s]\n", tr->room_id, tr->room_name);
	}
	janus_mutex_unlock(&rooms_mutex);

#ifdef HAVE_LIBCURL
	curl_global_init(CURL_GLOBAL_ALL);
#endif

	g_atomic_int_set(&initialized, 1);

	GError *error = NULL;
	/* Launch the thread that will handle incoming messages */
	handler_thread = g_thread_try_new("textroom handler", janus_textroom_handler, NULL, &error);
	if(error != NULL) {
		g_atomic_int_set(&initialized, 0);
		JANUS_LOG(LOG_ERR, "Got error %d (%s) trying to launch the TextRoom handler thread...\n", error->code, error->message ? error->message : "??");
		return -1;
	}
	JANUS_LOG(LOG_INFO, "%s initialized!\n", JANUS_TEXTROOM_NAME);
	return 0;
}

void janus_textroom_destroy(void) {
	if(!g_atomic_int_get(&initialized))
		return;
	g_atomic_int_set(&stopping, 1);

	g_async_queue_push(messages, &exit_message);
	if(handler_thread != NULL) {
		g_thread_join(handler_thread);
		handler_thread = NULL;
	}

	/* FIXME We should destroy the sessions cleanly */
	janus_mutex_lock(&sessions_mutex);
	g_hash_table_destroy(sessions);
	janus_mutex_unlock(&sessions_mutex);
	janus_mutex_lock(&rooms_mutex);
	g_hash_table_destroy(rooms);
	janus_mutex_unlock(&rooms_mutex);
	g_async_queue_unref(messages);
	messages = NULL;
	sessions = NULL;

#ifdef HAVE_LIBCURL
	curl_global_cleanup();
#endif

	janus_config_destroy(config);
	g_free(admin_key);

	g_atomic_int_set(&initialized, 0);
	g_atomic_int_set(&stopping, 0);
	JANUS_LOG(LOG_INFO, "%s destroyed!\n", JANUS_TEXTROOM_NAME);
}

int janus_textroom_get_api_compatibility(void) {
	/* Important! This is what your plugin MUST always return: don't lie here or bad things will happen */
	return JANUS_PLUGIN_API_VERSION;
}

int janus_textroom_get_version(void) {
	return JANUS_TEXTROOM_VERSION;
}

const char *janus_textroom_get_version_string(void) {
	return JANUS_TEXTROOM_VERSION_STRING;
}

const char *janus_textroom_get_description(void) {
	return JANUS_TEXTROOM_DESCRIPTION;
}

const char *janus_textroom_get_name(void) {
	return JANUS_TEXTROOM_NAME;
}

const char *janus_textroom_get_author(void) {
	return JANUS_TEXTROOM_AUTHOR;
}

const char *janus_textroom_get_package(void) {
	return JANUS_TEXTROOM_PACKAGE;
}

void janus_textroom_create_session(janus_plugin_session *handle, int *error) {
	if(g_atomic_int_get(&stopping) || !g_atomic_int_get(&initialized)) {
		*error = -1;
		return;
	}
	janus_textroom_session *session = (janus_textroom_session *)g_malloc0(sizeof(janus_textroom_session));
	if(session == NULL) {
		JANUS_LOG(LOG_FATAL, "Memory error!\n");
		*error = -2;
		return;
	}
	session->handle = handle;
	session->rooms = g_hash_table_new_full(g_int64_hash, g_int64_equal, (GDestroyNotify)g_free, (GDestroyNotify)janus_textroom_participant_dereference);
	session->destroyed = 0;
	janus_mutex_init(&session->mutex);
	janus_refcount_init(&session->ref, janus_textroom_session_free);
	g_atomic_int_set(&session->setup, 0);
	g_atomic_int_set(&session->hangingup, 0);
	handle->plugin_handle = session;
	janus_mutex_lock(&sessions_mutex);
	g_hash_table_insert(sessions, handle, session);
	janus_mutex_unlock(&sessions_mutex);

	return;
}

void janus_textroom_destroy_session(janus_plugin_session *handle, int *error) {
	if(g_atomic_int_get(&stopping) || !g_atomic_int_get(&initialized)) {
		*error = -1;
		return;
	}
	janus_textroom_session *session = (janus_textroom_session *)handle->plugin_handle;
	if(!session) {
		JANUS_LOG(LOG_ERR, "No session associated with this handle...\n");
		*error = -2;
		return;
	}
	JANUS_LOG(LOG_VERB, "Removing TextRoom session...\n");
	janus_mutex_lock(&sessions_mutex);
	janus_textroom_hangup_media(handle);
	g_hash_table_remove(sessions, handle);
	janus_mutex_unlock(&sessions_mutex);

	return;
}

json_t *janus_textroom_query_session(janus_plugin_session *handle) {
	if(g_atomic_int_get(&stopping) || !g_atomic_int_get(&initialized)) {
		return NULL;
	}
	janus_textroom_session *session = (janus_textroom_session *)handle->plugin_handle;
	if(!session) {
		JANUS_LOG(LOG_ERR, "No session associated with this handle...\n");
		return NULL;
	}
	janus_refcount_increase(&session->ref);
	/* TODO Return meaningful info: participant details, rooms they're in, etc. */
	json_t *info = json_object();
	json_object_set_new(info, "destroyed", json_integer(session->destroyed));
	janus_refcount_decrease(&session->ref);
	return info;
}

struct janus_plugin_result *janus_textroom_handle_message(janus_plugin_session *handle, char *transaction, json_t *message, json_t *jsep) {
	if(g_atomic_int_get(&stopping) || !g_atomic_int_get(&initialized))
		return janus_plugin_result_new(JANUS_PLUGIN_ERROR, g_atomic_int_get(&stopping) ? "Shutting down" : "Plugin not initialized", NULL);
	janus_textroom_session *session = (janus_textroom_session *)handle->plugin_handle;
	if(!session)
		return janus_plugin_result_new(JANUS_PLUGIN_ERROR, "No session associated with this handle", NULL);

	/* Increase the reference counter for this session: we'll decrease it after we handle the message */
	janus_refcount_increase(&session->ref);

	/* Pre-parse the message */
	int error_code = 0;
	char error_cause[512];
	json_t *root = message;
	json_t *response = NULL;

	if(message == NULL) {
		JANUS_LOG(LOG_ERR, "No message??\n");
		error_code = JANUS_TEXTROOM_ERROR_NO_MESSAGE;
		g_snprintf(error_cause, 512, "%s", "No message??");
		goto plugin_response;
	}

	if(g_atomic_int_get(&session->destroyed)) {
		JANUS_LOG(LOG_ERR, "Session has already been destroyed...\n");
		error_code = JANUS_TEXTROOM_ERROR_UNKNOWN_ERROR;
		g_snprintf(error_cause, 512, "%s", "Session has already been destroyed...");
		goto plugin_response;
	}

	if(!json_is_object(root)) {
		JANUS_LOG(LOG_ERR, "JSON error: not an object\n");
		error_code = JANUS_TEXTROOM_ERROR_INVALID_JSON;
		g_snprintf(error_cause, 512, "JSON error: not an object");
		goto plugin_response;
	}
	/* Get the request first */
	JANUS_VALIDATE_JSON_OBJECT(root, request_parameters,
		error_code, error_cause, TRUE,
		JANUS_TEXTROOM_ERROR_MISSING_ELEMENT, JANUS_TEXTROOM_ERROR_INVALID_ELEMENT);
	if(error_code != 0)
		goto plugin_response;
	json_t *request = json_object_get(root, "request");
	/* Some requests (e.g., 'create' and 'destroy') can be handled synchronously */
	const char *request_text = json_string_value(request);
	if(!strcasecmp(request_text, "list")
			|| !strcasecmp(request_text, "exists")
			|| !strcasecmp(request_text, "create")
			|| !strcasecmp(request_text, "edit")
			|| !strcasecmp(request_text, "destroy")) {
		/* These requests typically only belong to the datachannel
		 * messaging, but for admin purposes we might use them on
		 * the Janus API as well: add the properties the datachannel
		 * processor would expect and handle everything there */
		json_object_set_new(root, "textroom", json_string(request_text));
		json_object_set_new(root, "transaction", json_string(transaction));
		janus_plugin_result *result = janus_textroom_handle_incoming_request(session->handle, NULL, root, FALSE);
		if(result == NULL) {
			JANUS_LOG(LOG_ERR, "JSON error: not an object\n");
			error_code = JANUS_TEXTROOM_ERROR_INVALID_JSON;
			g_snprintf(error_cause, 512, "JSON error: not an object");
			goto plugin_response;
		}
		if(root != NULL)
			json_decref(root);
		if(jsep != NULL)
			json_decref(jsep);
		g_free(transaction);
		janus_refcount_decrease(&session->ref);
		return result;
	} else if(!strcasecmp(request_text, "setup") || !strcasecmp(request_text, "ack")) {
		/* These messages are handled asynchronously */
		janus_textroom_message *msg = g_malloc0(sizeof(janus_textroom_message));
		msg->handle = handle;
		msg->transaction = transaction;
		msg->message = root;
		msg->jsep = jsep;

		g_async_queue_push(messages, msg);

		return janus_plugin_result_new(JANUS_PLUGIN_OK_WAIT, NULL, NULL);
	} else {
		JANUS_LOG(LOG_VERB, "Unknown request '%s'\n", request_text);
		error_code = JANUS_TEXTROOM_ERROR_INVALID_REQUEST;
		g_snprintf(error_cause, 512, "Unknown request '%s'", request_text);
	}

plugin_response:
		{
			if(!response) {
				/* Prepare JSON error event */
				response = json_object();
				json_object_set_new(response, "textroom", json_string("event"));
				json_object_set_new(response, "error_code", json_integer(error_code));
				json_object_set_new(response, "error", json_string(error_cause));
			}
			if(root != NULL)
				json_decref(root);
			if(jsep != NULL)
				json_decref(jsep);
			g_free(transaction);

			janus_refcount_decrease(&session->ref);
			return janus_plugin_result_new(JANUS_PLUGIN_OK, NULL, response);
		}

}

void janus_textroom_setup_media(janus_plugin_session *handle) {
	JANUS_LOG(LOG_INFO, "WebRTC media is now available\n");
	if(g_atomic_int_get(&stopping) || !g_atomic_int_get(&initialized))
		return;
	janus_textroom_session *session = (janus_textroom_session *)handle->plugin_handle;
	if(!session) {
		JANUS_LOG(LOG_ERR, "No session associated with this handle...\n");
		return;
	}
	if(session->destroyed)
		return;
	g_atomic_int_set(&session->hangingup, 0);
}

void janus_textroom_incoming_rtp(janus_plugin_session *handle, int video, char *buf, int len) {
	/* We don't do audio/video */
}

void janus_textroom_incoming_rtcp(janus_plugin_session *handle, int video, char *buf, int len) {
	/* We don't do audio/video */
}

void janus_textroom_incoming_data(janus_plugin_session *handle, char *buf, int len) {
	if(handle == NULL || handle->stopped || g_atomic_int_get(&stopping) || !g_atomic_int_get(&initialized))
		return;
	/* Incoming request from this user: what should we do? */
	janus_textroom_session *session = (janus_textroom_session *)handle->plugin_handle;
	if(!session) {
		JANUS_LOG(LOG_ERR, "No session associated with this handle...\n");
		return;
	}
	janus_refcount_increase(&session->ref);
	if(session->destroyed) {
		janus_refcount_decrease(&session->ref);
		return;
	}
	if(buf == NULL || len <= 0) {
		janus_refcount_decrease(&session->ref);
		return;
	}
	char *text = g_malloc0(len+1);
	if(text == NULL) {
		janus_refcount_decrease(&session->ref);
		JANUS_LOG(LOG_FATAL, "Memory error!\n");
		return;
	}
	memcpy(text, buf, len);
	*(text+len) = '\0';
	JANUS_LOG(LOG_VERB, "Got a DataChannel message (%zu bytes): %s\n", strlen(text), text);
	janus_textroom_handle_incoming_request(handle, text, NULL, FALSE);
	janus_refcount_decrease(&session->ref);
}

/* Helper method to handle incoming messages from the data channel */
janus_plugin_result *janus_textroom_handle_incoming_request(janus_plugin_session *handle, char *text, json_t *json, gboolean internal) {
	janus_textroom_session *session = (janus_textroom_session *)handle->plugin_handle;
	/* Parse JSON, if needed */
	json_error_t error;
	json_t *root = text ? json_loads(text, 0, &error) : json;
	g_free(text);
	if(!root) {
		JANUS_LOG(LOG_ERR, "Error parsing data channel message (JSON error: on line %d: %s)\n", error.line, error.text);
		return NULL;
	}
	/* Handle request */
	int error_code = 0;
	char error_cause[512];
	JANUS_VALIDATE_JSON_OBJECT(root, transaction_parameters,
		error_code, error_cause, TRUE,
		JANUS_TEXTROOM_ERROR_MISSING_ELEMENT, JANUS_TEXTROOM_ERROR_INVALID_ELEMENT);
	const char *transaction_text = NULL;
	json_t *reply = NULL;
	if(error_code != 0)
		goto msg_response;
	json_t *request = json_object_get(root, "textroom");
	json_t *transaction = json_object_get(root, "transaction");
	const char *request_text = json_string_value(request);
	transaction_text = json_string_value(transaction);
	if(!strcasecmp(request_text, "message")) {
		JANUS_VALIDATE_JSON_OBJECT(root, message_parameters,
			error_code, error_cause, TRUE,
			JANUS_TEXTROOM_ERROR_MISSING_ELEMENT, JANUS_TEXTROOM_ERROR_INVALID_ELEMENT);
		if(error_code != 0)
			goto msg_response;
		json_t *room = json_object_get(root, "room");
		guint64 room_id = json_integer_value(room);
		janus_mutex_lock(&rooms_mutex);
		janus_textroom_room *textroom = g_hash_table_lookup(rooms, &room_id);
		if(textroom == NULL) {
			janus_mutex_unlock(&rooms_mutex);
			JANUS_LOG(LOG_ERR, "No such room (%"SCNu64")\n", room_id);
			error_code = JANUS_TEXTROOM_ERROR_NO_SUCH_ROOM;
			g_snprintf(error_cause, 512, "No such room (%"SCNu64")", room_id);
			goto msg_response;
		}
		janus_refcount_increase(&textroom->ref);
		janus_mutex_lock(&textroom->mutex);
		janus_mutex_unlock(&rooms_mutex);
		janus_textroom_participant *participant = g_hash_table_lookup(session->rooms, &room_id);
		if(participant == NULL) {
			janus_mutex_unlock(&textroom->mutex);
			janus_refcount_decrease(&textroom->ref);
			JANUS_LOG(LOG_ERR, "Not in room %"SCNu64"\n", room_id);
			error_code = JANUS_TEXTROOM_ERROR_NOT_IN_ROOM;
			g_snprintf(error_cause, 512, "Not in room %"SCNu64, room_id);
			goto msg_response;
		}
		janus_refcount_increase(&participant->ref);
		json_t *username = json_object_get(root, "to");
		json_t *usernames = json_object_get(root, "tos");
		if(username && usernames) {
			janus_mutex_unlock(&textroom->mutex);
			janus_refcount_decrease(&textroom->ref);
			JANUS_LOG(LOG_ERR, "Both to and tos array provided\n");
			error_code = JANUS_TEXTROOM_ERROR_INVALID_ELEMENT;
			g_snprintf(error_cause, 512, "Both to and tos array provided");
			goto msg_response;
		}
		json_t *text = json_object_get(root, "text");
		const char *message = json_string_value(text);
		/* Prepare outgoing message */
		json_t *msg = json_object();
		json_object_set_new(msg, "textroom", json_string("message"));
		json_object_set_new(msg, "room", json_integer(room_id));
		json_object_set_new(msg, "from", json_string(participant->username));
		time_t timer;
		time(&timer);
		struct tm *tm_info = localtime(&timer);
		char msgTime[64];
		strftime(msgTime, sizeof(msgTime), "%FT%T%z", tm_info);
		json_object_set_new(msg, "date", json_string(msgTime));
		json_object_set_new(msg, "text", json_string(message));
		if(username || usernames)
			json_object_set_new(msg, "whisper", json_true());
		char *msg_text = json_dumps(msg, json_format);
		json_decref(msg);
		/* Start preparing the response too */
		reply = json_object();
		json_object_set_new(reply, "textroom", json_string("success"));
		/* Who should we send this message to? */
		if(username) {
			/* A single user */
			json_t *sent = json_object();
			const char *to = json_string_value(username);
			JANUS_LOG(LOG_VERB, "To %s in %"SCNu64": %s\n", to, room_id, message);
			janus_textroom_participant *top = g_hash_table_lookup(textroom->participants, to);
			if(top) {
				janus_refcount_increase(&top->ref);
				gateway->relay_data(top->session->handle, msg_text, strlen(msg_text));
				janus_refcount_decrease(&top->ref);
				json_object_set_new(sent, to, json_true());
			} else {
				JANUS_LOG(LOG_WARN, "User %s is not in room %"SCNu64", failed to send message\n", to, room_id);
				json_object_set_new(sent, to, json_false());
			}
			json_object_set_new(reply, "sent", sent);
		} else if(usernames) {
			/* A limited number of users */
			json_t *sent = json_object();
			size_t i = 0;
			for(i=0; i<json_array_size(usernames); i++) {
				json_t *u = json_array_get(usernames, i);
				const char *to = json_string_value(u);
				JANUS_LOG(LOG_VERB, "To %s in %"SCNu64": %s\n", to, room_id, message);
				janus_textroom_participant *top = g_hash_table_lookup(textroom->participants, to);
				if(top) {
					janus_refcount_increase(&top->ref);
					gateway->relay_data(top->session->handle, msg_text, strlen(msg_text));
					janus_refcount_decrease(&top->ref);
					json_object_set_new(sent, to, json_true());
				} else {
					JANUS_LOG(LOG_WARN, "User %s is not in room %"SCNu64", failed to send message\n", to, room_id);
					json_object_set_new(sent, to, json_false());
				}
			}
			json_object_set_new(reply, "sent", sent);
		} else {
			/* Everybody in the room */
			JANUS_LOG(LOG_VERB, "To everybody in %"SCNu64": %s\n", room_id, message);
			if(textroom->participants) {
				GHashTableIter iter;
				gpointer value;
				g_hash_table_iter_init(&iter, textroom->participants);
				while(g_hash_table_iter_next(&iter, NULL, &value)) {
					janus_textroom_participant *top = value;
					JANUS_LOG(LOG_VERB, "  >> To %s in %"SCNu64": %s\n", top->username, room_id, message);
					janus_refcount_increase(&top->ref);
					gateway->relay_data(top->session->handle, msg_text, strlen(msg_text));
					janus_refcount_decrease(&top->ref);
				}
			}
#ifdef HAVE_LIBCURL
			/* Is there a backend waiting for this message too? */
			if(textroom->http_backend) {
				/* Prepare the libcurl context */
				CURLcode res;
				CURL *curl = curl_easy_init();
				if(curl == NULL) {
					JANUS_LOG(LOG_ERR, "Error initializing CURL context\n");
				} else {
					curl_easy_setopt(curl, CURLOPT_URL, textroom->http_backend);
					struct curl_slist *headers = NULL;
					headers = curl_slist_append(headers, "Accept: application/json");
					headers = curl_slist_append(headers, "Content-Type: application/json");
					headers = curl_slist_append(headers, "charsets: utf-8");
					curl_easy_setopt(curl, CURLOPT_HTTPHEADER, headers);
					curl_easy_setopt(curl, CURLOPT_POSTFIELDS, msg_text);
					curl_easy_setopt(curl, CURLOPT_WRITEFUNCTION, janus_textroom_write_data);
					/* Send the request */
					res = curl_easy_perform(curl);
					if(res != CURLE_OK) {
						JANUS_LOG(LOG_ERR, "Couldn't relay event to the backend: %s\n", curl_easy_strerror(res));
					} else {
						JANUS_LOG(LOG_DBG, "Event sent!\n");
					}
					curl_easy_cleanup(curl);
					curl_slist_free_all(headers);
				}
			}
#endif
		}
		janus_refcount_decrease(&participant->ref);
		free(msg_text);
		janus_mutex_unlock(&textroom->mutex);
		janus_refcount_decrease(&textroom->ref);
		/* By default we send a confirmation back to the user that sent this message:
		 * if the user passed an ack=false, though, we don't do that */
		json_t *ack = json_object_get(root, "ack");
		if(!internal && (ack == NULL || json_is_true(ack))) {
			/* Send response back */
		} else {
			internal = TRUE;
			json_decref(reply);
			reply = NULL;
		}
	} else if(!strcasecmp(request_text, "join")) {
		JANUS_VALIDATE_JSON_OBJECT(root, join_parameters,
			error_code, error_cause, TRUE,
			JANUS_TEXTROOM_ERROR_MISSING_ELEMENT, JANUS_TEXTROOM_ERROR_INVALID_ELEMENT);
		if(error_code != 0)
			goto msg_response;
		json_t *room = json_object_get(root, "room");
		guint64 room_id = json_integer_value(room);
		janus_mutex_lock(&rooms_mutex);
		janus_textroom_room *textroom = g_hash_table_lookup(rooms, &room_id);
		if(textroom == NULL) {
			janus_mutex_unlock(&rooms_mutex);
			JANUS_LOG(LOG_ERR, "No such room (%"SCNu64")\n", room_id);
			error_code = JANUS_TEXTROOM_ERROR_NO_SUCH_ROOM;
			g_snprintf(error_cause, 512, "No such room (%"SCNu64")", room_id);
			goto msg_response;
		}
		janus_refcount_increase(&textroom->ref);
		janus_mutex_lock(&textroom->mutex);
		janus_mutex_unlock(&rooms_mutex);
		/* A PIN may be required for this action */
		JANUS_CHECK_SECRET(textroom->room_pin, root, "pin", error_code, error_cause,
			JANUS_TEXTROOM_ERROR_MISSING_ELEMENT, JANUS_TEXTROOM_ERROR_INVALID_ELEMENT, JANUS_TEXTROOM_ERROR_UNAUTHORIZED);
		if(error_code != 0) {
			janus_mutex_unlock(&textroom->mutex);
			janus_refcount_decrease(&textroom->ref);
			goto msg_response;
		}
		janus_mutex_lock(&session->mutex);
		if(g_hash_table_lookup(session->rooms, &room_id) != NULL) {
			janus_mutex_unlock(&session->mutex);
			janus_mutex_unlock(&textroom->mutex);
			janus_refcount_decrease(&textroom->ref);
			JANUS_LOG(LOG_ERR, "Already in room %"SCNu64"\n", room_id);
			error_code = JANUS_TEXTROOM_ERROR_ALREADY_IN_ROOM;
			g_snprintf(error_cause, 512, "Already in room %"SCNu64, room_id);
			goto msg_response;
		}
		json_t *username = json_object_get(root, "username");
		const char *username_text = json_string_value(username);
		janus_textroom_participant *participant = g_hash_table_lookup(textroom->participants, username_text);
		if(participant != NULL) {
			janus_mutex_unlock(&session->mutex);
			janus_mutex_unlock(&textroom->mutex);
			janus_refcount_decrease(&textroom->ref);
			JANUS_LOG(LOG_ERR, "Username already taken\n");
			error_code = JANUS_TEXTROOM_ERROR_USERNAME_EXISTS;
			g_snprintf(error_cause, 512, "Username already taken");
			goto msg_response;
		}
		json_t *display = json_object_get(root, "display");
		const char *display_text = json_string_value(display);
		/* Create a participant instance */
		participant = g_malloc0(sizeof(janus_textroom_participant));
		participant->session = session;
		participant->room = textroom;
		participant->username = g_strdup(username_text);
		participant->display = display_text ? g_strdup(display_text) : NULL;
		participant->destroyed = 0;
		janus_mutex_init(&participant->mutex);
		janus_refcount_init(&participant->ref, janus_textroom_participant_free);
		janus_refcount_increase(&participant->ref);
		g_hash_table_insert(session->rooms, janus_uint64_dup(textroom->room_id), participant);
		janus_refcount_increase(&participant->ref);
		g_hash_table_insert(textroom->participants, participant->username, participant);
		/* Notify all participants */
		JANUS_LOG(LOG_VERB, "Notifying all participants about the new join\n");
		json_t *list = json_array();
		if(textroom->participants) {
			/* Prepare event */
			json_t *event = json_object();
			json_object_set_new(event, "textroom", json_string("join"));
			json_object_set_new(event, "room", json_integer(textroom->room_id));
			json_object_set_new(event, "username", json_string(username_text));
			if(display_text != NULL)
				json_object_set_new(event, "display", json_string(display_text));
			char *event_text = json_dumps(event, json_format);
			json_decref(event);
			gateway->relay_data(handle, event_text, strlen(event_text));
			/* Broadcast */
			GHashTableIter iter;
			gpointer value;
			g_hash_table_iter_init(&iter, textroom->participants);
			while(g_hash_table_iter_next(&iter, NULL, &value)) {
				janus_textroom_participant *top = value;
				if(top == participant)
					continue;	/* Skip us */
				janus_refcount_increase(&top->ref);
				JANUS_LOG(LOG_VERB, "  >> To %s in %"SCNu64"\n", top->username, room_id);
				gateway->relay_data(top->session->handle, event_text, strlen(event_text));
				/* Take note of this user */
				json_t *p = json_object();
				json_object_set_new(p, "username", json_string(top->username));
				if(top->display != NULL)
					json_object_set_new(p, "display", json_string(top->display));
				json_array_append_new(list, p);
				janus_refcount_decrease(&top->ref);
			}
			free(event_text);
		}
		janus_mutex_unlock(&session->mutex);
		janus_mutex_unlock(&textroom->mutex);
		janus_refcount_decrease(&textroom->ref);
		if(!internal) {
			/* Send response back */
			reply = json_object();
			json_object_set_new(reply, "textroom", json_string("success"));
			json_object_set_new(reply, "participants", list);
		}
		/* Also notify event handlers */
		if(notify_events && gateway->events_is_enabled()) {
			json_t *info = json_object();
			json_object_set_new(info, "event", json_string("join"));
			json_object_set_new(info, "room", json_integer(room_id));
			json_object_set_new(info, "username", json_string(username_text));
			if(display_text)
				json_object_set_new(info, "display", json_string(display_text));
			gateway->notify_event(&janus_textroom_plugin, session->handle, info);
		}
	} else if(!strcasecmp(request_text, "leave")) {
		JANUS_VALIDATE_JSON_OBJECT(root, room_parameters,
			error_code, error_cause, TRUE,
			JANUS_TEXTROOM_ERROR_MISSING_ELEMENT, JANUS_TEXTROOM_ERROR_INVALID_ELEMENT);
		if(error_code != 0)
			goto msg_response;
		json_t *room = json_object_get(root, "room");
		guint64 room_id = json_integer_value(room);
		janus_mutex_lock(&rooms_mutex);
		janus_textroom_room *textroom = g_hash_table_lookup(rooms, &room_id);
		if(textroom == NULL) {
			janus_mutex_unlock(&rooms_mutex);
			JANUS_LOG(LOG_ERR, "No such room (%"SCNu64")\n", room_id);
			error_code = JANUS_TEXTROOM_ERROR_NO_SUCH_ROOM;
			g_snprintf(error_cause, 512, "No such room (%"SCNu64")", room_id);
			goto msg_response;
		}
		janus_refcount_increase(&textroom->ref);
		janus_mutex_lock(&textroom->mutex);
		janus_mutex_unlock(&rooms_mutex);
		janus_mutex_lock(&session->mutex);
		janus_textroom_participant *participant = g_hash_table_lookup(session->rooms, &room_id);
		if(participant == NULL) {
			janus_mutex_unlock(&session->mutex);
			janus_mutex_unlock(&textroom->mutex);
			janus_refcount_decrease(&textroom->ref);
			JANUS_LOG(LOG_ERR, "Not in room %"SCNu64"\n", room_id);
			error_code = JANUS_TEXTROOM_ERROR_NOT_IN_ROOM;
			g_snprintf(error_cause, 512, "Not in room %"SCNu64, room_id);
			goto msg_response;
		}
		janus_refcount_increase(&participant->ref);
		g_hash_table_remove(session->rooms, &room_id);
		g_hash_table_remove(textroom->participants, participant->username);
		participant->session = NULL;
		participant->room = NULL;
		/* Notify all participants */
		JANUS_LOG(LOG_VERB, "Notifying all participants about the new leave\n");
		if(textroom->participants) {
			/* Prepare event */
			json_t *event = json_object();
			json_object_set_new(event, "textroom", json_string("leave"));
			json_object_set_new(event, "room", json_integer(textroom->room_id));
			json_object_set_new(event, "username", json_string(participant->username));
			char *event_text = json_dumps(event, json_format);
			json_decref(event);
			gateway->relay_data(handle, event_text, strlen(event_text));
			/* Broadcast */
			GHashTableIter iter;
			gpointer value;
			g_hash_table_iter_init(&iter, textroom->participants);
			while(g_hash_table_iter_next(&iter, NULL, &value)) {
				janus_textroom_participant *top = value;
				if(top == participant)
					continue;	/* Skip us */
				janus_refcount_increase(&top->ref);
				JANUS_LOG(LOG_VERB, "  >> To %s in %"SCNu64"\n", top->username, room_id);
				gateway->relay_data(top->session->handle, event_text, strlen(event_text));
				janus_refcount_decrease(&top->ref);
			}
			free(event_text);
		}
		/* Also notify event handlers */
		if(notify_events && gateway->events_is_enabled()) {
			json_t *info = json_object();
			json_object_set_new(info, "event", json_string("leave"));
			json_object_set_new(info, "room", json_integer(room_id));
			json_object_set_new(info, "username", json_string(participant->username));
			gateway->notify_event(&janus_textroom_plugin, session->handle, info);
		}
		janus_mutex_unlock(&session->mutex);
		janus_mutex_unlock(&textroom->mutex);
		janus_refcount_decrease(&textroom->ref);
		janus_refcount_decrease(&participant->ref);
		janus_textroom_participant_destroy(participant);
		if(!internal) {
			/* Send response back */
			reply = json_object();
			json_object_set_new(reply, "textroom", json_string("success"));
		}
	} else if(!strcasecmp(request_text, "list")) {
		/* List all rooms (but private ones) and their details (except for the secret, of course...) */
		json_t *list = json_array();
		JANUS_LOG(LOG_VERB, "Request for the list for all text rooms\n");
		janus_mutex_lock(&rooms_mutex);
		GHashTableIter iter;
		gpointer value;
		g_hash_table_iter_init(&iter, rooms);
		while(g_hash_table_iter_next(&iter, NULL, &value)) {
			janus_textroom_room *room = value;
			if(!room)
				continue;
			janus_refcount_increase(&room->ref);
			janus_mutex_lock(&room->mutex);
			if(room->is_private) {
				/* Skip private room */
				JANUS_LOG(LOG_VERB, "Skipping private room '%s'\n", room->room_name);
				janus_mutex_unlock(&room->mutex);
				janus_refcount_decrease(&room->ref);
				continue;
			}
			json_t *rl = json_object();
			json_object_set_new(rl, "room", json_integer(room->room_id));
			json_object_set_new(rl, "description", json_string(room->room_name));
			json_object_set_new(rl, "pin_required", room->room_pin ? json_true() : json_false());
			/* TODO: Possibly list participant details... or make it a separate API call for a specific room */
			json_object_set_new(rl, "num_participants", json_integer(g_hash_table_size(room->participants)));
			json_array_append_new(list, rl);
			janus_mutex_unlock(&room->mutex);
			janus_refcount_decrease(&room->ref);
		}
		janus_mutex_unlock(&rooms_mutex);
		if(!internal) {
			/* Send response back */
			reply = json_object();
			json_object_set_new(reply, "textroom", json_string("success"));
			json_object_set_new(reply, "list", list);
		}
	} else if(!strcasecmp(request_text, "allowed")) {
		JANUS_LOG(LOG_VERB, "Attempt to edit the list of allowed participants in an existing textroom room\n");
		JANUS_VALIDATE_JSON_OBJECT(root, allowed_parameters,
			error_code, error_cause, TRUE,
			JANUS_TEXTROOM_ERROR_MISSING_ELEMENT, JANUS_TEXTROOM_ERROR_INVALID_ELEMENT);
		if(error_code != 0)
			goto msg_response;
		json_t *action = json_object_get(root, "action");
		json_t *room = json_object_get(root, "room");
		json_t *allowed = json_object_get(root, "allowed");
		const char *action_text = json_string_value(action);
		if(strcasecmp(action_text, "enable") && strcasecmp(action_text, "disable") &&
				strcasecmp(action_text, "add") && strcasecmp(action_text, "remove")) {
			JANUS_LOG(LOG_ERR, "Unsupported action '%s' (allowed)\n", action_text);
			error_code = JANUS_TEXTROOM_ERROR_INVALID_ELEMENT;
			g_snprintf(error_cause, 512, "Unsupported action '%s' (allowed)", action_text);
			goto msg_response;
		}
		guint64 room_id = json_integer_value(room);
		janus_mutex_lock(&rooms_mutex);
		janus_textroom_room *textroom = g_hash_table_lookup(rooms, &room_id);
		if(textroom == NULL) {
			janus_mutex_unlock(&rooms_mutex);
			JANUS_LOG(LOG_ERR, "No such room (%"SCNu64")\n", room_id);
			error_code = JANUS_TEXTROOM_ERROR_NO_SUCH_ROOM;
			g_snprintf(error_cause, 512, "No such room (%"SCNu64")", room_id);
			goto msg_response;
		}
		janus_mutex_lock(&textroom->mutex);
		/* A secret may be required for this action */
		JANUS_CHECK_SECRET(textroom->room_secret, root, "secret", error_code, error_cause,
			JANUS_TEXTROOM_ERROR_MISSING_ELEMENT, JANUS_TEXTROOM_ERROR_INVALID_ELEMENT, JANUS_TEXTROOM_ERROR_UNAUTHORIZED);
		if(error_code != 0) {
			janus_mutex_unlock(&textroom->mutex);
			janus_mutex_unlock(&rooms_mutex);
			goto msg_response;
		}
		if(!strcasecmp(action_text, "enable")) {
			JANUS_LOG(LOG_VERB, "Enabling the check on allowed authorization tokens for room %"SCNu64"\n", room_id);
			textroom->check_tokens = TRUE;
		} else if(!strcasecmp(action_text, "disable")) {
			JANUS_LOG(LOG_VERB, "Disabling the check on allowed authorization tokens for room %"SCNu64" (free entry)\n", room_id);
			textroom->check_tokens = FALSE;
		} else {
			gboolean add = !strcasecmp(action_text, "add");
			if(allowed) {
				/* Make sure the "allowed" array only contains strings */
				gboolean ok = TRUE;
				if(json_array_size(allowed) > 0) {
					size_t i = 0;
					for(i=0; i<json_array_size(allowed); i++) {
						json_t *a = json_array_get(allowed, i);
						if(!a || !json_is_string(a)) {
							ok = FALSE;
							break;
						}
					}
				}
				if(!ok) {
					JANUS_LOG(LOG_ERR, "Invalid element in the allowed array (not a string)\n");
					error_code = JANUS_TEXTROOM_ERROR_INVALID_ELEMENT;
					g_snprintf(error_cause, 512, "Invalid element in the allowed array (not a string)");
					janus_mutex_unlock(&textroom->mutex);
					janus_mutex_unlock(&rooms_mutex);
					goto msg_response;
				}
				size_t i = 0;
				for(i=0; i<json_array_size(allowed); i++) {
					const char *token = json_string_value(json_array_get(allowed, i));
					if(add) {
						if(!g_hash_table_lookup(textroom->allowed, token))
							g_hash_table_insert(textroom->allowed, g_strdup(token), GINT_TO_POINTER(TRUE));
					} else {
						g_hash_table_remove(textroom->allowed, token);
					}
				}
			}
		}
		if(!internal) {
			/* Send response back */
			reply = json_object();
			json_object_set_new(reply, "textroom", json_string("success"));
			json_object_set_new(reply, "room", json_integer(textroom->room_id));
			json_t *list = json_array();
			if(strcasecmp(action_text, "disable")) {
				if(g_hash_table_size(textroom->allowed) > 0) {
					GHashTableIter iter;
					gpointer key;
					g_hash_table_iter_init(&iter, textroom->allowed);
					while(g_hash_table_iter_next(&iter, &key, NULL)) {
						char *token = key;
						json_array_append_new(list, json_string(token));
					}
				}
				json_object_set_new(reply, "allowed", list);
			}
			janus_mutex_unlock(&textroom->mutex);
			janus_mutex_unlock(&rooms_mutex);
			JANUS_LOG(LOG_VERB, "TextRoom room allowed list updated\n");
		}
	} else if(!strcasecmp(request_text, "kick")) {
		JANUS_LOG(LOG_VERB, "Attempt to kick a participant from an existing textroom room\n");
		JANUS_VALIDATE_JSON_OBJECT(root, kick_parameters,
			error_code, error_cause, TRUE,
			JANUS_TEXTROOM_ERROR_MISSING_ELEMENT, JANUS_TEXTROOM_ERROR_INVALID_ELEMENT);
		if(error_code != 0)
			goto msg_response;
		json_t *room = json_object_get(root, "room");
		json_t *username = json_object_get(root, "username");
		guint64 room_id = json_integer_value(room);
		janus_mutex_lock(&rooms_mutex);
		janus_textroom_room *textroom = g_hash_table_lookup(rooms, &room_id);
		if(textroom == NULL) {
			janus_mutex_unlock(&rooms_mutex);
			JANUS_LOG(LOG_ERR, "No such room (%"SCNu64")\n", room_id);
			error_code = JANUS_TEXTROOM_ERROR_NO_SUCH_ROOM;
			g_snprintf(error_cause, 512, "No such room (%"SCNu64")", room_id);
			goto msg_response;
		}
		janus_mutex_lock(&textroom->mutex);
		/* A secret may be required for this action */
		JANUS_CHECK_SECRET(textroom->room_secret, root, "secret", error_code, error_cause,
			JANUS_TEXTROOM_ERROR_MISSING_ELEMENT, JANUS_TEXTROOM_ERROR_INVALID_ELEMENT, JANUS_TEXTROOM_ERROR_UNAUTHORIZED);
		if(error_code != 0) {
			janus_mutex_unlock(&textroom->mutex);
			janus_mutex_unlock(&rooms_mutex);
			goto msg_response;
		}
		const char *user_id = json_string_value(username);
		janus_textroom_participant *participant = g_hash_table_lookup(textroom->participants, user_id);
		if(participant == NULL) {
			janus_mutex_unlock(&textroom->mutex);
			janus_mutex_unlock(&rooms_mutex);
			JANUS_LOG(LOG_ERR, "No such participant %s in room %"SCNu64"\n", user_id, room_id);
			error_code = JANUS_TEXTROOM_ERROR_NO_SUCH_USER;
			g_snprintf(error_cause, 512, "No such user %s in room %"SCNu64, user_id, room_id);
			goto msg_response;
		}
		/* Notify all participants */
		JANUS_LOG(LOG_VERB, "Notifying all participants about the new kick\n");
		if(textroom->participants) {
			/* Prepare event */
			json_t *event = json_object();
			json_object_set_new(event, "textroom", json_string("kicked"));
			json_object_set_new(event, "room", json_integer(textroom->room_id));
			json_object_set_new(event, "username", json_string(participant->username));
			char *event_text = json_dumps(event, json_format);
			json_decref(event);
			/* Broadcast */
			GHashTableIter iter;
			gpointer value;
			g_hash_table_iter_init(&iter, textroom->participants);
			while(g_hash_table_iter_next(&iter, NULL, &value)) {
				janus_textroom_participant *top = value;
				JANUS_LOG(LOG_VERB, "  >> To %s in %"SCNu64"\n", top->username, room_id);
				gateway->relay_data(top->session->handle, event_text, strlen(event_text));
			}
			free(event_text);
		}
		/* Also notify event handlers */
		if(notify_events && gateway->events_is_enabled()) {
			json_t *info = json_object();
			json_object_set_new(info, "textroom", json_string("kicked"));
			json_object_set_new(info, "room", json_integer(textroom->room_id));
			json_object_set_new(info, "username", json_string(participant->username));
			gateway->notify_event(&janus_textroom_plugin, session->handle, info);
		}
		/* Remove user from list */
		g_hash_table_remove(participant->session->rooms, &room_id);
		g_hash_table_remove(textroom->participants, participant->username);
		participant->session = NULL;
		participant->room = NULL;
		g_free(participant->username);
		g_free(participant->display);
		g_free(participant);
		/* Done */
		janus_mutex_unlock(&textroom->mutex);
		janus_mutex_unlock(&rooms_mutex);
		if(!internal) {
			/* Send response back */
			reply = json_object();
			json_object_set_new(reply, "textbridge", json_string("success"));
		}
	} else if(!strcasecmp(request_text, "create")) {
		JANUS_VALIDATE_JSON_OBJECT(root, create_parameters,
			error_code, error_cause, TRUE,
			JANUS_TEXTROOM_ERROR_MISSING_ELEMENT, JANUS_TEXTROOM_ERROR_INVALID_ELEMENT);
		if(error_code != 0)
			goto msg_response;
		if(admin_key != NULL) {
			/* An admin key was specified: make sure it was provided, and that it's valid */
			JANUS_VALIDATE_JSON_OBJECT(root, adminkey_parameters,
				error_code, error_cause, TRUE,
				JANUS_TEXTROOM_ERROR_MISSING_ELEMENT, JANUS_TEXTROOM_ERROR_INVALID_ELEMENT);
			if(error_code != 0)
				goto msg_response;
			JANUS_CHECK_SECRET(admin_key, root, "admin_key", error_code, error_cause,
				JANUS_TEXTROOM_ERROR_MISSING_ELEMENT, JANUS_TEXTROOM_ERROR_INVALID_ELEMENT, JANUS_TEXTROOM_ERROR_UNAUTHORIZED);
			if(error_code != 0)
				goto msg_response;
		}
		json_t *room = json_object_get(root, "room");
		json_t *desc = json_object_get(root, "description");
		json_t *is_private = json_object_get(root, "is_private");
		json_t *allowed = json_object_get(root, "allowed");
		json_t *secret = json_object_get(root, "secret");
		json_t *pin = json_object_get(root, "pin");
		json_t *post = json_object_get(root, "post");
		json_t *permanent = json_object_get(root, "permanent");
		if(allowed) {
			/* Make sure the "allowed" array only contains strings */
			gboolean ok = TRUE;
			if(json_array_size(allowed) > 0) {
				size_t i = 0;
				for(i=0; i<json_array_size(allowed); i++) {
					json_t *a = json_array_get(allowed, i);
					if(!a || !json_is_string(a)) {
						ok = FALSE;
						break;
					}
				}
			}
			if(!ok) {
				JANUS_LOG(LOG_ERR, "Invalid element in the allowed array (not a string)\n");
				error_code = JANUS_TEXTROOM_ERROR_INVALID_ELEMENT;
				g_snprintf(error_cause, 512, "Invalid element in the allowed array (not a string)");
				goto msg_response;
			}
		}
		gboolean save = permanent ? json_is_true(permanent) : FALSE;
		if(save && config == NULL) {
			JANUS_LOG(LOG_ERR, "No configuration file, can't create permanent room\n");
			error_code = JANUS_TEXTROOM_ERROR_UNKNOWN_ERROR;
			g_snprintf(error_cause, 512, "No configuration file, can't create permanent room");
			goto msg_response;
		}
		guint64 room_id = 0;
		room_id = json_integer_value(room);
		if(room_id == 0) {
			JANUS_LOG(LOG_WARN, "Desired room ID is 0, which is not allowed... picking random ID instead\n");
		}
		janus_mutex_lock(&rooms_mutex);
		if(room_id > 0) {
			/* Let's make sure the room doesn't exist already */
			if(g_hash_table_lookup(rooms, &room_id) != NULL) {
				/* It does... */
				janus_mutex_unlock(&rooms_mutex);
				JANUS_LOG(LOG_ERR, "Room %"SCNu64" already exists!\n", room_id);
				error_code = JANUS_TEXTROOM_ERROR_ROOM_EXISTS;
				g_snprintf(error_cause, 512, "Room %"SCNu64" already exists", room_id);
				goto msg_response;
			}
		}
		/* Create the text room */
		janus_textroom_room *textroom = g_malloc0(sizeof(janus_textroom_room));
		/* Generate a random ID */
		if(room_id == 0) {
			while(room_id == 0) {
				room_id = janus_random_uint64();
				if(g_hash_table_lookup(rooms, &room_id) != NULL) {
					/* Room ID already taken, try another one */
					room_id = 0;
				}
			}
		}
		textroom->room_id = room_id;
		char *description = NULL;
		if(desc != NULL && strlen(json_string_value(desc)) > 0) {
			description = g_strdup(json_string_value(desc));
		} else {
			char roomname[255];
			g_snprintf(roomname, 255, "Room %"SCNu64"", textroom->room_id);
			description = g_strdup(roomname);
		}
		textroom->room_name = description;
		textroom->is_private = is_private ? json_is_true(is_private) : FALSE;
		if(secret)
			textroom->room_secret = g_strdup(json_string_value(secret));
		if(pin)
			textroom->room_pin = g_strdup(json_string_value(pin));
		if(post) {
#ifdef HAVE_LIBCURL
			/* FIXME Should we check if this is a valid HTTP address? */
			textroom->http_backend = g_strdup(json_string_value(post));
#else
			JANUS_LOG(LOG_WARN, "HTTP backend specified, but libcurl support was not built in...\n");
#endif
		}
		textroom->participants = g_hash_table_new(g_str_hash, g_str_equal);
		textroom->allowed = g_hash_table_new_full(g_str_hash, g_str_equal, (GDestroyNotify)g_free, NULL);
		if(allowed != NULL) {
			/* Populate the "allowed" list as an ACL for people trying to join */
			if(json_array_size(allowed) > 0) {
				size_t i = 0;
				for(i=0; i<json_array_size(allowed); i++) {
					const char *token = json_string_value(json_array_get(allowed, i));
					if(!g_hash_table_lookup(textroom->allowed, token))
						g_hash_table_insert(textroom->allowed, g_strdup(token), GINT_TO_POINTER(TRUE));
				}
			}
			textroom->check_tokens = TRUE;
		}
		textroom->destroyed = 0;
		janus_mutex_init(&textroom->mutex);
		janus_refcount_init(&textroom->ref, janus_textroom_room_free);
		g_hash_table_insert(rooms, janus_uint64_dup(textroom->room_id), textroom);
		JANUS_LOG(LOG_VERB, "Created textroom: %"SCNu64" (%s, %s, secret: %s, pin: %s)\n",
			textroom->room_id, textroom->room_name,
			textroom->is_private ? "private" : "public",
			textroom->room_secret ? textroom->room_secret : "no secret",
			textroom->room_pin ? textroom->room_pin : "no pin");
		if(save) {
			/* This room is permanent: save to the configuration file too
			 * FIXME: We should check if anything fails... */
			JANUS_LOG(LOG_VERB, "Saving room %"SCNu64" permanently in config file\n", textroom->room_id);
			janus_mutex_lock(&config_mutex);
			char cat[BUFSIZ];
			/* The room ID is the category */
			g_snprintf(cat, BUFSIZ, "%"SCNu64, textroom->room_id);
			janus_config_add_category(config, cat);
			/* Now for the values */
			janus_config_add_item(config, cat, "description", textroom->room_name);
			if(textroom->is_private)
				janus_config_add_item(config, cat, "is_private", "yes");
			if(textroom->room_secret)
				janus_config_add_item(config, cat, "secret", textroom->room_secret);
			if(textroom->room_pin)
				janus_config_add_item(config, cat, "pin", textroom->room_pin);
			if(textroom->http_backend)
				janus_config_add_item(config, cat, "post", textroom->http_backend);
			/* Save modified configuration */
			if(janus_config_save(config, config_folder, JANUS_TEXTROOM_PACKAGE) < 0)
				save = FALSE;	/* This will notify the user the room is not permanent */
			janus_mutex_unlock(&config_mutex);
		}
		/* Show updated rooms list */
		GHashTableIter iter;
		gpointer value;
		g_hash_table_iter_init(&iter, rooms);
		while (g_hash_table_iter_next(&iter, NULL, &value)) {
			janus_textroom_room *tr = value;
			JANUS_LOG(LOG_VERB, "  ::: [%"SCNu64"][%s]\n", tr->room_id, tr->room_name);
		}
		janus_mutex_unlock(&rooms_mutex);
		if(!internal) {
			/* Send response back */
			reply = json_object();
			/* Notice that we reply differently if the request came via Janus API */
			json_object_set_new(reply, "textroom", json_string(json == NULL ? "success" : "created"));
			json_object_set_new(reply, "room", json_integer(textroom->room_id));
			json_object_set_new(reply, "permanent", save ? json_true() : json_false());
		}
		/* Also notify event handlers */
		if(notify_events && gateway->events_is_enabled()) {
			json_t *info = json_object();
			json_object_set_new(info, "event", json_string("created"));
			json_object_set_new(info, "room", json_integer(room_id));
			gateway->notify_event(&janus_textroom_plugin, session->handle, info);
		}
	} else if(!strcasecmp(request_text, "exists")) {
		JANUS_VALIDATE_JSON_OBJECT(root, room_parameters,
			error_code, error_cause, TRUE,
			JANUS_TEXTROOM_ERROR_MISSING_ELEMENT, JANUS_TEXTROOM_ERROR_INVALID_ELEMENT);
		if(error_code != 0)
			goto msg_response;
		json_t *room = json_object_get(root, "room");
		guint64 room_id = json_integer_value(room);
		janus_mutex_lock(&rooms_mutex);
		gboolean room_exists = g_hash_table_contains(rooms, &room_id);
		janus_mutex_unlock(&rooms_mutex);
		if(!internal) {
			/* Send response back */
			reply = json_object();
			json_object_set_new(reply, "textroom", json_string("success"));
			json_object_set_new(reply, "room", json_integer(room_id));
			json_object_set_new(reply, "exists", room_exists ? json_true() : json_false());
		}
	} else if(!strcasecmp(request_text, "edit")) {
		JANUS_VALIDATE_JSON_OBJECT(root, edit_parameters,
			error_code, error_cause, TRUE,
			JANUS_TEXTROOM_ERROR_MISSING_ELEMENT, JANUS_TEXTROOM_ERROR_INVALID_ELEMENT);
		if(error_code != 0)
			goto msg_response;
		/* We only allow for a limited set of properties to be edited */
		json_t *room = json_object_get(root, "room");
		json_t *desc = json_object_get(root, "new_description");
		json_t *secret = json_object_get(root, "new_secret");
		json_t *is_private = json_object_get(root, "new_is_private");
		json_t *pin = json_object_get(root, "new_pin");
		json_t *post = json_object_get(root, "new_post");
		json_t *permanent = json_object_get(root, "permanent");
		gboolean save = permanent ? json_is_true(permanent) : FALSE;
		if(save && config == NULL) {
			JANUS_LOG(LOG_ERR, "No configuration file, can't edit room permanently\n");
			error_code = JANUS_TEXTROOM_ERROR_UNKNOWN_ERROR;
			g_snprintf(error_cause, 512, "No configuration file, can't edit room permanently");
			goto msg_response;
		}
		guint64 room_id = json_integer_value(room);
		janus_mutex_lock(&rooms_mutex);
		janus_textroom_room *textroom = g_hash_table_lookup(rooms, &room_id);
		if(textroom == NULL) {
			janus_mutex_unlock(&rooms_mutex);
			JANUS_LOG(LOG_ERR, "No such room (%"SCNu64")\n", room_id);
			error_code = JANUS_TEXTROOM_ERROR_NO_SUCH_ROOM;
			g_snprintf(error_cause, 512, "No such room (%"SCNu64")", room_id);
			goto msg_response;
		}
		janus_mutex_lock(&textroom->mutex);
		/* A secret may be required for this action */
		JANUS_CHECK_SECRET(textroom->room_secret, root, "secret", error_code, error_cause,
			JANUS_TEXTROOM_ERROR_MISSING_ELEMENT, JANUS_TEXTROOM_ERROR_INVALID_ELEMENT, JANUS_TEXTROOM_ERROR_UNAUTHORIZED);
		if(error_code != 0) {
			janus_mutex_unlock(&textroom->mutex);
			janus_mutex_unlock(&rooms_mutex);
			goto msg_response;
		}
		/* Edit the room properties that were provided */
		if(desc != NULL && strlen(json_string_value(desc)) > 0) {
			char *old_description = textroom->room_name;
			char *new_description = g_strdup(json_string_value(desc));
			textroom->room_name = new_description;
			g_free(old_description);
		}
		if(is_private)
			textroom->is_private = json_is_true(is_private);
		if(secret && strlen(json_string_value(secret)) > 0) {
			char *old_secret = textroom->room_secret;
			char *new_secret = g_strdup(json_string_value(secret));
			textroom->room_secret = new_secret;
			g_free(old_secret);
		}
		if(post && strlen(json_string_value(post)) > 0) {
			char *old_post = textroom->http_backend;
			char *new_post = g_strdup(json_string_value(post));
			textroom->http_backend = new_post;
			g_free(old_post);
		}
		if(pin && strlen(json_string_value(pin)) > 0) {
			char *old_pin = textroom->room_pin;
			char *new_pin = g_strdup(json_string_value(pin));
			textroom->room_pin = new_pin;
			g_free(old_pin);
		}
		if(save) {
			/* This change is permanent: save to the configuration file too
			 * FIXME: We should check if anything fails... */
			JANUS_LOG(LOG_VERB, "Modifying room %"SCNu64" permanently in config file\n", room_id);
			janus_mutex_lock(&config_mutex);
			char cat[BUFSIZ];
			/* The room ID is the category */
			g_snprintf(cat, BUFSIZ, "%"SCNu64, room_id);
			/* Remove the old category first */
			janus_config_remove_category(config, cat);
			/* Now write the room details again */
			janus_config_add_category(config, cat);
			janus_config_add_item(config, cat, "description", textroom->room_name);
			if(textroom->is_private)
				janus_config_add_item(config, cat, "is_private", "yes");
			if(textroom->room_secret)
				janus_config_add_item(config, cat, "secret", textroom->room_secret);
			if(textroom->room_pin)
				janus_config_add_item(config, cat, "pin", textroom->room_pin);
			if(textroom->http_backend)
				janus_config_add_item(config, cat, "post", textroom->http_backend);
			/* Save modified configuration */
			if(janus_config_save(config, config_folder, JANUS_TEXTROOM_PACKAGE) < 0)
				save = FALSE;	/* This will notify the user the room changes are not permanent */
			janus_mutex_unlock(&config_mutex);
		}
		janus_mutex_unlock(&textroom->mutex);
		janus_mutex_unlock(&rooms_mutex);
		if(!internal) {
			/* Send response back */
			reply = json_object();
			/* Notice that we reply differently if the request came via Janus API */
			json_object_set_new(reply, "textroom", json_string(json == NULL ? "success" : "edited"));
			json_object_set_new(reply, "room", json_integer(room_id));
			json_object_set_new(reply, "permanent", save ? json_true() : json_false());
		}
		/* Also notify event handlers */
		if(notify_events && gateway->events_is_enabled()) {
			json_t *info = json_object();
			json_object_set_new(info, "event", json_string("edited"));
			json_object_set_new(info, "room", json_integer(room_id));
			gateway->notify_event(&janus_textroom_plugin, session->handle, info);
		}
	} else if(!strcasecmp(request_text, "destroy")) {
		JANUS_VALIDATE_JSON_OBJECT(root, room_parameters,
			error_code, error_cause, TRUE,
			JANUS_TEXTROOM_ERROR_MISSING_ELEMENT, JANUS_TEXTROOM_ERROR_INVALID_ELEMENT);
		if(error_code != 0)
			goto msg_response;
		json_t *room = json_object_get(root, "room");
		json_t *permanent = json_object_get(root, "permanent");
		gboolean save = permanent ? json_is_true(permanent) : FALSE;
		if(save && config == NULL) {
			JANUS_LOG(LOG_ERR, "No configuration file, can't destroy room permanently\n");
			error_code = JANUS_TEXTROOM_ERROR_UNKNOWN_ERROR;
			g_snprintf(error_cause, 512, "No configuration file, can't destroy room permanently");
			goto msg_response;
		}
		guint64 room_id = json_integer_value(room);
		janus_mutex_lock(&rooms_mutex);
		janus_textroom_room *textroom = g_hash_table_lookup(rooms, &room_id);
		if(textroom == NULL) {
			janus_mutex_unlock(&rooms_mutex);
			JANUS_LOG(LOG_ERR, "No such room (%"SCNu64")\n", room_id);
			error_code = JANUS_TEXTROOM_ERROR_NO_SUCH_ROOM;
			g_snprintf(error_cause, 512, "No such room (%"SCNu64")", room_id);
			goto msg_response;
		}
		janus_refcount_increase(&textroom->ref);
		janus_mutex_lock(&textroom->mutex);
		/* A secret may be required for this action */
		JANUS_CHECK_SECRET(textroom->room_secret, root, "secret", error_code, error_cause,
			JANUS_TEXTROOM_ERROR_MISSING_ELEMENT, JANUS_TEXTROOM_ERROR_INVALID_ELEMENT, JANUS_TEXTROOM_ERROR_UNAUTHORIZED);
		if(error_code != 0) {
			janus_mutex_unlock(&textroom->mutex);
			janus_mutex_unlock(&rooms_mutex);
			janus_refcount_decrease(&textroom->ref);
			goto msg_response;
		}
		/* Remove room */
		g_hash_table_remove(rooms, &room_id);
		if(save) {
			/* This change is permanent: save to the configuration file too
			 * FIXME: We should check if anything fails... */
			JANUS_LOG(LOG_VERB, "Destroying room %"SCNu64" permanently in config file\n", room_id);
			janus_mutex_lock(&config_mutex);
			char cat[BUFSIZ];
			/* The room ID is the category */
			g_snprintf(cat, BUFSIZ, "%"SCNu64, room_id);
			janus_config_remove_category(config, cat);
			/* Save modified configuration */
			if(janus_config_save(config, config_folder, JANUS_TEXTROOM_PACKAGE) < 0)
				save = FALSE;	/* This will notify the user the room destruction is not permanent */
			janus_mutex_unlock(&config_mutex);
		}
		/* Notify all participants */
		JANUS_LOG(LOG_VERB, "Notifying all participants about the destroy\n");
		if(textroom->participants) {
			/* Prepare event */
			json_t *event = json_object();
			json_object_set_new(event, "textroom", json_string("destroyed"));
			json_object_set_new(event, "room", json_integer(textroom->room_id));
			char *event_text = json_dumps(event, json_format);
			json_decref(event);
			gateway->relay_data(handle, event_text, strlen(event_text));
			/* Broadcast */
			GHashTableIter iter;
			gpointer value;
			g_hash_table_iter_init(&iter, textroom->participants);
			while(g_hash_table_iter_next(&iter, NULL, &value)) {
				janus_textroom_participant *top = value;
				janus_refcount_increase(&top->ref);
				JANUS_LOG(LOG_VERB, "  >> To %s in %"SCNu64"\n", top->username, room_id);
				gateway->relay_data(top->session->handle, event_text, strlen(event_text));
				janus_mutex_lock(&top->session->mutex);
				g_hash_table_remove(top->session->rooms, &room_id);
				janus_mutex_unlock(&top->session->mutex);
				janus_refcount_decrease(&top->ref);
				janus_textroom_participant_destroy(top);
			}
			free(event_text);
		}
		janus_mutex_unlock(&textroom->mutex);
		janus_mutex_unlock(&rooms_mutex);
		janus_refcount_decrease(&textroom->ref);
		if(!internal) {
			/* Send response back */
			reply = json_object();
			/* Notice that we reply differently if the request came via Janus API */
			json_object_set_new(reply, "textroom", json_string(json == NULL ? "success" : "destroyed"));
			json_object_set_new(reply, "room", json_integer(room_id));
			json_object_set_new(reply, "permanent", save ? json_true() : json_false());
		}
		/* Also notify event handlers */
		if(notify_events && gateway->events_is_enabled()) {
			json_t *info = json_object();
			json_object_set_new(info, "event", json_string("destroyed"));
			json_object_set_new(info, "room", json_integer(room_id));
			gateway->notify_event(&janus_textroom_plugin, session->handle, info);
		}
	} else {
		JANUS_LOG(LOG_ERR, "Unsupported request %s\n", request_text);
		error_code = JANUS_TEXTROOM_ERROR_INVALID_REQUEST;
		g_snprintf(error_cause, 512, "Unsupported request %s", request_text);
		goto msg_response;
	}

msg_response:
		{
			if(!internal) {
				if(error_code == 0 && !reply) {
					error_code = JANUS_TEXTROOM_ERROR_UNKNOWN_ERROR;
					g_snprintf(error_cause, 512, "Invalid response");
				}
				if(error_code != 0) {
					/* Prepare JSON error event */
					json_t *event = json_object();
					json_object_set_new(event, "textroom", json_string("error"));
					json_object_set_new(event, "error_code", json_integer(error_code));
					json_object_set_new(event, "error", json_string(error_cause));
					reply = event;
				}
				if(transaction_text && json == NULL)
					json_object_set_new(reply, "transaction", json_string(transaction_text));
				if(json == NULL) {
					/* Reply via data channels */
					char *reply_text = json_dumps(reply, json_format);
					json_decref(reply);
					gateway->relay_data(handle, reply_text, strlen(reply_text));
					free(reply_text);
				} else {
					/* Reply via Janus API */
					return janus_plugin_result_new(JANUS_PLUGIN_OK, NULL, reply);
				}
			}
			if(root != NULL)
				json_decref(root);
		}
	return NULL;
}

void janus_textroom_slow_link(janus_plugin_session *handle, int uplink, int video) {
	/* We don't do audio/video */
}

void janus_textroom_hangup_media(janus_plugin_session *handle) {
	JANUS_LOG(LOG_INFO, "No WebRTC media anymore\n");
	if(g_atomic_int_get(&stopping) || !g_atomic_int_get(&initialized))
		return;
	janus_textroom_session *session = (janus_textroom_session *)handle->plugin_handle;
	if(!session) {
		JANUS_LOG(LOG_ERR, "No session associated with this handle...\n");
		return;
	}
	if(session->destroyed)
		return;
	if(g_atomic_int_add(&session->hangingup, 1))
		return;
	/* Get rid of all participants */
	janus_mutex_lock(&session->mutex);
	GList *list = NULL;
	if(session->rooms) {
		GHashTableIter iter;
		gpointer value;
		janus_mutex_lock(&rooms_mutex);
		g_hash_table_iter_init(&iter, session->rooms);
		while(g_hash_table_iter_next(&iter, NULL, &value)) {
			janus_textroom_participant *p = value;
			janus_mutex_lock(&p->mutex);
			if(p->room)
				list = g_list_append(list, janus_uint64_dup(p->room->room_id));
			janus_mutex_unlock(&p->mutex);
		}
		janus_mutex_unlock(&rooms_mutex);
	}
	janus_mutex_unlock(&session->mutex);
	JANUS_LOG(LOG_VERB, "Leaving %d rooms\n", g_list_length(list));
	char request[100];
	GList *first = list;
	while(list) {
		guint64 room_id = *((guint64 *)list->data);
		g_snprintf(request, sizeof(request), "{\"textroom\":\"leave\",\"transaction\":\"internal\",\"room\":%"SCNu64"}", room_id);
		janus_textroom_handle_incoming_request(handle, g_strdup(request), NULL, TRUE);
		list = list->next;
	}
	g_list_free_full(first, (GDestroyNotify)g_free);
}

/* Thread to handle incoming messages */
static void *janus_textroom_handler(void *data) {
	JANUS_LOG(LOG_VERB, "Joining TextRoom handler thread\n");
	janus_textroom_message *msg = NULL;
	int error_code = 0;
	char error_cause[512];
	json_t *root = NULL;
	gboolean do_offer = FALSE;
	while(g_atomic_int_get(&initialized) && !g_atomic_int_get(&stopping)) {
		msg = g_async_queue_pop(messages);
		if(msg == NULL)
			continue;
		if(msg == &exit_message)
			break;
		if(msg->handle == NULL) {
			janus_textroom_message_free(msg);
			continue;
		}
		janus_textroom_session *session = (janus_textroom_session *)msg->handle->plugin_handle;
		if(!session) {
			JANUS_LOG(LOG_ERR, "No session associated with this handle...\n");
			janus_textroom_message_free(msg);
			continue;
		}
		if(g_atomic_int_get(&session->destroyed)) {
			janus_textroom_message_free(msg);
			continue;
		}
		/* Handle request */
		error_code = 0;
		root = msg->message;
		if(msg->message == NULL) {
			JANUS_LOG(LOG_ERR, "No message??\n");
			error_code = JANUS_TEXTROOM_ERROR_NO_MESSAGE;
			g_snprintf(error_cause, 512, "%s", "No message??");
			goto error;
		}
		if(!json_is_object(root)) {
			JANUS_LOG(LOG_ERR, "JSON error: not an object\n");
			error_code = JANUS_TEXTROOM_ERROR_INVALID_JSON;
			g_snprintf(error_cause, 512, "JSON error: not an object");
			goto error;
		}
		/* Parse request */
		JANUS_VALIDATE_JSON_OBJECT(root, request_parameters,
			error_code, error_cause, TRUE,
			JANUS_TEXTROOM_ERROR_MISSING_ELEMENT, JANUS_TEXTROOM_ERROR_INVALID_ELEMENT);
		if(error_code != 0)
			goto error;
		json_t *request = json_object_get(root, "request");
		const char *request_text = json_string_value(request);
		do_offer = FALSE;
		if(!strcasecmp(request_text, "setup")) {
			if(!g_atomic_int_compare_and_exchange(&session->setup, 0, 1)) {
				JANUS_LOG(LOG_ERR, "PeerConnection already setup\n");
				error_code = JANUS_TEXTROOM_ERROR_ALREADY_SETUP;
				g_snprintf(error_cause, 512, "PeerConnection already setup");
				goto error;
			}
			do_offer = TRUE;
		} else if(!strcasecmp(request_text, "ack")) {
			/* The peer sent their answer back: do nothing */
		} else {
			JANUS_LOG(LOG_VERB, "Unknown request '%s'\n", request_text);
			error_code = JANUS_TEXTROOM_ERROR_INVALID_REQUEST;
			g_snprintf(error_cause, 512, "Unknown request '%s'", request_text);
			goto error;
		}

		/* Prepare JSON event */
		json_t *event = json_object();
		json_object_set_new(event, "textroom", json_string("event"));
		json_object_set_new(event, "result", json_string("ok"));
		if(!do_offer) {
			int ret = gateway->push_event(msg->handle, &janus_textroom_plugin, msg->transaction, event, NULL);
			JANUS_LOG(LOG_VERB, "  >> Pushing event: %d (%s)\n", ret, janus_get_api_error(ret));
		} else {
			/* Send an offer */
			char sdp[500];
			g_snprintf(sdp, sizeof(sdp), sdp_template,
				janus_get_real_time(),			/* We need current time here */
				janus_get_real_time());			/* We need current time here */
			json_t *jsep = json_pack("{ssss}", "type", "offer", "sdp", sdp);
			/* How long will the gateway take to push the event? */
			g_atomic_int_set(&session->hangingup, 0);
			gint64 start = janus_get_monotonic_time();
			int res = gateway->push_event(msg->handle, &janus_textroom_plugin, msg->transaction, event, jsep);
			JANUS_LOG(LOG_VERB, "  >> Pushing event: %d (took %"SCNu64" us)\n",
				res, janus_get_monotonic_time()-start);
			json_decref(jsep);
		}
		json_decref(event);
		janus_textroom_message_free(msg);
		continue;

error:
		{
			/* Prepare JSON error event */
			json_t *event = json_object();
			json_object_set_new(event, "textroom", json_string("error"));
			json_object_set_new(event, "error_code", json_integer(error_code));
			json_object_set_new(event, "error", json_string(error_cause));
			int ret = gateway->push_event(msg->handle, &janus_textroom_plugin, msg->transaction, event, NULL);
			JANUS_LOG(LOG_VERB, "  >> Pushing event: %d (%s)\n", ret, janus_get_api_error(ret));
			json_decref(event);
			janus_textroom_message_free(msg);
		}
	}
	JANUS_LOG(LOG_VERB, "Leaving TextRoom handler thread\n");
	return NULL;
}<|MERGE_RESOLUTION|>--- conflicted
+++ resolved
@@ -213,12 +213,7 @@
 	janus_refcount ref;
 } janus_textroom_room;
 static GHashTable *rooms;
-<<<<<<< HEAD
-static janus_mutex rooms_mutex;
-=======
 static janus_mutex rooms_mutex = JANUS_MUTEX_INITIALIZER;
-static GList *old_rooms;
->>>>>>> d77b31a5
 static char *admin_key = NULL;
 
 typedef struct janus_textroom_session {
@@ -231,12 +226,7 @@
 	janus_refcount ref;
 } janus_textroom_session;
 static GHashTable *sessions;
-<<<<<<< HEAD
-static janus_mutex sessions_mutex;
-=======
-static GList *old_sessions;
 static janus_mutex sessions_mutex = JANUS_MUTEX_INITIALIZER;
->>>>>>> d77b31a5
 
 typedef struct janus_textroom_participant {
 	janus_textroom_session *session;
@@ -395,18 +385,8 @@
 	config_folder = config_path;
 	if(config != NULL)
 		janus_config_print(config);
-<<<<<<< HEAD
-	janus_mutex_init(&config_mutex);
-	
 	rooms = g_hash_table_new_full(g_int64_hash, g_int64_equal, (GDestroyNotify)g_free, (GDestroyNotify)janus_textroom_room_destroy);
-	janus_mutex_init(&rooms_mutex);
 	sessions = g_hash_table_new_full(NULL, NULL, NULL, (GDestroyNotify)janus_textroom_session_destroy);
-	janus_mutex_init(&sessions_mutex);
-=======
-
-	rooms = g_hash_table_new_full(g_int64_hash, g_int64_equal, (GDestroyNotify)g_free, NULL);
-	sessions = g_hash_table_new(NULL, NULL);
->>>>>>> d77b31a5
 	messages = g_async_queue_new_full((GDestroyNotify) janus_textroom_message_free);
 	/* This is the callback we'll need to invoke to contact the gateway */
 	gateway = callback;
