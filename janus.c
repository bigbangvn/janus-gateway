/*! \file   janus.c
 * \author Lorenzo Miniero <lorenzo@meetecho.com>
 * \copyright GNU General Public License v3
 * \brief  Janus core
 * \details Implementation of the gateway core. This code takes care of
 * the gateway initialization (command line/configuration) and setup,
 * and makes use of the available transport plugins (by default HTTP,
 * WebSockets, RabbitMQ, if compiled) and Janus protocol (a JSON-based
 * protocol) to interact with the applications, whether they're web based
 * or not. The core also takes care of bridging peers and plugins
 * accordingly, in terms of both messaging and real-time media transfer
 * via WebRTC.
 *
 * \ingroup core
 * \ref core
 */

#include <dlfcn.h>
#include <dirent.h>
#include <net/if.h>
#include <netdb.h>
#include <signal.h>
#include <getopt.h>
#include <sys/resource.h>
#include <sys/stat.h>
#include <fcntl.h>
#include <poll.h>

#include "janus.h"
#include "version.h"
#include "cmdline.h"
#include "config.h"
#include "apierror.h"
#include "debug.h"
#include "ip-utils.h"
#include "rtcp.h"
#include "auth.h"
#include "record.h"
#include "events.h"


#define JANUS_NAME				"Janus WebRTC Gateway"
#define JANUS_AUTHOR			"Meetecho s.r.l."
#define JANUS_SERVER_NAME		"MyJanusInstance"

#ifdef __MACH__
#define SHLIB_EXT "0.dylib"
#else
#define SHLIB_EXT ".so"
#endif


static janus_config *config = NULL;
static char *config_file = NULL;
static char *configs_folder = NULL;

static GHashTable *transports = NULL;
static GHashTable *transports_so = NULL;

static GHashTable *eventhandlers = NULL;
static GHashTable *eventhandlers_so = NULL;

static GHashTable *plugins = NULL;
static GHashTable *plugins_so = NULL;


/* Daemonization */
static gboolean daemonize = FALSE;
static int pipefd[2];


#ifdef REFCOUNT_DEBUG
/* Reference counters debugging */
GHashTable *counters = NULL;
janus_mutex counters_mutex;
#endif


/* API secrets */
static char *api_secret = NULL, *admin_api_secret = NULL;

/* JSON parameters */
static int janus_process_error_string(janus_request *request, uint64_t session_id, const char *transaction, gint error, gchar *error_string);

static struct janus_json_parameter incoming_request_parameters[] = {
	{"transaction", JSON_STRING, JANUS_JSON_PARAM_REQUIRED},
	{"janus", JSON_STRING, JANUS_JSON_PARAM_REQUIRED},
	{"id", JSON_INTEGER, JANUS_JSON_PARAM_POSITIVE}
};
static struct janus_json_parameter attach_parameters[] = {
	{"plugin", JSON_STRING, JANUS_JSON_PARAM_REQUIRED},
	{"opaque_id", JSON_STRING, 0},
};
static struct janus_json_parameter body_parameters[] = {
	{"body", JSON_OBJECT, JANUS_JSON_PARAM_REQUIRED}
};
static struct janus_json_parameter jsep_parameters[] = {
	{"type", JSON_STRING, JANUS_JSON_PARAM_REQUIRED},
	{"trickle", JANUS_JSON_BOOL, 0},
	{"sdp", JSON_STRING, JANUS_JSON_PARAM_REQUIRED}
};
static struct janus_json_parameter add_token_parameters[] = {
	{"token", JSON_STRING, JANUS_JSON_PARAM_REQUIRED},
	{"plugins", JSON_ARRAY, 0}
};
static struct janus_json_parameter token_parameters[] = {
	{"token", JSON_STRING, JANUS_JSON_PARAM_REQUIRED}
};
static struct janus_json_parameter admin_parameters[] = {
	{"transaction", JSON_STRING, JANUS_JSON_PARAM_REQUIRED},
	{"janus", JSON_STRING, JANUS_JSON_PARAM_REQUIRED}
};
static struct janus_json_parameter debug_parameters[] = {
	{"debug", JANUS_JSON_BOOL, JANUS_JSON_PARAM_REQUIRED}
};
static struct janus_json_parameter timeout_parameters[] = {
	{"timeout", JSON_INTEGER, JANUS_JSON_PARAM_REQUIRED | JANUS_JSON_PARAM_POSITIVE}
};
static struct janus_json_parameter level_parameters[] = {
	{"level", JSON_INTEGER, JANUS_JSON_PARAM_REQUIRED | JANUS_JSON_PARAM_POSITIVE}
};
static struct janus_json_parameter timestamps_parameters[] = {
	{"timestamps", JANUS_JSON_BOOL, JANUS_JSON_PARAM_REQUIRED}
};
static struct janus_json_parameter colors_parameters[] = {
	{"colors", JANUS_JSON_BOOL, JANUS_JSON_PARAM_REQUIRED}
};
static struct janus_json_parameter mnq_parameters[] = {
	{"max_nack_queue", JSON_INTEGER, JANUS_JSON_PARAM_REQUIRED | JANUS_JSON_PARAM_POSITIVE}
};
static struct janus_json_parameter nmt_parameters[] = {
	{"no_media_timer", JSON_INTEGER, JANUS_JSON_PARAM_REQUIRED | JANUS_JSON_PARAM_POSITIVE}
};
static struct janus_json_parameter text2pcap_parameters[] = {
	{"folder", JSON_STRING, 0},
	{"filename", JSON_STRING, 0},
	{"truncate", JSON_INTEGER, JANUS_JSON_PARAM_POSITIVE}
};

/* Admin/Monitor helpers */
json_t *janus_admin_stream_summary(janus_ice_stream *stream);
json_t *janus_admin_component_summary(janus_ice_component *component);


/* IP addresses */
static gchar *local_ip = NULL;
gchar *janus_get_local_ip(void) {
	return local_ip;
}
static gchar *public_ip = NULL;
gchar *janus_get_public_ip(void) {
	/* Fallback to the local IP, if we have no public one */
	return public_ip ? public_ip : local_ip;
}
void janus_set_public_ip(const char *ip) {
	/* once set do not override */
	if(ip == NULL || public_ip != NULL)
		return;
	public_ip = g_strdup(ip);
}
static volatile gint stop = 0;
static gint stop_signal = 0;
gint janus_is_stopping(void) {
	return g_atomic_int_get(&stop);
}


/* Public instance name */
static gchar *server_name = NULL;

static json_t *janus_create_message(const char *status, uint64_t session_id, const char *transaction) {
	json_t *msg = json_object();
	json_object_set_new(msg, "janus", json_string(status));
	if(session_id > 0)
		json_object_set_new(msg, "session_id", json_integer(session_id));
	if(transaction != NULL)
		json_object_set_new(msg, "transaction", json_string(transaction));
	return msg;
}

/* The default timeout for sessions is 60 seconds: this means that, if
 * we don't get any activity (i.e., no request) on this session for more
 * than 60 seconds, then it's considered expired and we destroy it. That's
 * why we have a keep-alive method in the API. This can be overridden in
 * either janus.cfg or from the command line. Setting this to 0 will
 * disable the timeout mechanism, which is NOT suggested as it may risk
 * having orphaned sessions (sessions not controlled by any transport
 * and never freed). Besides, notice that if you make this shorter than
 * 30s, you'll have to update the timers in janus.js when the long
 * polling mechanism is used and shorten them as well, or you'll risk
 * incurring in unexpected timeouts (when HTTP is used in janus.js, the
 * long poll is used as a keepalive mechanism). */
#define DEFAULT_SESSION_TIMEOUT		60
static uint session_timeout = DEFAULT_SESSION_TIMEOUT;


/* Information */
static json_t *janus_info(const char *transaction) {
	/* Prepare a summary on the gateway */
	json_t *info = janus_create_message("server_info", 0, transaction);
	json_object_set_new(info, "name", json_string(JANUS_NAME));
	json_object_set_new(info, "version", json_integer(janus_version));
	json_object_set_new(info, "version_string", json_string(janus_version_string));
	json_object_set_new(info, "author", json_string(JANUS_AUTHOR));
	json_object_set_new(info, "commit-hash", json_string(janus_build_git_sha));
	json_object_set_new(info, "compile-time", json_string(janus_build_git_time));
	json_object_set_new(info, "log-to-stdout", janus_log_is_stdout_enabled() ? json_true() : json_false());
	json_object_set_new(info, "log-to-file", janus_log_is_logfile_enabled() ? json_true() : json_false());
	if(janus_log_is_logfile_enabled())
		json_object_set_new(info, "log-path", json_string(janus_log_get_logfile_path()));
#ifdef HAVE_SCTP
	json_object_set_new(info, "data_channels", json_true());
#else
	json_object_set_new(info, "data_channels", json_false());
#endif
	json_object_set_new(info, "session-timeout", json_integer(session_timeout));
	json_object_set_new(info, "server-name", json_string(server_name ? server_name : JANUS_SERVER_NAME));
	json_object_set_new(info, "local-ip", json_string(local_ip));
	if(public_ip != NULL)
		json_object_set_new(info, "public-ip", json_string(public_ip));
	json_object_set_new(info, "ipv6", janus_ice_is_ipv6_enabled() ? json_true() : json_false());
	json_object_set_new(info, "ice-lite", janus_ice_is_ice_lite_enabled() ? json_true() : json_false());
	json_object_set_new(info, "ice-tcp", janus_ice_is_ice_tcp_enabled() ? json_true() : json_false());
	json_object_set_new(info, "full-trickle", janus_ice_is_full_trickle_enabled() ? json_true() : json_false());
	if(janus_ice_get_stun_server() != NULL) {
		char server[255];
		g_snprintf(server, 255, "%s:%"SCNu16, janus_ice_get_stun_server(), janus_ice_get_stun_port());
		json_object_set_new(info, "stun-server", json_string(server));
	}
	if(janus_ice_get_turn_server() != NULL) {
		char server[255];
		g_snprintf(server, 255, "%s:%"SCNu16, janus_ice_get_turn_server(), janus_ice_get_turn_port());
		json_object_set_new(info, "turn-server", json_string(server));
	}
	json_object_set_new(info, "api_secret", api_secret ? json_true() : json_false());
	json_object_set_new(info, "auth_token", janus_auth_is_enabled() ? json_true() : json_false());
	json_object_set_new(info, "event_handlers", janus_events_is_enabled() ? json_true() : json_false());
	/* Available transports */
	json_t *t_data = json_object();
	if(transports && g_hash_table_size(transports) > 0) {
		GHashTableIter iter;
		gpointer value;
		g_hash_table_iter_init(&iter, transports);
		while (g_hash_table_iter_next(&iter, NULL, &value)) {
			janus_transport *t = value;
			if(t == NULL) {
				continue;
			}
			json_t *transport = json_object();
			json_object_set_new(transport, "name", json_string(t->get_name()));
			json_object_set_new(transport, "author", json_string(t->get_author()));
			json_object_set_new(transport, "description", json_string(t->get_description()));
			json_object_set_new(transport, "version_string", json_string(t->get_version_string()));
			json_object_set_new(transport, "version", json_integer(t->get_version()));
			json_object_set_new(t_data, t->get_package(), transport);
		}
	}
	json_object_set_new(info, "transports", t_data);
	/* Available event handlers */
	json_t *e_data = json_object();
	if(eventhandlers && g_hash_table_size(eventhandlers) > 0) {
		GHashTableIter iter;
		gpointer value;
		g_hash_table_iter_init(&iter, eventhandlers);
		while (g_hash_table_iter_next(&iter, NULL, &value)) {
			janus_eventhandler *e = value;
			if(e == NULL) {
				continue;
			}
			json_t *eventhandler = json_object();
			json_object_set_new(eventhandler, "name", json_string(e->get_name()));
			json_object_set_new(eventhandler, "author", json_string(e->get_author()));
			json_object_set_new(eventhandler, "description", json_string(e->get_description()));
			json_object_set_new(eventhandler, "version_string", json_string(e->get_version_string()));
			json_object_set_new(eventhandler, "version", json_integer(e->get_version()));
			json_object_set_new(e_data, e->get_package(), eventhandler);
		}
	}
	json_object_set_new(info, "events", e_data);
	/* Available plugins */
	json_t *p_data = json_object();
	if(plugins && g_hash_table_size(plugins) > 0) {
		GHashTableIter iter;
		gpointer value;
		g_hash_table_iter_init(&iter, plugins);
		while (g_hash_table_iter_next(&iter, NULL, &value)) {
			janus_plugin *p = value;
			if(p == NULL) {
				continue;
			}
			json_t *plugin = json_object();
			json_object_set_new(plugin, "name", json_string(p->get_name()));
			json_object_set_new(plugin, "author", json_string(p->get_author()));
			json_object_set_new(plugin, "description", json_string(p->get_description()));
			json_object_set_new(plugin, "version_string", json_string(p->get_version_string()));
			json_object_set_new(plugin, "version", json_integer(p->get_version()));
			json_object_set_new(p_data, p->get_package(), plugin);
		}
	}
	json_object_set_new(info, "plugins", p_data);

	return info;
}


/* Logging */
int janus_log_level = LOG_INFO;
gboolean janus_log_timestamps = FALSE;
gboolean janus_log_colors = FALSE;
int lock_debug = 0;
#ifdef REFCOUNT_DEBUG
int refcount_debug = 1;
#else
int refcount_debug = 0;
#endif


/*! \brief Signal handler (just used to intercept CTRL+C and SIGTERM) */
static void janus_handle_signal(int signum) {
	stop_signal = signum;
	switch(g_atomic_int_get(&stop)) {
		case 0:
			JANUS_PRINT("Stopping gateway, please wait...\n");
			break;
		case 1:
			JANUS_PRINT("In a hurry? I'm trying to free resources cleanly, here!\n");
			break;
		default:
			JANUS_PRINT("Ok, leaving immediately...\n");
			break;
	}
	g_atomic_int_inc(&stop);
	if(g_atomic_int_get(&stop) > 2)
		exit(1);
}

/*! \brief Termination handler (atexit) */
static void janus_termination_handler(void) {
	/* Free the instance name, if provided */
	g_free(server_name);
	/* Remove the PID file if we created it */
	janus_pidfile_remove();
	/* Close the logger */
	janus_log_destroy();
	/* If we're daemonizing, we send an error code to the parent */
	if(daemonize) {
		int code = 1;
		ssize_t res = 0;
		do {
			res = write(pipefd[1], &code, sizeof(int));
		} while(res == -1 && errno == EINTR);
	}
}


/** @name Transport plugin callback interface
 * These are the callbacks implemented by the gateway core, as part of
 * the janus_transport_callbacks interface. Everything the transport
 * plugins send the gateway is handled here.
 */
///@{
void janus_transport_incoming_request(janus_transport *plugin, janus_transport_session *transport, void *request_id, gboolean admin, json_t *message, json_error_t *error);
void janus_transport_gone(janus_transport *plugin, janus_transport_session *transport);
gboolean janus_transport_is_api_secret_needed(janus_transport *plugin);
gboolean janus_transport_is_api_secret_valid(janus_transport *plugin, const char *apisecret);
gboolean janus_transport_is_auth_token_needed(janus_transport *plugin);
gboolean janus_transport_is_auth_token_valid(janus_transport *plugin, const char *token);
void janus_transport_notify_event(janus_transport *plugin, void *transport, json_t *event);

static janus_transport_callbacks janus_handler_transport =
	{
		.incoming_request = janus_transport_incoming_request,
		.transport_gone = janus_transport_gone,
		.is_api_secret_needed = janus_transport_is_api_secret_needed,
		.is_api_secret_valid = janus_transport_is_api_secret_valid,
		.is_auth_token_needed = janus_transport_is_auth_token_needed,
		.is_auth_token_valid = janus_transport_is_auth_token_valid,
		.events_is_enabled = janus_events_is_enabled,
		.notify_event = janus_transport_notify_event,
	};
GThreadPool *tasks = NULL;
void janus_transport_task(gpointer data, gpointer user_data);
///@}


/** @name Plugin callback interface
 * These are the callbacks implemented by the gateway core, as part of
 * the janus_callbacks interface. Everything the plugins send the
 * gateway is handled here.
 */
///@{
int janus_plugin_push_event(janus_plugin_session *plugin_session, janus_plugin *plugin, const char *transaction, json_t *message, json_t *jsep);
json_t *janus_plugin_handle_sdp(janus_plugin_session *plugin_session, janus_plugin *plugin, const char *sdp_type, const char *sdp, gboolean restart);
void janus_plugin_relay_rtp(janus_plugin_session *plugin_session, int video, char *buf, int len);
void janus_plugin_relay_rtcp(janus_plugin_session *plugin_session, int video, char *buf, int len);
void janus_plugin_relay_data(janus_plugin_session *plugin_session, char *buf, int len);
void janus_plugin_close_pc(janus_plugin_session *plugin_session);
void janus_plugin_end_session(janus_plugin_session *plugin_session);
void janus_plugin_notify_event(janus_plugin *plugin, janus_plugin_session *plugin_session, json_t *event);
static janus_callbacks janus_handler_plugin =
	{
		.push_event = janus_plugin_push_event,
		.relay_rtp = janus_plugin_relay_rtp,
		.relay_rtcp = janus_plugin_relay_rtcp,
		.relay_data = janus_plugin_relay_data,
		.close_pc = janus_plugin_close_pc,
		.end_session = janus_plugin_end_session,
		.events_is_enabled = janus_events_is_enabled,
		.notify_event = janus_plugin_notify_event,
	}; 
///@}


/* Gateway Sessions */
static janus_mutex sessions_mutex;
static GHashTable *sessions = NULL;
static GMainContext *sessions_watchdog_context = NULL;


static void janus_ice_handle_dereference(janus_ice_handle *handle) {
	if(handle)
		janus_refcount_decrease(&handle->ref);
}

static void janus_session_free(const janus_refcount *session_ref) {
	janus_session *session = janus_refcount_containerof(session_ref, janus_session, ref);
	/* This session can be destroyed, free all the resources */
	if(session->ice_handles != NULL) {
		g_hash_table_destroy(session->ice_handles);
		session->ice_handles = NULL;
	}
	if(session->source != NULL) {
		janus_request_destroy(session->source);
		session->source = NULL;
	}
	g_free(session);
}

static gboolean janus_check_sessions(gpointer user_data) {
	if(session_timeout < 1)		/* Session timeouts are disabled */
		return G_SOURCE_CONTINUE;
	janus_mutex_lock(&sessions_mutex);
	if(sessions && g_hash_table_size(sessions) > 0) {
		GHashTableIter iter;
		gpointer value;
		g_hash_table_iter_init(&iter, sessions);
		while (g_hash_table_iter_next(&iter, NULL, &value)) {
			janus_session *session = (janus_session *) value;
			if (!session || g_atomic_int_get(&session->destroyed)) {
				continue;
			}
			gint64 now = janus_get_monotonic_time();
			if (now - session->last_activity >= (gint64)session_timeout * G_USEC_PER_SEC &&
					!g_atomic_int_compare_and_exchange(&session->timeout, 0, 1)) {
				JANUS_LOG(LOG_INFO, "Timeout expired for session %"SCNu64"...\n", session->session_id);
				/* Mark the session as over, we'll deal with it later */
				janus_session_handles_clear(session);
				/* Notify the transport */
				if(session->source) {
					json_t *event = janus_create_message("timeout", session->session_id, NULL);
					/* Send this to the transport client and notify the session's over */
					session->source->transport->send_message(session->source->instance, NULL, FALSE, event);
					session->source->transport->session_over(session->source->instance, session->session_id, TRUE);
				}
				/* Notify event handlers as well */
				if(janus_events_is_enabled())
					janus_events_notify_handlers(JANUS_EVENT_TYPE_SESSION, session->session_id, "timeout", NULL);

				/* FIXME Is this safe? apparently it causes hash table errors on the console */
				g_hash_table_iter_remove(&iter);

				janus_session_destroy(session);
			}
		}
	}
	janus_mutex_unlock(&sessions_mutex);

	return G_SOURCE_CONTINUE;
}

static gpointer janus_sessions_watchdog(gpointer user_data) {
	GMainLoop *loop = (GMainLoop *) user_data;
	GMainContext *watchdog_context = g_main_loop_get_context(loop);
	GSource *timeout_source;

	timeout_source = g_timeout_source_new_seconds(2);
	g_source_set_callback(timeout_source, janus_check_sessions, watchdog_context, NULL);
	g_source_attach(timeout_source, watchdog_context);
	g_source_unref(timeout_source);

	JANUS_LOG(LOG_INFO, "Sessions watchdog started\n");

	g_main_loop_run(loop);

	JANUS_LOG(LOG_INFO, "Sessions watchdog stopped\n");

	return NULL;
}


janus_session *janus_session_create(guint64 session_id) {
	janus_session *session = NULL;
	if(session_id == 0) {
		while(session_id == 0) {
			session_id = janus_random_uint64();
			session = janus_session_find(session_id);
			if(session != NULL) {
				/* Session ID already taken, try another one */
				janus_refcount_decrease(&session->ref);
				session_id = 0;
			}
		}
	}
<<<<<<< HEAD
	session = (janus_session *)g_malloc0(sizeof(janus_session));
	JANUS_LOG(LOG_INFO, "Creating new session: %"SCNu64"; %p\n", session_id, session);
	if(session == NULL) {
		JANUS_LOG(LOG_FATAL, "Memory error!\n");
		return NULL;
	}
=======
	JANUS_LOG(LOG_INFO, "Creating new session: %"SCNu64"\n", session_id);
	janus_session *session = g_malloc(sizeof(janus_session));
>>>>>>> af87b812
	session->session_id = session_id;
	janus_refcount_init(&session->ref, janus_session_free);
	session->source = NULL;
	g_atomic_int_set(&session->destroyed, 0);
	g_atomic_int_set(&session->timeout, 0);
	session->last_activity = janus_get_monotonic_time();
	session->ice_handles = NULL;
	janus_mutex_init(&session->mutex);
	janus_mutex_lock(&sessions_mutex);
	g_hash_table_insert(sessions, janus_uint64_dup(session->session_id), session);
	janus_mutex_unlock(&sessions_mutex);
	return session;
}

janus_session *janus_session_find(guint64 session_id) {
	janus_mutex_lock(&sessions_mutex);
	janus_session *session = g_hash_table_lookup(sessions, &session_id);
	if(session != NULL) {
		/* A successful find automatically increases the reference counter:
		 * it's up to the caller to decrease it again when done */
		janus_refcount_increase(&session->ref);
	}
	janus_mutex_unlock(&sessions_mutex);
	return session;
}

void janus_session_notify_event(janus_session *session, json_t *event) {
	if(session != NULL && !g_atomic_int_get(&session->destroyed) && session->source != NULL && session->source->transport != NULL) {
		/* Send this to the transport client */
		JANUS_LOG(LOG_HUGE, "Sending event to %s (%p)\n", session->source->transport->get_package(), session->source->instance);
		session->source->transport->send_message(session->source->instance, NULL, FALSE, event);
	} else {
		/* No transport, free the event */
		json_decref(event);
	}
}


/* Destroys a session but does not remove it from the sessions hash table. */
gint janus_session_destroy(janus_session *session) {
	guint64 session_id = session->session_id;
	JANUS_LOG(LOG_INFO, "Destroying session %"SCNu64"; %p\n", session_id, session);
	if(!g_atomic_int_compare_and_exchange(&session->destroyed, 0, 1))
		return 0;
	janus_session_handles_clear(session);
	/* The session will actually be destroyed when the counter gets to 0 */
	janus_refcount_decrease(&session->ref);

	return 0;
}

janus_ice_handle *janus_session_handles_find(janus_session *session, guint64 handle_id) {
	if(session == NULL)
		return NULL;
	janus_mutex_lock(&session->mutex);
	janus_ice_handle *handle = session->ice_handles ? g_hash_table_lookup(session->ice_handles, &handle_id) : NULL;
	if(handle != NULL) {
		/* A successful find automatically increases the reference counter:
		 * it's up to the caller to decrease it again when done */
		janus_refcount_increase(&handle->ref);
	}
	janus_mutex_unlock(&session->mutex);
	return handle;
}

void janus_session_handles_insert(janus_session *session, janus_ice_handle *handle) {
	janus_mutex_lock(&session->mutex);
	if(session->ice_handles == NULL)
		session->ice_handles = g_hash_table_new_full(g_int64_hash, g_int64_equal, (GDestroyNotify)g_free, (GDestroyNotify)janus_ice_handle_dereference);
	janus_refcount_increase(&handle->ref);
	g_hash_table_insert(session->ice_handles, janus_uint64_dup(handle->handle_id), handle);
	janus_mutex_unlock(&session->mutex);
}

gint janus_session_handles_remove(janus_session *session, janus_ice_handle *handle) {
	janus_mutex_lock(&session->mutex);
	gint error = janus_ice_handle_destroy(session, handle);
	g_hash_table_remove(session->ice_handles, &handle->handle_id);
	janus_mutex_unlock(&session->mutex);
	return error;
}

void janus_session_handles_clear(janus_session *session) {
	janus_mutex_lock(&session->mutex);
	if(session->ice_handles != NULL && g_hash_table_size(session->ice_handles) > 0) {
		GHashTableIter iter;
		gpointer value;
		/* Remove all handles */
		g_hash_table_iter_init(&iter, session->ice_handles);
		while (g_hash_table_iter_next(&iter, NULL, &value)) {
			janus_ice_handle *handle = value;
			if(!handle)
				continue;
			janus_ice_handle_destroy(session, handle);
			g_hash_table_iter_remove(&iter);
		}
	}
	janus_mutex_unlock(&session->mutex);
}

json_t *janus_session_handles_list_json(janus_session *session) {
	json_t *list = json_array();
	janus_mutex_lock(&session->mutex);
	if(session->ice_handles != NULL && g_hash_table_size(session->ice_handles) > 0) {
		GHashTableIter iter;
		gpointer value;
		g_hash_table_iter_init(&iter, session->ice_handles);
		while (g_hash_table_iter_next(&iter, NULL, &value)) {
			janus_ice_handle *handle = value;
			if(!handle)
				continue;
			json_array_append_new(list, json_integer(handle->handle_id));
		}
	}
	janus_mutex_unlock(&session->mutex);
	return list;
}

/* Requests management */
<<<<<<< HEAD
janus_request *janus_request_new(janus_transport *transport, janus_transport_session *instance, void *request_id, gboolean admin, json_t *message) {
	janus_request *request = (janus_request *)g_malloc0(sizeof(janus_request));
	if(request == NULL) {
		JANUS_LOG(LOG_FATAL, "Memory error!\n");
		return NULL;
	}
=======
janus_request *janus_request_new(janus_transport *transport, void *instance, void *request_id, gboolean admin, json_t *message) {
	janus_request *request = g_malloc(sizeof(janus_request));
>>>>>>> af87b812
	request->transport = transport;
	request->instance = instance;
	janus_refcount_increase(&instance->ref);
	request->request_id = request_id;
	request->admin = admin;
	request->message = message;
	return request;
}

void janus_request_destroy(janus_request *request) {
	if(request == NULL)
		return;
	request->transport = NULL;
	janus_refcount_decrease(&request->instance->ref);
	request->instance = NULL;
	request->request_id = NULL;
	if(request->message)
		json_decref(request->message);
	request->message = NULL;
	g_free(request);
}

static int janus_request_check_secret(janus_request *request, guint64 session_id, const gchar *transaction_text) {
	gboolean secret_authorized = FALSE, token_authorized = FALSE;
	if(api_secret == NULL && !janus_auth_is_enabled()) {
		/* Nothing to check */
		secret_authorized = TRUE;
		token_authorized = TRUE;
	} else {
		json_t *root = request->message;
		if(api_secret != NULL) {
			/* There's an API secret, check that the client provided it */
			json_t *secret = json_object_get(root, "apisecret");
			if(secret && json_is_string(secret) && janus_strcmp_const_time(json_string_value(secret), api_secret)) {
				secret_authorized = TRUE;
			}
		}
		if(janus_auth_is_enabled()) {
			/* The token based authentication mechanism is enabled, check that the client provided it */
			json_t *token = json_object_get(root, "token");
			if(token && json_is_string(token) && janus_auth_check_token(json_string_value(token))) {
				token_authorized = TRUE;
			}
		}
		/* We consider a request authorized if either the proper API secret or a valid token has been provided */
		if(!secret_authorized && !token_authorized) {
			return janus_process_error(request, session_id, transaction_text, JANUS_ERROR_UNAUTHORIZED, NULL);
		}
	}
	return 0;
}

static void janus_request_ice_handle_answer(janus_ice_handle *handle, int audio, int video, int data, char *jsep_sdp) {
	/* We got our answer */
	janus_flags_clear(&handle->webrtc_flags, JANUS_ICE_HANDLE_WEBRTC_PROCESSING_OFFER);
	/* Any pending trickles? */
	if(handle->pending_trickles) {
		JANUS_LOG(LOG_VERB, "[%"SCNu64"]   -- Processing %d pending trickle candidates\n", handle->handle_id, g_list_length(handle->pending_trickles));
		GList *temp = NULL;
		while(handle->pending_trickles) {
			temp = g_list_first(handle->pending_trickles);
			handle->pending_trickles = g_list_remove_link(handle->pending_trickles, temp);
			janus_ice_trickle *trickle = (janus_ice_trickle *)temp->data;
			g_list_free(temp);
			if(trickle == NULL)
				continue;
			if((janus_get_monotonic_time() - trickle->received) > 45*G_USEC_PER_SEC) {
				/* FIXME Candidate is too old, discard it */
				janus_ice_trickle_destroy(trickle);
				/* FIXME We should report that */
				continue;
			}
			json_t *candidate = trickle->candidate;
			if(candidate == NULL) {
				janus_ice_trickle_destroy(trickle);
				continue;
			}
			if(json_is_object(candidate)) {
				/* We got a single candidate */
				int error = 0;
				const char *error_string = NULL;
				if((error = janus_ice_trickle_parse(handle, candidate, &error_string)) != 0) {
					/* FIXME We should report the error parsing the trickle candidate */
				}
			} else if(json_is_array(candidate)) {
				/* We got multiple candidates in an array */
				JANUS_LOG(LOG_VERB, "[%"SCNu64"] Got multiple candidates (%zu)\n", handle->handle_id, json_array_size(candidate));
				if(json_array_size(candidate) > 0) {
					/* Handle remote candidates */
					size_t i = 0;
					for(i=0; i<json_array_size(candidate); i++) {
						json_t *c = json_array_get(candidate, i);
						/* FIXME We don't care if any trickle fails to parse */
						janus_ice_trickle_parse(handle, c, NULL);
					}
				}
			}
			/* Done, free candidate */
			janus_ice_trickle_destroy(trickle);
		}
	}
	/* This was an answer, check if it's time to start ICE */
	if(janus_flags_is_set(&handle->webrtc_flags, JANUS_ICE_HANDLE_WEBRTC_TRICKLE) &&
		!janus_flags_is_set(&handle->webrtc_flags, JANUS_ICE_HANDLE_WEBRTC_ALL_TRICKLES)) {
		JANUS_LOG(LOG_VERB, "[%"SCNu64"]   -- ICE Trickling is supported by the browser, waiting for remote candidates...\n", handle->handle_id);
		janus_flags_set(&handle->webrtc_flags, JANUS_ICE_HANDLE_WEBRTC_START);
	} else {
		JANUS_LOG(LOG_VERB, "[%"SCNu64"] Done! Sending connectivity checks...\n", handle->handle_id);
		janus_ice_setup_remote_candidates(handle, handle->stream_id, 1);
	}
}

int janus_process_incoming_request(janus_request *request) {
	int ret = -1;
	if(request == NULL) {
		JANUS_LOG(LOG_ERR, "Missing request or payload to process, giving up...\n");
		return ret;
	}
	int error_code = 0;
	char error_cause[100];
	json_t *root = request->message;
	/* Ok, let's start with the ids */
	guint64 session_id = 0, handle_id = 0;
	json_t *s = json_object_get(root, "session_id");
	if(s && json_is_integer(s))
		session_id = json_integer_value(s);
	json_t *h = json_object_get(root, "handle_id");
	if(h && json_is_integer(h))
		handle_id = json_integer_value(h);

	janus_session *session = NULL;
	janus_ice_handle *handle = NULL;

	/* Get transaction and message request */
	JANUS_VALIDATE_JSON_OBJECT(root, incoming_request_parameters,
		error_code, error_cause, FALSE,
		JANUS_ERROR_MISSING_MANDATORY_ELEMENT, JANUS_ERROR_INVALID_ELEMENT_TYPE);
	if(error_code != 0) {
		ret = janus_process_error_string(request, session_id, NULL, error_code, error_cause);
		goto jsondone;
	}
	json_t *transaction = json_object_get(root, "transaction");
	const gchar *transaction_text = json_string_value(transaction);
	json_t *message = json_object_get(root, "janus");
	const gchar *message_text = json_string_value(message);

	if(session_id == 0 && handle_id == 0) {
		/* Can only be a 'Create new session', a 'Get info' or a 'Ping/Pong' request */
		if(!strcasecmp(message_text, "info")) {
			ret = janus_process_success(request, janus_info(transaction_text));
			goto jsondone;
		}
		if(!strcasecmp(message_text, "ping")) {
			/* Prepare JSON reply */
			json_t *reply = janus_create_message("pong", 0, transaction_text);
			ret = janus_process_success(request, reply);
			goto jsondone;
		}
		if(strcasecmp(message_text, "create")) {
			ret = janus_process_error(request, session_id, transaction_text, JANUS_ERROR_INVALID_REQUEST_PATH, "Unhandled request '%s' at this path", message_text);
			goto jsondone;
		}
		/* Any secret/token to check? */
		ret = janus_request_check_secret(request, session_id, transaction_text);
		if(ret != 0)
			goto jsondone;
		session_id = 0;
		json_t *id = json_object_get(root, "id");
		if(id != NULL) {
			/* The application provided the session ID to use */
			session_id = json_integer_value(id);
			if(session_id > 0 && (session = janus_session_find(session_id)) != NULL) {
				/* Session ID already taken */
				janus_refcount_decrease(&session->ref);
				ret = janus_process_error(request, session_id, transaction_text, JANUS_ERROR_SESSION_CONFLICT, "Session ID already in use");
				goto jsondone;
			}
		}
		/* Handle it */
		session = janus_session_create(session_id);
		if(session == NULL) {
			ret = janus_process_error(request, session_id, transaction_text, JANUS_ERROR_UNKNOWN, "Memory error");
			goto jsondone;
		}
		session_id = session->session_id;
		/* We increase the counter as this request is using the session */
		janus_refcount_increase(&session->ref);
		/* Take note of the request source that originated this session (HTTP, WebSockets, RabbitMQ?) */
		session->source = janus_request_new(request->transport, request->instance, NULL, FALSE, NULL);
		/* Notify the source that a new session has been created */
		request->transport->session_created(request->instance, session->session_id);
		/* Notify event handlers */
		if(janus_events_is_enabled()) {
			/* Session created, add info on the transport that originated it */
			json_t *transport = json_object();
			json_object_set_new(transport, "transport", json_string(session->source->transport->get_package()));
			char id[32];
			memset(id, 0, sizeof(id));
			g_snprintf(id, sizeof(id), "%p", session->source->instance);
			json_object_set_new(transport, "id", json_string(id));
			janus_events_notify_handlers(JANUS_EVENT_TYPE_SESSION, session_id, "created", transport);
		}
		/* Prepare JSON reply */
		json_t *reply = janus_create_message("success", 0, transaction_text);
		json_t *data = json_object();
		json_object_set_new(data, "id", json_integer(session_id));
		json_object_set_new(reply, "data", data);
		/* Send the success reply */
		ret = janus_process_success(request, reply);
		goto jsondone;
	}
	if(session_id < 1) {
		JANUS_LOG(LOG_ERR, "Invalid session\n");
		ret = janus_process_error(request, session_id, transaction_text, JANUS_ERROR_SESSION_NOT_FOUND, NULL);
		goto jsondone;
	}
	if(h && handle_id < 1) {
		JANUS_LOG(LOG_ERR, "Invalid handle\n");
		ret = janus_process_error(request, session_id, transaction_text, JANUS_ERROR_SESSION_NOT_FOUND, NULL);
		goto jsondone;
	}

	/* Go on with the processing */
	ret = janus_request_check_secret(request, session_id, transaction_text);
	if(ret != 0)
		goto jsondone;

	/* If we got here, make sure we have a session (and/or a handle) */
	session = janus_session_find(session_id);
	if(!session) {
		JANUS_LOG(LOG_ERR, "Couldn't find any session %"SCNu64"...\n", session_id);
		ret = janus_process_error(request, session_id, transaction_text, JANUS_ERROR_SESSION_NOT_FOUND, "No such session %"SCNu64"", session_id);
		goto jsondone;
	}
	/* Update the last activity timer */
	session->last_activity = janus_get_monotonic_time();
	handle = NULL;
	if(handle_id > 0) {
		handle = janus_session_handles_find(session, handle_id);
		if(!handle) {
			JANUS_LOG(LOG_ERR, "Couldn't find any handle %"SCNu64" in session %"SCNu64"...\n", handle_id, session_id);
			ret = janus_process_error(request, session_id, transaction_text, JANUS_ERROR_HANDLE_NOT_FOUND, "No such handle %"SCNu64" in session %"SCNu64"", handle_id, session_id);
			goto jsondone;
		}
	}

	/* What is this? */
	if(!strcasecmp(message_text, "keepalive")) {
		/* Just a keep-alive message, reply with an ack */
		JANUS_LOG(LOG_VERB, "Got a keep-alive on session %"SCNu64"\n", session_id);
		json_t *reply = janus_create_message("ack", session_id, transaction_text);
		/* Send the success reply */
		ret = janus_process_success(request, reply);
	} else if(!strcasecmp(message_text, "attach")) {
		if(handle != NULL) {
			/* Attach is a session-level command */
			ret = janus_process_error(request, session_id, transaction_text, JANUS_ERROR_INVALID_REQUEST_PATH, "Unhandled request '%s' at this path", message_text);
			goto jsondone;
		}
		JANUS_VALIDATE_JSON_OBJECT(root, attach_parameters,
			error_code, error_cause, FALSE,
			JANUS_ERROR_MISSING_MANDATORY_ELEMENT, JANUS_ERROR_INVALID_ELEMENT_TYPE);
		if(error_code != 0) {
			ret = janus_process_error_string(request, session_id, transaction_text, error_code, error_cause);
			goto jsondone;
		}
		json_t *plugin = json_object_get(root, "plugin");
		const gchar *plugin_text = json_string_value(plugin);
		janus_plugin *plugin_t = janus_plugin_find(plugin_text);
		if(plugin_t == NULL) {
			ret = janus_process_error(request, session_id, transaction_text, JANUS_ERROR_PLUGIN_NOT_FOUND, "No such plugin '%s'", plugin_text);
			goto jsondone;
		}
		/* If the auth token mechanism is enabled, we should check if this token can access this plugin */
		if(janus_auth_is_enabled()) {
			json_t *token = json_object_get(root, "token");
			if(token != NULL) {
				const char *token_value = json_string_value(token);
				if(token_value && !janus_auth_check_plugin(token_value, plugin_t)) {
					JANUS_LOG(LOG_ERR, "Token '%s' can't access plugin '%s'\n", token_value, plugin_text);
					ret = janus_process_error(request, session_id, transaction_text, JANUS_ERROR_UNAUTHORIZED_PLUGIN, "Provided token can't access plugin '%s'", plugin_text);
					goto jsondone;
				}
			}
		}
		json_t *opaque = json_object_get(root, "opaque_id");
		const char *opaque_id = opaque ? json_string_value(opaque) : NULL;
		/* Create handle */
		handle = janus_ice_handle_create(session, opaque_id);
		if(handle == NULL) {
			ret = janus_process_error(request, session_id, transaction_text, JANUS_ERROR_UNKNOWN, "Memory error");
			janus_mutex_unlock(&session->mutex);
			goto jsondone;
		}
		handle_id = handle->handle_id;
		/* We increase the counter as this request is using the handle */
		janus_refcount_increase(&handle->ref);
		/* Attach to the plugin */
		int error = 0;
		if((error = janus_ice_handle_attach_plugin(session, handle, plugin_t)) != 0) {
			/* TODO Make error struct to pass verbose information */
			janus_session_handles_remove(session, handle);
			JANUS_LOG(LOG_ERR, "Couldn't attach to plugin '%s', error '%d'\n", plugin_text, error);
			ret = janus_process_error(request, session_id, transaction_text, JANUS_ERROR_PLUGIN_ATTACH, "Couldn't attach to plugin: error '%d'", error);
			goto jsondone;
		}
		/* Prepare JSON reply */
		json_t *reply = janus_create_message("success", session_id, transaction_text);
		json_t *data = json_object();
		json_object_set_new(data, "id", json_integer(handle_id));
		json_object_set_new(reply, "data", data);
		/* Send the success reply */
		ret = janus_process_success(request, reply);
	} else if(!strcasecmp(message_text, "destroy")) {
		if(handle != NULL) {
			/* Query is a session-level command */
			ret = janus_process_error(request, session_id, transaction_text, JANUS_ERROR_INVALID_REQUEST_PATH, "Unhandled request '%s' at this path", message_text);
			goto jsondone;
		}
		janus_mutex_lock(&sessions_mutex);
		g_hash_table_remove(sessions, &session->session_id);
		janus_mutex_unlock(&sessions_mutex);
		/* Notify the source that the session has been destroyed */
		if(session->source && session->source->transport) {
			session->source->transport->session_over(session->source->instance, session->session_id, FALSE);
		}
		/* Schedule the session for deletion */
		janus_session_destroy(session);

		/* Prepare JSON reply */
		json_t *reply = janus_create_message("success", session_id, transaction_text);
		/* Send the success reply */
		ret = janus_process_success(request, reply);
		/* Notify event handlers as well */
		if(janus_events_is_enabled())
			janus_events_notify_handlers(JANUS_EVENT_TYPE_SESSION, session_id, "destroyed", NULL);
	} else if(!strcasecmp(message_text, "detach")) {
		if(handle == NULL) {
			/* Query is an handle-level command */
			ret = janus_process_error(request, session_id, transaction_text, JANUS_ERROR_INVALID_REQUEST_PATH, "Unhandled request '%s' at this path", message_text);
			goto jsondone;
		}
		if(handle->app == NULL || handle->app_handle == NULL) {
			ret = janus_process_error(request, session_id, transaction_text, JANUS_ERROR_PLUGIN_DETACH, "No plugin to detach from");
			goto jsondone;
		}
		int error = janus_session_handles_remove(session, handle);
		if(error != 0) {
			/* TODO Make error struct to pass verbose information */
			ret = janus_process_error(request, session_id, transaction_text, JANUS_ERROR_PLUGIN_DETACH, "Couldn't detach from plugin: error '%d'", error);
			/* TODO Delete handle instance */
			goto jsondone;
		}
		/* Prepare JSON reply */
		json_t *reply = janus_create_message("success", session_id, transaction_text);
		/* Send the success reply */
		ret = janus_process_success(request, reply);
	} else if(!strcasecmp(message_text, "hangup")) {
		if(handle == NULL) {
			/* Query is an handle-level command */
			ret = janus_process_error(request, session_id, transaction_text, JANUS_ERROR_INVALID_REQUEST_PATH, "Unhandled request '%s' at this path", message_text);
			goto jsondone;
		}
		if(handle->app == NULL || handle->app_handle == NULL) {
			ret = janus_process_error(request, session_id, transaction_text, JANUS_ERROR_PLUGIN_DETACH, "No plugin attached");
			goto jsondone;
		}
		janus_ice_webrtc_hangup(handle, "Janus API");
		/* Prepare JSON reply */
		json_t *reply = janus_create_message("success", session_id, transaction_text);
		/* Send the success reply */
		ret = janus_process_success(request, reply);
	} else if(!strcasecmp(message_text, "message")) {
		if(handle == NULL) {
			/* Query is an handle-level command */
			ret = janus_process_error(request, session_id, transaction_text, JANUS_ERROR_INVALID_REQUEST_PATH, "Unhandled request '%s' at this path", message_text);
			goto jsondone;
		}
		if(handle->app == NULL || handle->app_handle == NULL) {
			ret = janus_process_error(request, session_id, transaction_text, JANUS_ERROR_PLUGIN_MESSAGE, "No plugin to handle this message");
			goto jsondone;
		}
		janus_plugin *plugin_t = (janus_plugin *)handle->app;
		JANUS_LOG(LOG_VERB, "[%"SCNu64"] There's a message for %s\n", handle->handle_id, plugin_t->get_name());
		JANUS_VALIDATE_JSON_OBJECT(root, body_parameters,
			error_code, error_cause, FALSE,
			JANUS_ERROR_MISSING_MANDATORY_ELEMENT, JANUS_ERROR_INVALID_ELEMENT_TYPE);
		if(error_code != 0) {
			ret = janus_process_error_string(request, session_id, transaction_text, error_code, error_cause);
			goto jsondone;
		}
		json_t *body = json_object_get(root, "body");
		/* Is there an SDP attached? */
		json_t *jsep = json_object_get(root, "jsep");
		char *jsep_type = NULL;
		char *jsep_sdp = NULL, *jsep_sdp_stripped = NULL;
		gboolean renegotiation = FALSE;
		if(jsep != NULL) {
			if(!json_is_object(jsep)) {
				ret = janus_process_error(request, session_id, transaction_text, JANUS_ERROR_INVALID_JSON_OBJECT, "Invalid jsep object");
				goto jsondone;
			}
			JANUS_VALIDATE_JSON_OBJECT_FORMAT("JSEP error: missing mandatory element (%s)",
				"JSEP error: invalid element type (%s should be %s)",
				jsep, jsep_parameters, error_code, error_cause, FALSE,
				JANUS_ERROR_MISSING_MANDATORY_ELEMENT, JANUS_ERROR_INVALID_ELEMENT_TYPE);
			if(error_code != 0) {
				ret = janus_process_error_string(request, session_id, transaction_text, error_code, error_cause);
				goto jsondone;
			}
			json_t *type = json_object_get(jsep, "type");
			jsep_type = g_strdup(json_string_value(type));
			type = NULL;
			gboolean do_trickle = TRUE;
			json_t *jsep_trickle = json_object_get(jsep, "trickle");
			do_trickle = jsep_trickle ? json_is_true(jsep_trickle) : TRUE;
			/* Are we still cleaning up from a previous media session? */
			if(janus_flags_is_set(&handle->webrtc_flags, JANUS_ICE_HANDLE_WEBRTC_CLEANING)) {
				JANUS_LOG(LOG_VERB, "[%"SCNu64"] Still cleaning up from a previous media session, let's wait a bit...\n", handle->handle_id);
				gint64 waited = 0;
				while(janus_flags_is_set(&handle->webrtc_flags, JANUS_ICE_HANDLE_WEBRTC_CLEANING)) {
					g_usleep(100000);
					waited += 100000;
					if(waited >= 3*G_USEC_PER_SEC) {
						JANUS_LOG(LOG_VERB, "[%"SCNu64"]   -- Waited 3 seconds, that's enough!\n", handle->handle_id);
						ret = janus_process_error(request, session_id, transaction_text, JANUS_ERROR_WEBRTC_STATE, "Still cleaning a previous session");
						goto jsondone;
					}
				}
			}
			/* Check the JSEP type */
			janus_mutex_lock(&handle->mutex);
			int offer = 0;
			if(!strcasecmp(jsep_type, "offer")) {
				offer = 1;
				janus_flags_set(&handle->webrtc_flags, JANUS_ICE_HANDLE_WEBRTC_PROCESSING_OFFER);
				janus_flags_set(&handle->webrtc_flags, JANUS_ICE_HANDLE_WEBRTC_GOT_OFFER);
				janus_flags_clear(&handle->webrtc_flags, JANUS_ICE_HANDLE_WEBRTC_GOT_ANSWER);
			} else if(!strcasecmp(jsep_type, "answer")) {
				janus_flags_set(&handle->webrtc_flags, JANUS_ICE_HANDLE_WEBRTC_GOT_ANSWER);
				offer = 0;
			} else {
				/* TODO Handle other message types as well */
				ret = janus_process_error(request, session_id, transaction_text, JANUS_ERROR_JSEP_UNKNOWN_TYPE, "JSEP error: unknown message type '%s'", jsep_type);
				g_free(jsep_type);
				janus_flags_clear(&handle->webrtc_flags, JANUS_ICE_HANDLE_WEBRTC_PROCESSING_OFFER);
				janus_mutex_unlock(&handle->mutex);
				goto jsondone;
			}
			json_t *sdp = json_object_get(jsep, "sdp");
			jsep_sdp = (char *)json_string_value(sdp);
			JANUS_LOG(LOG_VERB, "[%"SCNu64"] Remote SDP:\n%s", handle->handle_id, jsep_sdp);
			/* Is this valid SDP? */
			char error_str[512];
			int audio = 0, video = 0, data = 0;
			janus_sdp *parsed_sdp = janus_sdp_preparse(jsep_sdp, error_str, sizeof(error_str), &audio, &video, &data);
			if(parsed_sdp == NULL) {
				/* Invalid SDP */
				ret = janus_process_error_string(request, session_id, transaction_text, JANUS_ERROR_JSEP_INVALID_SDP, error_str);
				g_free(jsep_type);
				janus_flags_clear(&handle->webrtc_flags, JANUS_ICE_HANDLE_WEBRTC_PROCESSING_OFFER);
				janus_mutex_unlock(&handle->mutex);
				goto jsondone;
			}
			/* Notify event handlers */
			if(janus_events_is_enabled()) {
				janus_events_notify_handlers(JANUS_EVENT_TYPE_JSEP,
					session_id, handle_id, handle->opaque_id, "remote", jsep_type, jsep_sdp);
			}
			/* FIXME We're only handling single audio/video lines for now... */
			JANUS_LOG(LOG_VERB, "[%"SCNu64"] Audio %s been negotiated, Video %s been negotiated, SCTP/DataChannels %s been negotiated\n",
			                    handle->handle_id,
			                    audio ? "has" : "has NOT",
			                    video ? "has" : "has NOT",
			                    data ? "have" : "have NOT");
			if(audio > 1) {
				JANUS_LOG(LOG_WARN, "[%"SCNu64"] More than one audio line? only going to negotiate one...\n", handle->handle_id);
			}
			if(video > 1) {
				JANUS_LOG(LOG_WARN, "[%"SCNu64"] More than one video line? only going to negotiate one...\n", handle->handle_id);
			}
			if(data > 1) {
				JANUS_LOG(LOG_WARN, "[%"SCNu64"] More than one data line? only going to negotiate one...\n", handle->handle_id);
			}
#ifndef HAVE_SCTP
			if(data) {
				JANUS_LOG(LOG_WARN, "[%"SCNu64"]   -- DataChannels have been negotiated, but support for them has not been compiled...\n", handle->handle_id);
			}
#endif
			/* Check if it's a new session, or an update... */
			if(!janus_flags_is_set(&handle->webrtc_flags, JANUS_ICE_HANDLE_WEBRTC_READY)
					|| janus_flags_is_set(&handle->webrtc_flags, JANUS_ICE_HANDLE_WEBRTC_ALERT)) {
				/* New session */
				if(offer) {
					/* Setup ICE locally (we received an offer) */
					if(janus_ice_setup_local(handle, offer, audio, video, data, do_trickle) < 0) {
						JANUS_LOG(LOG_ERR, "Error setting ICE locally\n");
						janus_sdp_destroy(parsed_sdp);
						g_free(jsep_type);
						janus_flags_clear(&handle->webrtc_flags, JANUS_ICE_HANDLE_WEBRTC_PROCESSING_OFFER);
						ret = janus_process_error(request, session_id, transaction_text, JANUS_ERROR_UNKNOWN, "Error setting ICE locally");
						janus_mutex_unlock(&handle->mutex);
						goto jsondone;
					}
				} else {
					/* Make sure we're waiting for an ANSWER in the first place */
					if(!handle->agent) {
						JANUS_LOG(LOG_ERR, "Unexpected ANSWER (did we offer?)\n");
						janus_sdp_destroy(parsed_sdp);
						g_free(jsep_type);
						janus_flags_clear(&handle->webrtc_flags, JANUS_ICE_HANDLE_WEBRTC_PROCESSING_OFFER);
						ret = janus_process_error(request, session_id, transaction_text, JANUS_ERROR_UNEXPECTED_ANSWER, "Unexpected ANSWER (did we offer?)");
						janus_mutex_unlock(&handle->mutex);
						goto jsondone;
					}
				}
				if(janus_sdp_process(handle, parsed_sdp, FALSE) < 0) {
					JANUS_LOG(LOG_ERR, "Error processing SDP\n");
					janus_sdp_destroy(parsed_sdp);
					g_free(jsep_type);
					janus_flags_clear(&handle->webrtc_flags, JANUS_ICE_HANDLE_WEBRTC_PROCESSING_OFFER);
					ret = janus_process_error(request, session_id, transaction_text, JANUS_ERROR_JSEP_INVALID_SDP, "Error processing SDP");
					janus_mutex_unlock(&handle->mutex);
					goto jsondone;
				}
				if(!offer) {
					/* Set remote candidates now (we received an answer) */
					janus_flags_set(&handle->webrtc_flags, JANUS_ICE_HANDLE_WEBRTC_TRICKLE);
					janus_request_ice_handle_answer(handle, audio, video, data, jsep_sdp);
				} else {
					/* Check if transport wide CC is supported */
					int transport_wide_cc_ext_id = janus_rtp_header_extension_get_id(jsep_sdp, JANUS_RTP_EXTMAP_TRANSPORT_WIDE_CC);
					handle->stream->do_transport_wide_cc = TRUE;
					handle->stream->transport_wide_cc_ext_id = transport_wide_cc_ext_id;
				}
			} else {
				/* FIXME This is a renegotiation: we can currently only handle simple changes in media
				 * direction and ICE restarts: anything more complex than that will result in an error */
				JANUS_LOG(LOG_INFO, "[%"SCNu64"] Negotiation update, checking what changed...\n", handle->handle_id);
				if(janus_sdp_process(handle, parsed_sdp, TRUE) < 0) {
					JANUS_LOG(LOG_ERR, "Error processing SDP\n");
					janus_sdp_destroy(parsed_sdp);
					g_free(jsep_type);
					janus_flags_clear(&handle->webrtc_flags, JANUS_ICE_HANDLE_WEBRTC_PROCESSING_OFFER);
					ret = janus_process_error(request, session_id, transaction_text, JANUS_ERROR_UNEXPECTED_ANSWER, "Error processing SDP");
					janus_mutex_unlock(&handle->mutex);
					goto jsondone;
				}
				renegotiation = TRUE;
				if(janus_flags_is_set(&handle->webrtc_flags, JANUS_ICE_HANDLE_WEBRTC_ICE_RESTART)) {
					JANUS_LOG(LOG_INFO, "[%"SCNu64"] Restarting ICE...\n", handle->handle_id);
					/* Update remote credentials for ICE */
					if(handle->stream) {
						nice_agent_set_remote_credentials(handle->agent, handle->stream->stream_id,
							handle->stream->ruser, handle->stream->rpass);
					}
					/* FIXME We only need to do that for offers: if it's an answer, we did that already */
					if(offer) {
						janus_ice_restart(handle);
					} else {
						janus_flags_clear(&handle->webrtc_flags, JANUS_ICE_HANDLE_WEBRTC_ICE_RESTART);
					}
					/* If we're full-trickling, we'll need to resend the candidates later */
					if(janus_ice_is_full_trickle_enabled()) {
						janus_flags_set(&handle->webrtc_flags, JANUS_ICE_HANDLE_WEBRTC_RESEND_TRICKLES);
					}
				}
#ifdef HAVE_SCTP
				if(!offer) {
					/* Were datachannels just added? */
					if(janus_flags_is_set(&handle->webrtc_flags, JANUS_ICE_HANDLE_WEBRTC_DATA_CHANNELS)) {
						janus_ice_stream *stream = handle->stream;
						if(stream != NULL && stream->component != NULL
								&& stream->component->dtls != NULL && stream->component->dtls->sctp == NULL) {
							/* Create SCTP association as well */
							JANUS_LOG(LOG_WARN, "[%"SCNu64"] Creating datachannels...\n", handle->handle_id);
							janus_dtls_srtp_create_sctp(stream->component->dtls);
						}
					}
				}
#endif
			}
			char *tmp = handle->remote_sdp;
			handle->remote_sdp = g_strdup(jsep_sdp);
			g_free(tmp);
			janus_mutex_unlock(&handle->mutex);
			/* Anonymize SDP */
			if(janus_sdp_anonymize(parsed_sdp) < 0) {
				/* Invalid SDP */
				ret = janus_process_error(request, session_id, transaction_text, JANUS_ERROR_JSEP_INVALID_SDP, "JSEP error: invalid SDP");
				janus_sdp_destroy(parsed_sdp);
				g_free(jsep_type);
				janus_flags_clear(&handle->webrtc_flags, JANUS_ICE_HANDLE_WEBRTC_PROCESSING_OFFER);
				goto jsondone;
			}
			jsep_sdp_stripped = janus_sdp_write(parsed_sdp);
			janus_sdp_destroy(parsed_sdp);
			sdp = NULL;
			janus_flags_clear(&handle->webrtc_flags, JANUS_ICE_HANDLE_WEBRTC_PROCESSING_OFFER);
		}

		/* Make sure the app handle is still valid */
		if(handle->app == NULL || handle->app_handle == NULL || !janus_plugin_session_is_alive(handle->app_handle)) {
			ret = janus_process_error(request, session_id, transaction_text, JANUS_ERROR_PLUGIN_MESSAGE, "No plugin to handle this message");
			g_free(jsep_type);
			g_free(jsep_sdp_stripped);
			janus_flags_clear(&handle->webrtc_flags, JANUS_ICE_HANDLE_WEBRTC_PROCESSING_OFFER);
			goto jsondone;
		}

		/* Send the message to the plugin (which must eventually free transaction_text and unref the two objects, body and jsep) */
		json_incref(body);
		json_t *body_jsep = NULL;
		if(jsep_sdp_stripped) {
			body_jsep = json_pack("{ssss}", "type", jsep_type, "sdp", jsep_sdp_stripped);
			/* Check if VP8 simulcasting is enabled */
			if(janus_flags_is_set(&handle->webrtc_flags, JANUS_ICE_HANDLE_WEBRTC_HAS_VIDEO)) {
				if(handle->stream && handle->stream->video_ssrc_peer[1]) {
					json_t *simulcast = json_object();
					json_object_set(simulcast, "ssrc-0", json_integer(handle->stream->video_ssrc_peer[0]));
					json_object_set(simulcast, "ssrc-1", json_integer(handle->stream->video_ssrc_peer[1]));
					if(handle->stream->video_ssrc_peer[2])
						json_object_set(simulcast, "ssrc-2", json_integer(handle->stream->video_ssrc_peer[2]));
					json_object_set(body_jsep, "simulcast", simulcast);
				}
			}
			/* Check if this is a renegotiation or update */
			if(renegotiation)
				json_object_set(body_jsep, "update", json_true());
		}
		janus_plugin_result *result = plugin_t->handle_message(handle->app_handle,
			g_strdup((char *)transaction_text), body, body_jsep);
		g_free(jsep_type);
		g_free(jsep_sdp_stripped);
		if(result == NULL) {
			/* Something went horribly wrong! */
			ret = janus_process_error(request, session_id, transaction_text, JANUS_ERROR_PLUGIN_MESSAGE, "Plugin didn't give a result");
			goto jsondone;
		}
		if(result->type == JANUS_PLUGIN_OK) {
			/* The plugin gave a result already (synchronous request/response) */
			if(result->content == NULL || !json_is_object(result->content)) {
				/* Missing content, or not a JSON object */
				ret = janus_process_error(request, session_id, transaction_text, JANUS_ERROR_PLUGIN_MESSAGE,
					result->content == NULL ?
						"Plugin didn't provide any content for this synchronous response" :
						"Plugin returned an invalid JSON response");
				janus_plugin_result_destroy(result);
				goto jsondone;
			}
			/* Reference the content, as destroying the result instance will decref it */
			json_incref(result->content);
			/* Prepare JSON response */
			json_t *reply = janus_create_message("success", session->session_id, transaction_text);
			json_object_set_new(reply, "sender", json_integer(handle->handle_id));
			json_t *plugin_data = json_object();
			json_object_set_new(plugin_data, "plugin", json_string(plugin_t->get_package()));
			json_object_set_new(plugin_data, "data", result->content);
			json_object_set_new(reply, "plugindata", plugin_data);
			/* Send the success reply */
			ret = janus_process_success(request, reply);
		} else if(result->type == JANUS_PLUGIN_OK_WAIT) {
			/* The plugin received the request but didn't process it yet, send an ack (asynchronous notifications may follow) */
			json_t *reply = janus_create_message("ack", session_id, transaction_text);
			if(result->text)
				json_object_set_new(reply, "hint", json_string(result->text));
			/* Send the success reply */
			ret = janus_process_success(request, reply);
		} else {
			/* Something went horribly wrong! */
			ret = janus_process_error_string(request, session_id, transaction_text, JANUS_ERROR_PLUGIN_MESSAGE,
				(char *)(result->text ? result->text : "Plugin returned a severe (unknown) error"));
			janus_plugin_result_destroy(result);
			goto jsondone;
		}
		janus_plugin_result_destroy(result);
	} else if(!strcasecmp(message_text, "trickle")) {
		if(handle == NULL) {
			/* Trickle is an handle-level command */
			ret = janus_process_error(request, session_id, transaction_text, JANUS_ERROR_INVALID_REQUEST_PATH, "Unhandled request '%s' at this path", message_text);
			goto jsondone;
		}
		if(handle->app == NULL || handle->app_handle == NULL || !janus_plugin_session_is_alive(handle->app_handle)) {
			ret = janus_process_error(request, session_id, transaction_text, JANUS_ERROR_PLUGIN_MESSAGE, "No plugin to handle this trickle candidate");
			goto jsondone;
		}
		json_t *candidate = json_object_get(root, "candidate");
		json_t *candidates = json_object_get(root, "candidates");
		if(candidate == NULL && candidates == NULL) {
			ret = janus_process_error(request, session_id, transaction_text, JANUS_ERROR_MISSING_MANDATORY_ELEMENT, "Missing mandatory element (candidate|candidates)");
			goto jsondone;
		}
		if(candidate != NULL && candidates != NULL) {
			ret = janus_process_error(request, session_id, transaction_text, JANUS_ERROR_INVALID_JSON, "Can't have both candidate and candidates");
			goto jsondone;
		}
		if(janus_flags_is_set(&handle->webrtc_flags,JANUS_ICE_HANDLE_WEBRTC_CLEANING)) {
			JANUS_LOG(LOG_ERR, "[%"SCNu64"] Received a trickle, but still cleaning a previous session\n", handle->handle_id);
			ret = janus_process_error(request, session_id, transaction_text, JANUS_ERROR_WEBRTC_STATE, "Still cleaning a previous session");
			goto jsondone;
		}
		janus_mutex_lock(&handle->mutex);
		if(!janus_flags_is_set(&handle->webrtc_flags, JANUS_ICE_HANDLE_WEBRTC_TRICKLE)) {
			/* It looks like this peer supports Trickle, after all */
			JANUS_LOG(LOG_VERB, "Handle %"SCNu64" supports trickle even if it didn't negotiate it...\n", handle->handle_id);
			janus_flags_set(&handle->webrtc_flags, JANUS_ICE_HANDLE_WEBRTC_TRICKLE);
		}
		/* Is there any stream ready? this trickle may get here before the SDP it relates to */
		if(handle->stream == NULL) {
			JANUS_LOG(LOG_WARN, "[%"SCNu64"] No stream, queueing this trickle as it got here before the SDP...\n", handle->handle_id);
			/* Enqueue this trickle candidate(s), we'll process this later */
			janus_ice_trickle *early_trickle = janus_ice_trickle_new(transaction_text, candidate ? candidate : candidates);
			handle->pending_trickles = g_list_append(handle->pending_trickles, early_trickle);
			/* Send the ack right away, an event will tell the application if the candidate(s) failed */
			goto trickledone;
		}
		/* Is the ICE stack ready already? */
		if(janus_flags_is_set(&handle->webrtc_flags, JANUS_ICE_HANDLE_WEBRTC_PROCESSING_OFFER) ||
				!janus_flags_is_set(&handle->webrtc_flags, JANUS_ICE_HANDLE_WEBRTC_GOT_OFFER) ||
				!janus_flags_is_set(&handle->webrtc_flags, JANUS_ICE_HANDLE_WEBRTC_GOT_ANSWER)) {
			const char *cause = NULL;
			if(janus_flags_is_set(&handle->webrtc_flags, JANUS_ICE_HANDLE_WEBRTC_PROCESSING_OFFER))
				cause = "processing the offer";
			else if(!janus_flags_is_set(&handle->webrtc_flags, JANUS_ICE_HANDLE_WEBRTC_GOT_ANSWER))
				cause = "waiting for the answer";
			else if(!janus_flags_is_set(&handle->webrtc_flags, JANUS_ICE_HANDLE_WEBRTC_GOT_OFFER))
				cause = "waiting for the offer";
			JANUS_LOG(LOG_VERB, "[%"SCNu64"] Still %s, queueing this trickle to wait until we're done there...\n",
				handle->handle_id, cause);
			/* Enqueue this trickle candidate(s), we'll process this later */
			janus_ice_trickle *early_trickle = janus_ice_trickle_new(transaction_text, candidate ? candidate : candidates);
			handle->pending_trickles = g_list_append(handle->pending_trickles, early_trickle);
			/* Send the ack right away, an event will tell the application if the candidate(s) failed */
			goto trickledone;
		}
		if(candidate != NULL) {
			/* We got a single candidate */
			int error = 0;
			const char *error_string = NULL;
			if((error = janus_ice_trickle_parse(handle, candidate, &error_string)) != 0) {
				ret = janus_process_error(request, session_id, transaction_text, error, "%s", error_string);
				janus_mutex_unlock(&handle->mutex);
				goto jsondone;
			}
		} else {
			/* We got multiple candidates in an array */
			if(!json_is_array(candidates)) {
				ret = janus_process_error(request, session_id, transaction_text, JANUS_ERROR_INVALID_ELEMENT_TYPE, "candidates is not an array");
				janus_mutex_unlock(&handle->mutex);
				goto jsondone;
			}
			JANUS_LOG(LOG_VERB, "Got multiple candidates (%zu)\n", json_array_size(candidates));
			if(json_array_size(candidates) > 0) {
				/* Handle remote candidates */
				size_t i = 0;
				for(i=0; i<json_array_size(candidates); i++) {
					json_t *c = json_array_get(candidates, i);
					/* FIXME We don't care if any trickle fails to parse */
					janus_ice_trickle_parse(handle, c, NULL);
				}
			}
		}

trickledone:
		janus_mutex_unlock(&handle->mutex);
		/* We reply right away, not to block the web server... */
		json_t *reply = janus_create_message("ack", session_id, transaction_text);
		/* Send the success reply */
		ret = janus_process_success(request, reply);
	} else {
		ret = janus_process_error(request, session_id, transaction_text, JANUS_ERROR_UNKNOWN_REQUEST, "Unknown request '%s'", message_text);
	}

jsondone:
	/* Done processing */
	if(handle != NULL)
		janus_refcount_decrease(&handle->ref);
	if(session != NULL)
		janus_refcount_decrease(&session->ref);
	return ret;
}

static json_t *janus_json_token_plugin_array(const char *token_value) {
	json_t *plugins_list = json_array();
	GList *plugins = janus_auth_list_plugins(token_value);
	if(plugins != NULL) {
		GList *tmp = plugins;
		while(tmp) {
			janus_plugin *p = (janus_plugin *)tmp->data;
			if(p != NULL)
				json_array_append_new(plugins_list, json_string(p->get_package()));
			tmp = tmp->next;
		}
		g_list_free(plugins);
		plugins = NULL;
	}
	return plugins_list;
}

static json_t *janus_json_list_token_plugins(const char *token_value, const gchar *transaction_text) {
	json_t *plugins_list = janus_json_token_plugin_array(token_value);
	/* Prepare JSON reply */
	json_t *reply = janus_create_message("success", 0, transaction_text);
	json_t *data = json_object();
	json_object_set_new(data, "plugins", plugins_list);
	json_object_set_new(reply, "data", data);
	return reply;
}

static int janus_request_allow_token(janus_request *request, guint64 session_id, const gchar *transaction_text, gboolean allow, gboolean add) {
	/* Allow/disallow a valid token valid to access a plugin */
	int ret = -1;
	int error_code = 0;
	char error_cause[100];
	json_t *root = request->message;
	if(!janus_auth_is_enabled()) {
		ret = janus_process_error(request, session_id, transaction_text, JANUS_ERROR_UNKNOWN, "Token based authentication disabled");
		goto jsondone;
	}
	JANUS_VALIDATE_JSON_OBJECT(root, add_token_parameters,
		error_code, error_cause, FALSE,
		JANUS_ERROR_MISSING_MANDATORY_ELEMENT, JANUS_ERROR_INVALID_ELEMENT_TYPE);
	/* Any plugin this token should be limited to? */
	json_t *allowed = json_object_get(root, "plugins");
	if(error_code == 0 && !add && (!allowed || json_array_size(allowed) == 0)) {
		error_code = JANUS_ERROR_INVALID_ELEMENT_TYPE;
		g_strlcpy(error_cause, "Invalid element type (plugins should be a non-empty array)", sizeof(error_cause));
	}
	if(error_code != 0) {
		ret = janus_process_error_string(request, session_id, transaction_text, error_code, error_cause);
		goto jsondone;
	}
	json_t *token = json_object_get(root, "token");
	const char *token_value = json_string_value(token);
	if(add) {
		/* First of all, add the new token */
		if(!janus_auth_add_token(token_value)) {
			ret = janus_process_error(request, session_id, transaction_text, JANUS_ERROR_UNKNOWN, "Error adding token");
			goto jsondone;
		}
	} else {
		/* Check if the token is valid, first */
		if(!janus_auth_check_token(token_value)) {
			ret = janus_process_error(request, session_id, transaction_text, JANUS_ERROR_TOKEN_NOT_FOUND, "Token %s not found", token_value);
			goto jsondone;
		}
	}
	if(allowed && json_array_size(allowed) > 0) {
		/* Specify which plugins this token has access to */
		size_t i = 0;
		gboolean ok = TRUE;
		for(i=0; i<json_array_size(allowed); i++) {
			json_t *p = json_array_get(allowed, i);
			if(!p || !json_is_string(p)) {
				/* FIXME Should we fail here? */
				if(add){
					JANUS_LOG(LOG_WARN, "Invalid plugin passed to the new token request, skipping...\n");
					continue;
				} else {
					JANUS_LOG(LOG_ERR, "Invalid plugin passed to the new token request...\n");
					ok = FALSE;
					break;
				}
			}
			const gchar *plugin_text = json_string_value(p);
			janus_plugin *plugin_t = janus_plugin_find(plugin_text);
			if(plugin_t == NULL) {
				/* FIXME Should we fail here? */
				if(add) {
					JANUS_LOG(LOG_WARN, "No such plugin '%s' passed to the new token request, skipping...\n", plugin_text);
					continue;
				} else {
					JANUS_LOG(LOG_ERR, "No such plugin '%s' passed to the new token request...\n", plugin_text);
					ok = FALSE;
				}
				break;
			}
		}
		if(!ok) {
			ret = janus_process_error(request, session_id, transaction_text, JANUS_ERROR_INVALID_ELEMENT_TYPE, "Invalid element type (some of the provided plugins are invalid)");
			goto jsondone;
		}
		/* Take care of the plugins access limitations */
		i = 0;
		for(i=0; i<json_array_size(allowed); i++) {
			json_t *p = json_array_get(allowed, i);
			const gchar *plugin_text = json_string_value(p);
			janus_plugin *plugin_t = janus_plugin_find(plugin_text);
			if(!(allow ? janus_auth_allow_plugin(token_value, plugin_t) : janus_auth_disallow_plugin(token_value, plugin_t))) {
				/* FIXME Should we notify individual failures? */
				JANUS_LOG(LOG_WARN, "Error allowing access to '%s' to the new token, bad things may happen...\n", plugin_text);
			}
		}
	} else {
		/* No plugin limitation specified, allow all plugins */
		if(plugins && g_hash_table_size(plugins) > 0) {
			GHashTableIter iter;
			gpointer value;
			g_hash_table_iter_init(&iter, plugins);
			while (g_hash_table_iter_next(&iter, NULL, &value)) {
				janus_plugin *plugin_t = value;
				if(plugin_t == NULL)
					continue;
				if(!janus_auth_allow_plugin(token_value, plugin_t)) {
					JANUS_LOG(LOG_WARN, "Error allowing access to '%s' to the new token, bad things may happen...\n", plugin_t->get_package());
				}
			}
		}
	}
	/* Get the list of plugins this new token can now access */
	json_t *reply = janus_json_list_token_plugins(token_value, transaction_text);
	/* Send the success reply */
	ret = janus_process_success(request, reply);
jsondone:
	return ret;
}

/* Admin/monitor WebServer requests handler */
int janus_process_incoming_admin_request(janus_request *request) {
	int ret = -1;
	int error_code = 0;
	char error_cause[100];
	if(request == NULL) {
		JANUS_LOG(LOG_ERR, "Missing request or payload to process, giving up...\n");
		return ret;
	}
	json_t *root = request->message;
	/* Ok, let's start with the ids */
	guint64 session_id = 0, handle_id = 0;
	json_t *s = json_object_get(root, "session_id");
	if(s && json_is_integer(s))
		session_id = json_integer_value(s);
	json_t *h = json_object_get(root, "handle_id");
	if(h && json_is_integer(h))
		handle_id = json_integer_value(h);

	janus_session *session = NULL;
	janus_ice_handle *handle = NULL;

	/* Get transaction and message request */
	JANUS_VALIDATE_JSON_OBJECT(root, admin_parameters,
		error_code, error_cause, FALSE,
		JANUS_ERROR_MISSING_MANDATORY_ELEMENT, JANUS_ERROR_INVALID_ELEMENT_TYPE);
	if(error_code != 0) {
		ret = janus_process_error_string(request, session_id, NULL, error_code, error_cause);
		goto jsondone;
	}
	json_t *transaction = json_object_get(root, "transaction");
	const gchar *transaction_text = json_string_value(transaction);
	json_t *message = json_object_get(root, "janus");
	const gchar *message_text = json_string_value(message);

	if(session_id == 0 && handle_id == 0) {
		/* Can only be a 'Get all sessions' or some general setting manipulation request */
		if(!strcasecmp(message_text, "info")) {
			/* The generic info request */
			ret = janus_process_success(request, janus_info(transaction_text));
			goto jsondone;
		}
		if(admin_api_secret != NULL) {
			/* There's an admin/monitor secret, check that the client provided it */
			json_t *secret = json_object_get(root, "admin_secret");
			if(!secret || !json_is_string(secret) || !janus_strcmp_const_time(json_string_value(secret), admin_api_secret)) {
				ret = janus_process_error(request, session_id, transaction_text, JANUS_ERROR_UNAUTHORIZED, NULL);
				goto jsondone;
			}
		}
		if(!strcasecmp(message_text, "get_status")) {
			/* Return some info on the settings (mostly debug-related, at the moment) */
			json_t *reply = janus_create_message("success", 0, transaction_text);
			json_t *status = json_object();
			json_object_set_new(status, "token_auth", janus_auth_is_enabled() ? json_true() : json_false());
			json_object_set_new(status, "session_timeout", json_integer(session_timeout));
			json_object_set_new(status, "log_level", json_integer(janus_log_level));
			json_object_set_new(status, "log_timestamps", janus_log_timestamps ? json_true() : json_false());
			json_object_set_new(status, "log_colors", janus_log_colors ? json_true() : json_false());
			json_object_set_new(status, "locking_debug", lock_debug ? json_true() : json_false());
			json_object_set_new(status, "refcount_debug", refcount_debug ? json_true() : json_false());
			json_object_set_new(status, "libnice_debug", janus_ice_is_ice_debugging_enabled() ? json_true() : json_false());
			json_object_set_new(status, "max_nack_queue", json_integer(janus_get_max_nack_queue()));
			json_object_set_new(status, "no_media_timer", json_integer(janus_get_no_media_timer()));
			json_object_set_new(reply, "status", status);
			/* Send the success reply */
			ret = janus_process_success(request, reply);
			goto jsondone;
		} else if(!strcasecmp(message_text, "set_session_timeout")) {
			/* Change the session timeout value */
			JANUS_VALIDATE_JSON_OBJECT(root, timeout_parameters,
				error_code, error_cause, FALSE,
				JANUS_ERROR_MISSING_MANDATORY_ELEMENT, JANUS_ERROR_INVALID_ELEMENT_TYPE);
			if(error_code != 0) {
				ret = janus_process_error_string(request, session_id, transaction_text, error_code, error_cause);
				goto jsondone;
			}
			json_t *timeout = json_object_get(root, "timeout");
			int timeout_num = json_integer_value(timeout);
			if(timeout_num < 0) {
				ret = janus_process_error(request, session_id, transaction_text, JANUS_ERROR_INVALID_ELEMENT_TYPE, "Invalid element type (timeout should be a positive integer)");
				goto jsondone;
			}
			session_timeout = timeout_num;
			/* Prepare JSON reply */
			json_t *reply = json_object();
			json_object_set_new(reply, "janus", json_string("success"));
			json_object_set_new(reply, "transaction", json_string(transaction_text));
			json_object_set_new(reply, "timeout", json_integer(session_timeout));
			/* Send the success reply */
			ret = janus_process_success(request, reply);
			goto jsondone;
		} else if(!strcasecmp(message_text, "set_log_level")) {
			/* Change the debug logging level */
			JANUS_VALIDATE_JSON_OBJECT(root, level_parameters,
				error_code, error_cause, FALSE,
				JANUS_ERROR_MISSING_MANDATORY_ELEMENT, JANUS_ERROR_INVALID_ELEMENT_TYPE);
			if(error_code != 0) {
				ret = janus_process_error_string(request, session_id, transaction_text, error_code, error_cause);
				goto jsondone;
			}
			json_t *level = json_object_get(root, "level");
			int level_num = json_integer_value(level);
			if(level_num < LOG_NONE || level_num > LOG_MAX) {
				ret = janus_process_error(request, session_id, transaction_text, JANUS_ERROR_INVALID_ELEMENT_TYPE, "Invalid element type (level should be between %d and %d)", LOG_NONE, LOG_MAX);
				goto jsondone;
			}
			janus_log_level = level_num;
			/* Prepare JSON reply */
			json_t *reply = janus_create_message("success", 0, transaction_text);
			json_object_set_new(reply, "level", json_integer(janus_log_level));
			/* Send the success reply */
			ret = janus_process_success(request, reply);
			goto jsondone;
		} else if(!strcasecmp(message_text, "set_locking_debug")) {
			/* Enable/disable the locking debug (would show a message on the console for every lock attempt) */
			JANUS_VALIDATE_JSON_OBJECT(root, debug_parameters,
				error_code, error_cause, FALSE,
				JANUS_ERROR_MISSING_MANDATORY_ELEMENT, JANUS_ERROR_INVALID_ELEMENT_TYPE);
			if(error_code != 0) {
				ret = janus_process_error_string(request, session_id, transaction_text, error_code, error_cause);
				goto jsondone;
			}
			json_t *debug = json_object_get(root, "debug");
			lock_debug = json_is_true(debug);
			/* Prepare JSON reply */
			json_t *reply = janus_create_message("success", 0, transaction_text);
			json_object_set_new(reply, "locking_debug", lock_debug ? json_true() : json_false());
			/* Send the success reply */
			ret = janus_process_success(request, reply);
			goto jsondone;
		} else if(!strcasecmp(message_text, "set_refcount_debug")) {
			/* Enable/disable the reference counter debug (would show a message on the console for every increase/decrease) */
			JANUS_VALIDATE_JSON_OBJECT(root, debug_parameters,
				error_code, error_cause, FALSE,
				JANUS_ERROR_MISSING_MANDATORY_ELEMENT, JANUS_ERROR_INVALID_ELEMENT_TYPE);
			if(error_code != 0) {
				ret = janus_process_error_string(request, session_id, transaction_text, error_code, error_cause);
				goto jsondone;
			}
			json_t *debug = json_object_get(root, "debug");
			if(json_is_true(debug)) {
				refcount_debug = TRUE;
			} else {
				refcount_debug = FALSE;
			}
			/* Prepare JSON reply */
			json_t *reply = janus_create_message("success", 0, transaction_text);
			json_object_set_new(reply, "refcount_debug", refcount_debug ? json_true() : json_false());
			/* Send the success reply */
			ret = janus_process_success(request, reply);
			goto jsondone;
		} else if(!strcasecmp(message_text, "set_log_timestamps")) {
			/* Enable/disable the log timestamps */
			JANUS_VALIDATE_JSON_OBJECT(root, timestamps_parameters,
				error_code, error_cause, FALSE,
				JANUS_ERROR_MISSING_MANDATORY_ELEMENT, JANUS_ERROR_INVALID_ELEMENT_TYPE);
			if(error_code != 0) {
				ret = janus_process_error_string(request, session_id, transaction_text, error_code, error_cause);
				goto jsondone;
			}
			json_t *timestamps = json_object_get(root, "timestamps");
			janus_log_timestamps = json_is_true(timestamps);
			/* Prepare JSON reply */
			json_t *reply = janus_create_message("success", 0, transaction_text);
			json_object_set_new(reply, "log_timestamps", janus_log_timestamps ? json_true() : json_false());
			/* Send the success reply */
			ret = janus_process_success(request, reply);
			goto jsondone;
		} else if(!strcasecmp(message_text, "set_log_colors")) {
			/* Enable/disable the log colors */
			JANUS_VALIDATE_JSON_OBJECT(root, colors_parameters,
				error_code, error_cause, FALSE,
				JANUS_ERROR_MISSING_MANDATORY_ELEMENT, JANUS_ERROR_INVALID_ELEMENT_TYPE);
			if(error_code != 0) {
				ret = janus_process_error_string(request, session_id, transaction_text, error_code, error_cause);
				goto jsondone;
			}
			json_t *colors = json_object_get(root, "colors");
			janus_log_colors = json_is_true(colors);
			/* Prepare JSON reply */
			json_t *reply = janus_create_message("success", 0, transaction_text);
			json_object_set_new(reply, "log_colors", janus_log_colors ? json_true() : json_false());
			/* Send the success reply */
			ret = janus_process_success(request, reply);
			goto jsondone;
		} else if(!strcasecmp(message_text, "set_libnice_debug")) {
			/* Enable/disable the libnice debugging (http://nice.freedesktop.org/libnice/libnice-Debug-messages.html) */
			JANUS_VALIDATE_JSON_OBJECT(root, debug_parameters,
				error_code, error_cause, FALSE,
				JANUS_ERROR_MISSING_MANDATORY_ELEMENT, JANUS_ERROR_INVALID_ELEMENT_TYPE);
			if(error_code != 0) {
				ret = janus_process_error_string(request, session_id, transaction_text, error_code, error_cause);
				goto jsondone;
			}
			json_t *debug = json_object_get(root, "debug");
			if(json_is_true(debug)) {
				janus_ice_debugging_enable();
			} else {
				janus_ice_debugging_disable();
			}
			/* Prepare JSON reply */
			json_t *reply = janus_create_message("success", 0, transaction_text);
			json_object_set_new(reply, "libnice_debug", janus_ice_is_ice_debugging_enabled() ? json_true() : json_false());
			/* Send the success reply */
			ret = janus_process_success(request, reply);
			goto jsondone;
		} else if(!strcasecmp(message_text, "set_max_nack_queue")) {
			/* Change the current value for the max NACK queue */
			JANUS_VALIDATE_JSON_OBJECT(root, mnq_parameters,
				error_code, error_cause, FALSE,
				JANUS_ERROR_MISSING_MANDATORY_ELEMENT, JANUS_ERROR_INVALID_ELEMENT_TYPE);
			if(error_code != 0) {
				ret = janus_process_error_string(request, session_id, transaction_text, error_code, error_cause);
				goto jsondone;
			}
			json_t *mnq = json_object_get(root, "max_nack_queue");
			int mnq_num = json_integer_value(mnq);
			if(mnq_num < 0 || (mnq_num > 0 && mnq_num < 200)) {
				ret = janus_process_error(request, session_id, transaction_text, JANUS_ERROR_INVALID_ELEMENT_TYPE, "Invalid element type (max_nack_queue, if provided, should be greater than 200)");
				goto jsondone;
			}
			janus_set_max_nack_queue(mnq_num);
			/* Prepare JSON reply */
			json_t *reply = janus_create_message("success", 0, transaction_text);
			json_object_set_new(reply, "max_nack_queue", json_integer(janus_get_max_nack_queue()));
			/* Send the success reply */
			ret = janus_process_success(request, reply);
			goto jsondone;
		} else if(!strcasecmp(message_text, "set_no_media_timer")) {
			/* Change the current value for the no-media timer */
			JANUS_VALIDATE_JSON_OBJECT(root, nmt_parameters,
				error_code, error_cause, FALSE,
				JANUS_ERROR_MISSING_MANDATORY_ELEMENT, JANUS_ERROR_INVALID_ELEMENT_TYPE);
			if(error_code != 0) {
				ret = janus_process_error_string(request, session_id, transaction_text, error_code, error_cause);
				goto jsondone;
			}
			json_t *nmt = json_object_get(root, "no_media_timer");
			int nmt_num = json_integer_value(nmt);
			janus_set_no_media_timer(nmt_num);
			/* Prepare JSON reply */
			json_t *reply = json_object();
			json_object_set_new(reply, "janus", json_string("success"));
			json_object_set_new(reply, "transaction", json_string(transaction_text));
			json_object_set_new(reply, "no_media_timer", json_integer(janus_get_no_media_timer()));
			/* Send the success reply */
			ret = janus_process_success(request, reply);
			goto jsondone;
		} else if(!strcasecmp(message_text, "list_sessions")) {
			/* List sessions */
			session_id = 0;
			json_t *list = json_array();
			if(sessions != NULL && g_hash_table_size(sessions) > 0) {
				janus_mutex_lock(&sessions_mutex);
				GHashTableIter iter;
				gpointer value;
				g_hash_table_iter_init(&iter, sessions);
				while (g_hash_table_iter_next(&iter, NULL, &value)) {
					janus_session *session = value;
					if(session == NULL) {
						continue;
					}
					json_array_append_new(list, json_integer(session->session_id));
				}
				janus_mutex_unlock(&sessions_mutex);
			}
			/* Prepare JSON reply */
			json_t *reply = janus_create_message("success", 0, transaction_text);
			json_object_set_new(reply, "sessions", list);
			/* Send the success reply */
			ret = janus_process_success(request, reply);
			goto jsondone;
		} else if(!strcasecmp(message_text, "add_token")) {
			/* Add a token valid for authentication */
			ret = janus_request_allow_token(request, session_id, transaction_text, TRUE, TRUE);
			goto jsondone;
		} else if(!strcasecmp(message_text, "list_tokens")) {
			/* List all the valid tokens */
			if(!janus_auth_is_enabled()) {
				ret = janus_process_error(request, session_id, transaction_text, JANUS_ERROR_UNKNOWN, "Token based authentication disabled");
				goto jsondone;
			}
			json_t *tokens_list = json_array();
			GList *list = janus_auth_list_tokens();
			if(list != NULL) {
				GList *tmp = list;
				while(tmp) {
					char *token = (char *)tmp->data;
					if(token != NULL) {
						json_t *plugins_list = janus_json_token_plugin_array(token);
						if(json_array_size(plugins_list) > 0) {
							json_t *t = json_object();
							json_object_set_new(t, "token", json_string(token));
							json_object_set_new(t, "allowed_plugins", plugins_list);
							json_array_append_new(tokens_list, t);
						}
						else
							json_decref(plugins_list);
						tmp->data = NULL;
						g_free(token);
					}
					tmp = tmp->next;
				}
				g_list_free(list);
			}
			/* Prepare JSON reply */
			json_t *reply = janus_create_message("success", 0, transaction_text);
			json_t *data = json_object();
			json_object_set_new(data, "tokens", tokens_list);
			json_object_set_new(reply, "data", data);
			/* Send the success reply */
			ret = janus_process_success(request, reply);
			goto jsondone;
		} else if(!strcasecmp(message_text, "allow_token")) {
			/* Allow a valid token valid to access a plugin */
			ret = janus_request_allow_token(request, session_id, transaction_text, TRUE, FALSE);
			goto jsondone;
		} else if(!strcasecmp(message_text, "disallow_token")) {
			/* Disallow a valid token valid from accessing a plugin */
			ret = janus_request_allow_token(request, session_id, transaction_text, FALSE, FALSE);
			goto jsondone;
		} else if(!strcasecmp(message_text, "remove_token")) {
			/* Invalidate a token for authentication purposes */
			if(!janus_auth_is_enabled()) {
				ret = janus_process_error(request, session_id, transaction_text, JANUS_ERROR_UNKNOWN, "Token based authentication disabled");
				goto jsondone;
			}
			JANUS_VALIDATE_JSON_OBJECT(root, token_parameters,
				error_code, error_cause, FALSE,
				JANUS_ERROR_MISSING_MANDATORY_ELEMENT, JANUS_ERROR_INVALID_ELEMENT_TYPE);
			if(error_code != 0) {
				ret = janus_process_error_string(request, session_id, transaction_text, error_code, error_cause);
				goto jsondone;
			}
			json_t *token = json_object_get(root, "token");
			const char *token_value = json_string_value(token);
			if(!janus_auth_remove_token(token_value)) {
				ret = janus_process_error(request, session_id, transaction_text, JANUS_ERROR_UNKNOWN, "Error removing token");
				goto jsondone;
			}
			/* Prepare JSON reply */
			json_t *reply = janus_create_message("success", 0, transaction_text);
			/* Send the success reply */
			ret = janus_process_success(request, reply);
			goto jsondone;
		} else {
			/* No message we know of */
			ret = janus_process_error(request, session_id, transaction_text, JANUS_ERROR_INVALID_REQUEST_PATH, "Unhandled request '%s' at this path", message_text);
			goto jsondone;
		}
	}
	if(session_id < 1) {
		JANUS_LOG(LOG_ERR, "Invalid session\n");
		ret = janus_process_error(request, session_id, transaction_text, JANUS_ERROR_SESSION_NOT_FOUND, NULL);
		goto jsondone;
	}
	if(h && handle_id < 1) {
		JANUS_LOG(LOG_ERR, "Invalid handle\n");
		ret = janus_process_error(request, session_id, transaction_text, JANUS_ERROR_SESSION_NOT_FOUND, NULL);
		goto jsondone;
	}

	/* Go on with the processing */
	if(admin_api_secret != NULL) {
		/* There's an API secret, check that the client provided it */
		json_t *secret = json_object_get(root, "admin_secret");
		if(!secret || !json_is_string(secret) || !janus_strcmp_const_time(json_string_value(secret), admin_api_secret)) {
			ret = janus_process_error(request, session_id, transaction_text, JANUS_ERROR_UNAUTHORIZED, NULL);
			goto jsondone;
		}
	}

	/* If we got here, make sure we have a session (and/or a handle) */
	session = janus_session_find(session_id);
	if(!session) {
		JANUS_LOG(LOG_ERR, "Couldn't find any session %"SCNu64"...\n", session_id);
		ret = janus_process_error(request, session_id, transaction_text, JANUS_ERROR_SESSION_NOT_FOUND, "No such session %"SCNu64"", session_id);
		goto jsondone;
	}
	handle = NULL;
	if(handle_id > 0) {
		handle = janus_session_handles_find(session, handle_id);
		if(!handle) {
			JANUS_LOG(LOG_ERR, "Couldn't find any handle %"SCNu64" in session %"SCNu64"...\n", handle_id, session_id);
			ret = janus_process_error(request, session_id, transaction_text, JANUS_ERROR_HANDLE_NOT_FOUND, "No such handle %"SCNu64" in session %"SCNu64"", handle_id, session_id);
			goto jsondone;
		}
	}

	/* What is this? */
	if(handle == NULL) {
		/* Session-related */
		if(strcasecmp(message_text, "list_handles")) {
			ret = janus_process_error(request, session_id, transaction_text, JANUS_ERROR_INVALID_REQUEST_PATH, "Unhandled request '%s' at this path", message_text);
			goto jsondone;
		}
		/* List handles */
		json_t *list = janus_session_handles_list_json(session);
		/* Prepare JSON reply */
		json_t *reply = janus_create_message("success", session_id, transaction_text);
		json_object_set_new(reply, "handles", list);
		/* Send the success reply */
		ret = janus_process_success(request, reply);
		goto jsondone;
	} else {
		/* Handle-related */
		if(!strcasecmp(message_text, "start_text2pcap")) {
			/* Start dumping RTP and RTCP packets to a text2pcap file */
			JANUS_VALIDATE_JSON_OBJECT(root, text2pcap_parameters,
				error_code, error_cause, FALSE,
				JANUS_ERROR_MISSING_MANDATORY_ELEMENT, JANUS_ERROR_INVALID_ELEMENT_TYPE);
			if(error_code != 0) {
				ret = janus_process_error_string(request, session_id, transaction_text, error_code, error_cause);
				goto jsondone;
			}
			const char *folder = json_string_value(json_object_get(root, "folder"));
			const char *filename = json_string_value(json_object_get(root, "filename"));
			int truncate = json_integer_value(json_object_get(root, "truncate"));
			if(handle->text2pcap != NULL) {
				ret = janus_process_error(request, session_id, transaction_text, JANUS_ERROR_UNKNOWN, "text2pcap already started");
				goto jsondone;
			}
			handle->text2pcap = janus_text2pcap_create(folder, filename, truncate);
			if(handle->text2pcap == NULL) {
				ret = janus_process_error(request, session_id, transaction_text, JANUS_ERROR_UNKNOWN, "Error starting text2pcap dump");
				goto jsondone;
			}
			g_atomic_int_set(&handle->dump_packets, 1);
			/* Prepare JSON reply */
			json_t *reply = json_object();
			json_object_set_new(reply, "janus", json_string("success"));
			json_object_set_new(reply, "transaction", json_string(transaction_text));
			/* Send the success reply */
			ret = janus_process_success(request, reply);
			goto jsondone;
		} else if(!strcasecmp(message_text, "stop_text2pcap")) {
			/* Stop dumping RTP and RTCP packets to a text2pcap file */
			if(handle->text2pcap == NULL) {
				ret = janus_process_error(request, session_id, transaction_text, JANUS_ERROR_UNKNOWN, "text2pcap not started");
				goto jsondone;
			}
			if(g_atomic_int_compare_and_exchange(&handle->dump_packets, 1, 0)) {
				janus_text2pcap_close(handle->text2pcap);
				g_clear_pointer(&handle->text2pcap, janus_text2pcap_free);
			}
			/* Prepare JSON reply */
			json_t *reply = json_object();
			json_object_set_new(reply, "janus", json_string("success"));
			json_object_set_new(reply, "transaction", json_string(transaction_text));
			/* Send the success reply */
			ret = janus_process_success(request, reply);
			goto jsondone;
		}
		/* If this is not a request to start/stop debugging to text2pcap, it must be a handle_info */
		if(strcasecmp(message_text, "handle_info")) {
			ret = janus_process_error(request, session_id, transaction_text, JANUS_ERROR_INVALID_REQUEST_PATH, "Unhandled request '%s' at this path", message_text);
			goto jsondone;
		}
		/* Prepare info */
		janus_mutex_lock(&handle->mutex);
		json_t *info = json_object();
		json_object_set_new(info, "session_id", json_integer(session_id));
		json_object_set_new(info, "session_last_activity", json_integer(session->last_activity));
		if(session->source && session->source->transport)
			json_object_set_new(info, "session_transport", json_string(session->source->transport->get_package()));
		json_object_set_new(info, "handle_id", json_integer(handle_id));
		if(handle->opaque_id)
			json_object_set_new(info, "opaque_id", json_string(handle->opaque_id));
		json_object_set_new(info, "created", json_integer(handle->created));
		json_object_set_new(info, "send_thread_created", g_atomic_int_get(&handle->send_thread_created) ? json_true() : json_false());
		json_object_set_new(info, "current_time", json_integer(janus_get_monotonic_time()));
		if(handle->app && handle->app_handle && janus_plugin_session_is_alive(handle->app_handle)) {
			janus_plugin *plugin = (janus_plugin *)handle->app;
			json_object_set_new(info, "plugin", json_string(plugin->get_package()));
			if(plugin->query_session) {
				/* FIXME This check will NOT work with legacy plugins that were compiled BEFORE the method was specified in plugin.h */
				json_t *query = plugin->query_session(handle->app_handle);
				if(query != NULL) {
					/* Make sure this is a JSON object */
					if(!json_is_object(query)) {
						JANUS_LOG(LOG_WARN, "Ignoring invalid query response from the plugin (not an object)\n");
						json_decref(query);
					} else {
						json_object_set_new(info, "plugin_specific", query);
					}
					query = NULL;
				}
			}
		}
		json_t *flags = json_object();
		json_object_set_new(flags, "got-offer", janus_flags_is_set(&handle->webrtc_flags, JANUS_ICE_HANDLE_WEBRTC_GOT_OFFER) ? json_true() : json_false());
		json_object_set_new(flags, "got-answer", janus_flags_is_set(&handle->webrtc_flags, JANUS_ICE_HANDLE_WEBRTC_GOT_ANSWER) ? json_true() : json_false());
		json_object_set_new(flags, "processing-offer", janus_flags_is_set(&handle->webrtc_flags, JANUS_ICE_HANDLE_WEBRTC_PROCESSING_OFFER) ? json_true() : json_false());
		json_object_set_new(flags, "starting", janus_flags_is_set(&handle->webrtc_flags, JANUS_ICE_HANDLE_WEBRTC_START) ? json_true() : json_false());
		json_object_set_new(flags, "ice-restart", janus_flags_is_set(&handle->webrtc_flags, JANUS_ICE_HANDLE_WEBRTC_ICE_RESTART) ? json_true() : json_false());
		json_object_set_new(flags, "ready", janus_flags_is_set(&handle->webrtc_flags, JANUS_ICE_HANDLE_WEBRTC_READY) ? json_true() : json_false());
		json_object_set_new(flags, "stopped", janus_flags_is_set(&handle->webrtc_flags, JANUS_ICE_HANDLE_WEBRTC_STOP) ? json_true() : json_false());
		json_object_set_new(flags, "alert", janus_flags_is_set(&handle->webrtc_flags, JANUS_ICE_HANDLE_WEBRTC_ALERT) ? json_true() : json_false());
		json_object_set_new(flags, "trickle", janus_flags_is_set(&handle->webrtc_flags, JANUS_ICE_HANDLE_WEBRTC_TRICKLE) ? json_true() : json_false());
		json_object_set_new(flags, "all-trickles", janus_flags_is_set(&handle->webrtc_flags, JANUS_ICE_HANDLE_WEBRTC_ALL_TRICKLES) ? json_true() : json_false());
		json_object_set_new(flags, "resend-trickles", janus_flags_is_set(&handle->webrtc_flags, JANUS_ICE_HANDLE_WEBRTC_RESEND_TRICKLES) ? json_true() : json_false());
		json_object_set_new(flags, "trickle-synced", janus_flags_is_set(&handle->webrtc_flags, JANUS_ICE_HANDLE_WEBRTC_TRICKLE_SYNCED) ? json_true() : json_false());
		json_object_set_new(flags, "data-channels", janus_flags_is_set(&handle->webrtc_flags, JANUS_ICE_HANDLE_WEBRTC_DATA_CHANNELS) ? json_true() : json_false());
		json_object_set_new(flags, "has-audio", janus_flags_is_set(&handle->webrtc_flags, JANUS_ICE_HANDLE_WEBRTC_HAS_AUDIO) ? json_true() : json_false());
		json_object_set_new(flags, "has-video", janus_flags_is_set(&handle->webrtc_flags, JANUS_ICE_HANDLE_WEBRTC_HAS_VIDEO) ? json_true() : json_false());
		json_object_set_new(flags, "cleaning", janus_flags_is_set(&handle->webrtc_flags, JANUS_ICE_HANDLE_WEBRTC_CLEANING) ? json_true() : json_false());
		json_object_set_new(info, "flags", flags);
		if(handle->agent) {
			json_object_set_new(info, "agent-created", json_integer(handle->agent_created));
			json_object_set_new(info, "ice-mode", json_string(janus_ice_is_ice_lite_enabled() ? "lite" : "full"));
			json_object_set_new(info, "ice-role", json_string(handle->controlling ? "controlling" : "controlled"));
		}
		json_t *sdps = json_object();
		if(handle->rtp_profile)
			json_object_set_new(sdps, "profile", json_string(handle->rtp_profile));
		if(handle->local_sdp)
			json_object_set_new(sdps, "local", json_string(handle->local_sdp));
		if(handle->remote_sdp)
			json_object_set_new(sdps, "remote", json_string(handle->remote_sdp));
		json_object_set_new(info, "sdps", sdps);
		if(handle->pending_trickles)
			json_object_set_new(info, "pending-trickles", json_integer(g_list_length(handle->pending_trickles)));
		if(handle->queued_packets)
			json_object_set_new(info, "queued-packets", json_integer(g_async_queue_length(handle->queued_packets)));
		if(g_atomic_int_get(&handle->dump_packets)) {
			json_object_set_new(info, "dump-to-text2pcap", json_true());
			if(handle->text2pcap && handle->text2pcap->filename)
			json_object_set_new(info, "text2pcap-file", json_string(handle->text2pcap->filename));
		}
		json_t *streams = json_array();
		if(handle->stream) {
			json_t *s = janus_admin_stream_summary(handle->stream);
			if(s)
				json_array_append_new(streams, s);
		}
		json_object_set_new(info, "streams", streams);
		janus_mutex_unlock(&handle->mutex);
		/* Prepare JSON reply */
		json_t *reply = janus_create_message("success", session_id, transaction_text);
		json_object_set_new(reply, "handle_id", json_integer(handle_id));
		json_object_set_new(reply, "info", info);
		/* Send the success reply */
		ret = janus_process_success(request, reply);
		goto jsondone;
	}

jsondone:
	/* Done processing */
	if(handle != NULL)
		janus_refcount_decrease(&handle->ref);
	if(session != NULL)
		janus_refcount_decrease(&session->ref);
	return ret;
}

int janus_process_success(janus_request *request, json_t *payload)
{
	if(!request || !payload)
		return -1;
	/* Pass to the right transport plugin */
	JANUS_LOG(LOG_HUGE, "Sending %s API response to %s (%p)\n", request->admin ? "admin" : "Janus", request->transport->get_package(), request->instance);
	return request->transport->send_message(request->instance, request->request_id, request->admin, payload);
}

static int janus_process_error_string(janus_request *request, uint64_t session_id, const char *transaction, gint error, gchar *error_string)
{
	if(!request)
		return -1;
	/* Done preparing error */
	JANUS_LOG(LOG_VERB, "[%s] Returning %s API error %d (%s)\n", transaction, request->admin ? "admin" : "Janus", error, error_string);
	/* Prepare JSON error */
	json_t *reply = janus_create_message("error", session_id, transaction);
	json_t *error_data = json_object();
	json_object_set_new(error_data, "code", json_integer(error));
	json_object_set_new(error_data, "reason", json_string(error_string));
	json_object_set_new(reply, "error", error_data);
	/* Pass to the right transport plugin */
	return request->transport->send_message(request->instance, request->request_id, request->admin, reply);
}

int janus_process_error(janus_request *request, uint64_t session_id, const char *transaction, gint error, const char *format, ...)
{
	if(!request)
		return -1;
	gchar *error_string = NULL;
	gchar error_buf[512];
	if(format == NULL) {
		/* No error string provided, use the default one */
		error_string = (gchar *)janus_get_api_error(error);
	} else {
		/* This callback has variable arguments (error string) */
		va_list ap;
		va_start(ap, format);
		g_vsnprintf(error_buf, sizeof(error_buf), format, ap);
		va_end(ap);
		error_string = error_buf;
	}
	return janus_process_error_string(request, session_id, transaction, error, error_string);
}

/* Admin/monitor helpers */
json_t *janus_admin_stream_summary(janus_ice_stream *stream) {
	if(stream == NULL)
		return NULL;
	json_t *s = json_object();
	json_object_set_new(s, "id", json_integer(stream->stream_id));
	json_object_set_new(s, "ready", json_integer(stream->cdone));
	json_t *ss = json_object();
	if(stream->audio_ssrc)
		json_object_set_new(ss, "audio", json_integer(stream->audio_ssrc));
	if(stream->video_ssrc)
		json_object_set_new(ss, "video", json_integer(stream->video_ssrc));
	if(stream->audio_ssrc_peer)
		json_object_set_new(ss, "audio-peer", json_integer(stream->audio_ssrc_peer));
	if(stream->video_ssrc_peer[0])
		json_object_set_new(ss, "video-peer", json_integer(stream->video_ssrc_peer[0]));
	if(stream->video_ssrc_peer_rtx)
		json_object_set_new(ss, "video-peer-rtx", json_integer(stream->video_ssrc_peer_rtx));
	if(stream->video_ssrc_peer[1])
		json_object_set_new(ss, "video-peer-sim-1", json_integer(stream->video_ssrc_peer[1]));
	if(stream->video_ssrc_peer[2])
		json_object_set_new(ss, "video-peer-sim-2", json_integer(stream->video_ssrc_peer[2]));
	if(stream->rid[0]) {
		json_t *rid = json_array();
		json_array_append_new(rid, json_string(stream->rid[0]));
		if(stream->rid[1])
			json_array_append_new(rid, json_string(stream->rid[1]));
		if(stream->rid[1])
			json_array_append_new(rid, json_string(stream->rid[2]));
		json_object_set_new(ss, "rid", rid);
	}
	json_object_set_new(s, "ssrc", ss);
	json_t *sd = json_object();
	json_object_set_new(sd, "audio-send", stream->audio_send ? json_true() : json_false());
	json_object_set_new(sd, "audio-recv", stream->audio_recv ? json_true() : json_false());
	json_object_set_new(sd, "video-send", stream->video_send ? json_true() : json_false());
	json_object_set_new(sd, "video-recv", stream->video_recv ? json_true() : json_false());
	json_object_set_new(s, "direction", sd);
	if(stream->audio_payload_type > -1 || stream->video_payload_type > -1) {
		json_t *sc = json_object();
		if(stream->audio_payload_type > -1)
			json_object_set_new(sc, "audio-pt", json_integer(stream->audio_payload_type));
		if(stream->audio_codec != NULL)
			json_object_set_new(sc, "audio-codec", json_string(stream->audio_codec));
		if(stream->video_payload_type > -1)
			json_object_set_new(sc, "video-pt", json_integer(stream->video_payload_type));
		if(stream->video_codec != NULL)
			json_object_set_new(sc, "video-codec", json_string(stream->video_codec));
		json_object_set_new(s, "codecs", sc);
	}
	json_t *components = json_array();
	if(stream->component) {
		json_t *c = janus_admin_component_summary(stream->component);
		if(c)
			json_array_append_new(components, c);
	}
	json_t *rtcp_stats = NULL;
	if(stream->audio_rtcp_ctx != NULL) {
		rtcp_stats = json_object();
		json_t *audio_rtcp_stats = json_object();
		json_object_set_new(audio_rtcp_stats, "base", json_integer(stream->audio_rtcp_ctx->tb));
		json_object_set_new(audio_rtcp_stats, "rtt", json_integer(janus_rtcp_context_get_rtt(stream->audio_rtcp_ctx)));
		json_object_set_new(audio_rtcp_stats, "lost", json_integer(janus_rtcp_context_get_lost_all(stream->audio_rtcp_ctx, FALSE)));
		json_object_set_new(audio_rtcp_stats, "lost-by-remote", json_integer(janus_rtcp_context_get_lost_all(stream->audio_rtcp_ctx, TRUE)));
		json_object_set_new(audio_rtcp_stats, "jitter-local", json_integer(janus_rtcp_context_get_jitter(stream->audio_rtcp_ctx, FALSE)));
		json_object_set_new(audio_rtcp_stats, "jitter-remote", json_integer(janus_rtcp_context_get_jitter(stream->audio_rtcp_ctx, TRUE)));
		json_object_set_new(rtcp_stats, "audio", audio_rtcp_stats);
	}
	int vindex=0;
	for(vindex=0; vindex<3; vindex++) {
		if(stream->video_rtcp_ctx[vindex] != NULL) {
			if(rtcp_stats == NULL)
				rtcp_stats = json_object();
			json_t *video_rtcp_stats = json_object();
			json_object_set_new(video_rtcp_stats, "base", json_integer(stream->video_rtcp_ctx[vindex]->tb));
			if(vindex == 0)
				json_object_set_new(video_rtcp_stats, "rtt", json_integer(janus_rtcp_context_get_rtt(stream->video_rtcp_ctx[vindex])));
			json_object_set_new(video_rtcp_stats, "lost", json_integer(janus_rtcp_context_get_lost_all(stream->video_rtcp_ctx[vindex], FALSE)));
			json_object_set_new(video_rtcp_stats, "lost-by-remote", json_integer(janus_rtcp_context_get_lost_all(stream->video_rtcp_ctx[vindex], TRUE)));
			json_object_set_new(video_rtcp_stats, "jitter-local", json_integer(janus_rtcp_context_get_jitter(stream->video_rtcp_ctx[vindex], FALSE)));
			json_object_set_new(video_rtcp_stats, "jitter-remote", json_integer(janus_rtcp_context_get_jitter(stream->video_rtcp_ctx[vindex], TRUE)));
			if(vindex == 0)
				json_object_set_new(rtcp_stats, "video", video_rtcp_stats);
			else if(vindex == 1)
				json_object_set_new(rtcp_stats, "video-sim1", video_rtcp_stats);
			else
				json_object_set_new(rtcp_stats, "video-sim2", video_rtcp_stats);
		}
	}
	if(rtcp_stats != NULL)
		json_object_set_new(s, "rtcp_stats", rtcp_stats);
	json_object_set_new(s, "components", components);
	return s;
}

json_t *janus_admin_component_summary(janus_ice_component *component) {
	if(component == NULL)
		return NULL;
	janus_ice_handle *handle = component->stream ? component->stream->handle : NULL;
	json_t *c = json_object();
	json_object_set_new(c, "id", json_integer(component->component_id));
	json_object_set_new(c, "state", json_string(janus_get_ice_state_name(component->state)));
	if(component->icefailed_detected) {
		json_object_set_new(c, "failed-detected", json_integer(component->icefailed_detected));
		json_object_set_new(c, "icetimer-started", component->icestate_source ? json_true() : json_false());
	}
	if(component->component_connected > 0)
		json_object_set_new(c, "connected", json_integer(component->component_connected));
	if(component->local_candidates) {
		json_t *cs = json_array();
		GSList *candidates = component->local_candidates, *i = NULL;
		for (i = candidates; i; i = i->next) {
			gchar *lc = (gchar *) i->data;
			if(lc)
				json_array_append_new(cs, json_string(lc));
		}
		json_object_set_new(c, "local-candidates", cs);
	}
	if(component->remote_candidates) {
		json_t *cs = json_array();
		GSList *candidates = component->remote_candidates, *i = NULL;
		for (i = candidates; i; i = i->next) {
			gchar *rc = (gchar *) i->data;
			if(rc)
				json_array_append_new(cs, json_string(rc));
		}
		json_object_set_new(c, "remote-candidates", cs);
	}
	if(component->selected_pair) {
		json_object_set_new(c, "selected-pair", json_string(component->selected_pair));
	}
	json_t *d = json_object();
	json_t *in_stats = json_object();
	json_t *out_stats = json_object();
	if(component->dtls) {
		janus_dtls_srtp *dtls = component->dtls;
		json_object_set_new(d, "fingerprint", json_string(janus_dtls_get_local_fingerprint()));
		if(component->stream) {
			if(component->stream->remote_fingerprint)
				json_object_set_new(d, "remote-fingerprint", json_string(component->stream->remote_fingerprint));
			if(component->stream->remote_hashing)
				json_object_set_new(d, "remote-fingerprint-hash", json_string(component->stream->remote_hashing));
			json_object_set_new(d, "dtls-role", json_string(janus_get_dtls_srtp_role(component->stream->dtls_role)));
		}
		json_object_set_new(d, "dtls-state", json_string(janus_get_dtls_srtp_state(dtls->dtls_state)));
		json_object_set_new(d, "retransmissions", json_integer(dtls->retransmissions));
		json_object_set_new(d, "valid", dtls->srtp_valid ? json_true() : json_false());
		json_object_set_new(d, "ready", dtls->ready ? json_true() : json_false());
		if(dtls->dtls_started > 0)
			json_object_set_new(d, "handshake-started", json_integer(dtls->dtls_started));
		if(dtls->dtls_connected > 0)
			json_object_set_new(d, "connected", json_integer(dtls->dtls_connected));
		if(handle && janus_flags_is_set(&handle->webrtc_flags, JANUS_ICE_HANDLE_WEBRTC_HAS_AUDIO)) {
			json_object_set_new(in_stats, "audio_packets", json_integer(component->in_stats.audio.packets));
			json_object_set_new(in_stats, "audio_bytes", json_integer(component->in_stats.audio.bytes));
			json_object_set_new(in_stats, "audio_bytes_lastsec", json_integer(component->in_stats.audio.bytes_lastsec));
			json_object_set_new(in_stats, "do_audio_nacks", component->do_audio_nacks ? json_true() : json_false());
			if(component->do_audio_nacks)
				json_object_set_new(in_stats, "audio_nacks", json_integer(component->in_stats.audio.nacks));
		}
		if(handle && janus_flags_is_set(&handle->webrtc_flags, JANUS_ICE_HANDLE_WEBRTC_HAS_VIDEO)) {
			int vindex=0;
			for(vindex=0; vindex<3; vindex++) {
				if(vindex > 0 && component->stream->video_ssrc_peer[vindex] == 0)
					continue;
				json_t *container = (vindex == 0 ? in_stats : json_object());
				json_object_set_new(container, "video_packets", json_integer(component->in_stats.video[vindex].packets));
				json_object_set_new(container, "video_bytes", json_integer(component->in_stats.video[vindex].bytes));
				json_object_set_new(container, "video_bytes_lastsec", json_integer(component->in_stats.video[vindex].bytes_lastsec));
				if(vindex == 0)
					json_object_set_new(container, "do_video_nacks", component->do_video_nacks ? json_true() : json_false());
				if(component->do_video_nacks)
					json_object_set_new(container, "video_nacks", json_integer(component->in_stats.video[vindex].nacks));
				if(vindex == 1)
					json_object_set_new(in_stats, "video-simulcast-1", container);
				else if(vindex == 2)
					json_object_set_new(in_stats, "video-simulcast-2", container);
			}
		}
		json_object_set_new(in_stats, "data_packets", json_integer(component->in_stats.data.packets));
		json_object_set_new(in_stats, "data_bytes", json_integer(component->in_stats.data.bytes));
		if(handle && janus_flags_is_set(&handle->webrtc_flags, JANUS_ICE_HANDLE_WEBRTC_HAS_AUDIO)) {
			json_object_set_new(out_stats, "audio_packets", json_integer(component->out_stats.audio.packets));
			json_object_set_new(out_stats, "audio_bytes", json_integer(component->out_stats.audio.bytes));
			json_object_set_new(out_stats, "audio_bytes_lastsec", json_integer(component->out_stats.audio.bytes_lastsec));
			json_object_set_new(out_stats, "audio_nacks", json_integer(component->out_stats.audio.nacks));
		}
		if(handle && janus_flags_is_set(&handle->webrtc_flags, JANUS_ICE_HANDLE_WEBRTC_HAS_VIDEO)) {
			json_object_set_new(out_stats, "video_packets", json_integer(component->out_stats.video[0].packets));
			json_object_set_new(out_stats, "video_bytes", json_integer(component->out_stats.video[0].bytes));
			json_object_set_new(out_stats, "video_bytes_lastsec", json_integer(component->out_stats.video[0].bytes_lastsec));
			json_object_set_new(out_stats, "video_nacks", json_integer(component->out_stats.video[0].nacks));
		}
		json_object_set_new(out_stats, "data_packets", json_integer(component->out_stats.data.packets));
		json_object_set_new(out_stats, "data_bytes", json_integer(component->out_stats.data.bytes));
#ifdef HAVE_SCTP
		/* FIXME Actually check if this succeeded? */
		json_object_set_new(d, "sctp-association", dtls->sctp ? json_true() : json_false());
#endif
	}
	json_object_set_new(c, "dtls", d);
	json_object_set_new(c, "in_stats", in_stats);
	json_object_set_new(c, "out_stats", out_stats);
	return c;
}


/* Transports */
void janus_transport_close(gpointer key, gpointer value, gpointer user_data) {
	janus_transport *transport = (janus_transport *)value;
	if(!transport)
		return;
	transport->destroy();
}

void janus_transportso_close(gpointer key, gpointer value, gpointer user_data) {
	void *transport = value;
	if(!transport)
		return;
	/* FIXME We don't dlclose transports to be sure we can detect leaks */
	//~ dlclose(transport);
}

/* Transport callback interface */
void janus_transport_incoming_request(janus_transport *plugin, janus_transport_session *transport, void *request_id, gboolean admin, json_t *message, json_error_t *error) {
	JANUS_LOG(LOG_VERB, "Got %s API request from %s (%p)\n", admin ? "an admin" : "a Janus", plugin->get_package(), transport);
	/* Create a janus_request instance to handle the request */
	janus_request *request = janus_request_new(plugin, transport, request_id, admin, message);
	GError *tperror = NULL;
	g_thread_pool_push(tasks, request, &tperror);
	if(tperror != NULL) {
		/* Something went wrong... */
		JANUS_LOG(LOG_ERR, "Got error %d (%s) trying to push task in thread pool...\n", tperror->code, tperror->message ? tperror->message : "??");
		json_t *transaction = json_object_get(message, "transaction");
		const char *transaction_text = json_is_string(transaction) ? json_string_value(transaction) : NULL;
		janus_process_error(request, 0, transaction_text, JANUS_ERROR_UNKNOWN, "Thread pool error");
		janus_request_destroy(request);
	}
}

void janus_transport_gone(janus_transport *plugin, janus_transport_session *transport) {
	/* Get rid of sessions this transport was handling */
	JANUS_LOG(LOG_VERB, "A %s transport instance has gone away (%p)\n", plugin->get_package(), transport);
	janus_mutex_lock(&sessions_mutex);
	if(sessions && g_hash_table_size(sessions) > 0) {
		GHashTableIter iter;
		gpointer value;
		g_hash_table_iter_init(&iter, sessions);
		while(g_hash_table_iter_next(&iter, NULL, &value)) {
			janus_session *session = (janus_session *) value;
			if(!session || g_atomic_int_get(&session->destroyed) || g_atomic_int_get(&session->timeout) || session->last_activity == 0)
				continue;
			if(session->source && session->source->instance == transport) {
				JANUS_LOG(LOG_VERB, "  -- Marking Session %"SCNu64" as over\n", session->session_id);
				/* Mark the session as destroyed */
				janus_session_destroy(session);
				g_hash_table_iter_remove(&iter);
			}
		}
	}
	janus_mutex_unlock(&sessions_mutex);
}

gboolean janus_transport_is_api_secret_needed(janus_transport *plugin) {
	return api_secret != NULL;
}

gboolean janus_transport_is_api_secret_valid(janus_transport *plugin, const char *apisecret) {
	if(api_secret == NULL)
		return TRUE;
	return apisecret && janus_strcmp_const_time(apisecret, api_secret);
}

gboolean janus_transport_is_auth_token_needed(janus_transport *plugin) {
	return janus_auth_is_enabled();
}

gboolean janus_transport_is_auth_token_valid(janus_transport *plugin, const char *token) {
	if(!janus_auth_is_enabled())
		return TRUE;
	return token && janus_auth_check_token(token);
}

void janus_transport_notify_event(janus_transport *plugin, void *transport, json_t *event) {
	/* A plugin asked to notify an event to the handlers */
	if(!plugin || !event || !json_is_object(event))
		return;
	/* Notify event handlers */
	if(janus_events_is_enabled()) {
		janus_events_notify_handlers(JANUS_EVENT_TYPE_TRANSPORT,
			0, plugin->get_package(), transport, event);
	} else {
		json_decref(event);
	}
}

void janus_transport_task(gpointer data, gpointer user_data) {
	JANUS_LOG(LOG_VERB, "Transport task pool, serving request\n");
	janus_request *request = (janus_request *)data;
	if(request == NULL) {
		JANUS_LOG(LOG_ERR, "Missing request\n");
		return;
	}
	if(!request->admin)
		janus_process_incoming_request(request);
	else
		janus_process_incoming_admin_request(request);
	/* Done */
	janus_request_destroy(request);
}


/* Event handlers */
void janus_eventhandler_close(gpointer key, gpointer value, gpointer user_data) {
	janus_eventhandler *eventhandler = (janus_eventhandler *)value;
	if(!eventhandler)
		return;
	eventhandler->destroy();
}

void janus_eventhandlerso_close(gpointer key, gpointer value, gpointer user_data) {
	void *eventhandler = (janus_eventhandler *)value;
	if(!eventhandler)
		return;
	//~ dlclose(eventhandler);
}


/* Plugins */
void janus_plugin_close(gpointer key, gpointer value, gpointer user_data) {
	janus_plugin *plugin = (janus_plugin *)value;
	if(!plugin)
		return;
	plugin->destroy();
}

void janus_pluginso_close(gpointer key, gpointer value, gpointer user_data) {
	void *plugin = value;
	if(!plugin)
		return;
	/* FIXME We don't dlclose plugins to be sure we can detect leaks */
	//~ dlclose(plugin);
}

janus_plugin *janus_plugin_find(const gchar *package) {
	if(package != NULL && plugins != NULL)	/* FIXME Do we need to fix the key pointer? */
		return g_hash_table_lookup(plugins, package);
	return NULL;
}


/* Plugin callback interface */
int janus_plugin_push_event(janus_plugin_session *plugin_session, janus_plugin *plugin, const char *transaction, json_t *message, json_t *jsep) {
	if(!plugin || !message)
		return -1;
	if(!plugin_session || plugin_session < (janus_plugin_session *)0x1000 ||
			!janus_plugin_session_is_alive(plugin_session) || g_atomic_int_get(&plugin_session->stopped))
		return -2;
	janus_refcount_increase(&plugin_session->ref);
	janus_ice_handle *ice_handle = (janus_ice_handle *)plugin_session->gateway_handle;
	if(!ice_handle || janus_flags_is_set(&ice_handle->webrtc_flags, JANUS_ICE_HANDLE_WEBRTC_STOP)) {
		janus_refcount_decrease(&plugin_session->ref);
		return JANUS_ERROR_SESSION_NOT_FOUND;
	}
	janus_refcount_increase(&ice_handle->ref);
	janus_session *session = ice_handle->session;
	if(!session || g_atomic_int_get(&session->destroyed)) {
		janus_refcount_decrease(&plugin_session->ref);
		janus_refcount_decrease(&ice_handle->ref);
		return JANUS_ERROR_SESSION_NOT_FOUND;
	}
	/* Make sure this is a JSON object */
	if(!json_is_object(message)) {
		JANUS_LOG(LOG_ERR, "[%"SCNu64"] Cannot push event (JSON error: not an object)\n", ice_handle->handle_id);
		janus_refcount_decrease(&plugin_session->ref);
		janus_refcount_decrease(&ice_handle->ref);
		return JANUS_ERROR_INVALID_JSON_OBJECT;
	}
	/* Attach JSEP if possible? */
	const char *sdp_type = json_string_value(json_object_get(jsep, "type"));
	const char *sdp = json_string_value(json_object_get(jsep, "sdp"));
	gboolean restart = json_object_get(jsep, "sdp") ? json_is_true(json_object_get(jsep, "restart")) : FALSE;
	json_t *merged_jsep = NULL;
	if(sdp_type != NULL && sdp != NULL) {
		merged_jsep = janus_plugin_handle_sdp(plugin_session, plugin, sdp_type, sdp, restart);
		if(merged_jsep == NULL) {
			if(ice_handle == NULL || janus_flags_is_set(&ice_handle->webrtc_flags, JANUS_ICE_HANDLE_WEBRTC_STOP)
					|| janus_flags_is_set(&ice_handle->webrtc_flags, JANUS_ICE_HANDLE_WEBRTC_ALERT)) {
				JANUS_LOG(LOG_ERR, "[%"SCNu64"] Cannot push event (handle not available anymore or negotiation stopped)\n", ice_handle->handle_id);
				janus_refcount_decrease(&plugin_session->ref);
				janus_refcount_decrease(&ice_handle->ref);
				return JANUS_ERROR_HANDLE_NOT_FOUND;
			} else {
				JANUS_LOG(LOG_ERR, "[%"SCNu64"] Cannot push event (JSON error: problem with the SDP)\n", ice_handle->handle_id);
				janus_refcount_decrease(&plugin_session->ref);
				janus_refcount_decrease(&ice_handle->ref);
				return JANUS_ERROR_JSEP_INVALID_SDP;
			}
		}
	}
	/* Reference the payload, as the plugin may still need it and will do a decref itself */
	json_incref(message);
	/* Prepare JSON event */
	json_t *event = janus_create_message("event", session->session_id, transaction);
	json_object_set_new(event, "sender", json_integer(ice_handle->handle_id));
	json_t *plugin_data = json_object();
	json_object_set_new(plugin_data, "plugin", json_string(plugin->get_package()));
	json_object_set_new(plugin_data, "data", message);
	json_object_set_new(event, "plugindata", plugin_data);
	if(merged_jsep != NULL)
		json_object_set_new(event, "jsep", merged_jsep);
	/* Send the event */
	JANUS_LOG(LOG_VERB, "[%"SCNu64"] Sending event to transport...\n", ice_handle->handle_id);
	janus_session_notify_event(session, event);

	if((restart || janus_flags_is_set(&ice_handle->webrtc_flags, JANUS_ICE_HANDLE_WEBRTC_RESEND_TRICKLES))
			&& janus_ice_is_full_trickle_enabled()) {
		/* We're restarting ICE, send our trickle candidates again */
		janus_ice_resend_trickles(ice_handle);
	}

	if(jsep != NULL && janus_events_is_enabled()) {
		/* Notify event handlers as well */
		janus_events_notify_handlers(JANUS_EVENT_TYPE_JSEP,
			session->session_id, ice_handle->handle_id, ice_handle->opaque_id, "local", sdp_type, sdp);
	}

	janus_refcount_decrease(&plugin_session->ref);
	janus_refcount_decrease(&ice_handle->ref);
	return JANUS_OK;
}

json_t *janus_plugin_handle_sdp(janus_plugin_session *plugin_session, janus_plugin *plugin, const char *sdp_type, const char *sdp, gboolean restart) {
	if(!plugin_session || plugin_session < (janus_plugin_session *)0x1000 ||
			!janus_plugin_session_is_alive(plugin_session) || g_atomic_int_get(&plugin_session->stopped) ||
			plugin == NULL || sdp_type == NULL || sdp == NULL) {
		JANUS_LOG(LOG_ERR, "Invalid arguments\n");
		return NULL;
	}
	janus_ice_handle *ice_handle = (janus_ice_handle *)plugin_session->gateway_handle;
	//~ if(ice_handle == NULL || janus_flags_is_set(&ice_handle->webrtc_flags, JANUS_ICE_HANDLE_WEBRTC_READY)) {
	if(ice_handle == NULL) {
		JANUS_LOG(LOG_ERR, "Invalid ICE handle\n");
		return NULL;
	}
	int offer = 0;
	if(!strcasecmp(sdp_type, "offer")) {
		/* This is an offer from a plugin */
		offer = 1;
		janus_flags_set(&ice_handle->webrtc_flags, JANUS_ICE_HANDLE_WEBRTC_GOT_OFFER);
		janus_flags_clear(&ice_handle->webrtc_flags, JANUS_ICE_HANDLE_WEBRTC_GOT_ANSWER);
	} else if(!strcasecmp(sdp_type, "answer")) {
		/* This is an answer from a plugin */
		janus_flags_set(&ice_handle->webrtc_flags, JANUS_ICE_HANDLE_WEBRTC_GOT_ANSWER);
	} else {
		/* TODO Handle other messages */
		JANUS_LOG(LOG_ERR, "Unknown type '%s'\n", sdp_type);
		return NULL;
	}
	/* Is this valid SDP? */
	char error_str[512];
	int audio = 0, video = 0, data = 0;
	janus_sdp *parsed_sdp = janus_sdp_preparse(sdp, error_str, sizeof(error_str), &audio, &video, &data);
	if(parsed_sdp == NULL) {
		JANUS_LOG(LOG_ERR, "[%"SCNu64"] Couldn't parse SDP... %s\n", ice_handle->handle_id, error_str);
		return NULL;
	}
	gboolean updating = FALSE;
	if(offer) {
		/* We may still not have a local ICE setup */
		JANUS_LOG(LOG_VERB, "[%"SCNu64"] Audio %s been negotiated\n", ice_handle->handle_id, audio ? "has" : "has NOT");
		if(audio > 1) {
			JANUS_LOG(LOG_ERR, "[%"SCNu64"] More than one audio line? only going to negotiate one...\n", ice_handle->handle_id);
		}
		JANUS_LOG(LOG_VERB, "[%"SCNu64"] Video %s been negotiated\n", ice_handle->handle_id, video ? "has" : "has NOT");
		if(video > 1) {
			JANUS_LOG(LOG_ERR, "[%"SCNu64"] More than one video line? only going to negotiate one...\n", ice_handle->handle_id);
		}
		JANUS_LOG(LOG_VERB, "[%"SCNu64"] SCTP/DataChannels %s been negotiated\n", ice_handle->handle_id, data ? "have" : "have NOT");
		if(data > 1) {
			JANUS_LOG(LOG_ERR, "[%"SCNu64"] More than one data line? only going to negotiate one...\n", ice_handle->handle_id);
		}
#ifndef HAVE_SCTP
		if(data) {
			JANUS_LOG(LOG_WARN, "[%"SCNu64"]   -- DataChannels have been negotiated, but support for them has not been compiled...\n", ice_handle->handle_id);
		}
#endif
		/* Are we still cleaning up from a previous media session? */
		if(janus_flags_is_set(&ice_handle->webrtc_flags, JANUS_ICE_HANDLE_WEBRTC_CLEANING)) {
			JANUS_LOG(LOG_VERB, "[%"SCNu64"] Still cleaning up from a previous media session, let's wait a bit...\n", ice_handle->handle_id);
			gint64 waited = 0;
			while(janus_flags_is_set(&ice_handle->webrtc_flags, JANUS_ICE_HANDLE_WEBRTC_CLEANING)) {
				JANUS_LOG(LOG_VERB, "[%"SCNu64"] Still cleaning up from a previous media session, let's wait a bit...\n", ice_handle->handle_id);
				g_usleep(100000);
				waited += 100000;
				if(waited >= 3*G_USEC_PER_SEC) {
					JANUS_LOG(LOG_VERB, "[%"SCNu64"]   -- Waited 3 seconds, that's enough!\n", ice_handle->handle_id);
					JANUS_LOG(LOG_ERR, "[%"SCNu64"] Still cleaning a previous session\n", ice_handle->handle_id);
					janus_sdp_destroy(parsed_sdp);
					return NULL;
				}
			}
		}
		if(ice_handle->agent == NULL) {
			/* Process SDP in order to setup ICE locally (this is going to result in an answer from the browser) */
			if(janus_ice_setup_local(ice_handle, 0, audio, video, data, 1) < 0) {
				JANUS_LOG(LOG_ERR, "[%"SCNu64"] Error setting ICE locally\n", ice_handle->handle_id);
				janus_sdp_destroy(parsed_sdp);
				return NULL;
			}
		} else {
			updating = TRUE;
			JANUS_LOG(LOG_INFO, "[%"SCNu64"] Updating existing session\n", ice_handle->handle_id);
		}
	} else {
		/* Check if transport wide CC is supported */
		int transport_wide_cc_ext_id = janus_rtp_header_extension_get_id(sdp, JANUS_RTP_EXTMAP_TRANSPORT_WIDE_CC);
		ice_handle->stream->do_transport_wide_cc = TRUE;
		ice_handle->stream->transport_wide_cc_ext_id = transport_wide_cc_ext_id;
	}
	if(!updating) {
		/* Wait for candidates-done callback */
		while(ice_handle->cdone < 1) {
			if(ice_handle == NULL || janus_flags_is_set(&ice_handle->webrtc_flags, JANUS_ICE_HANDLE_WEBRTC_STOP)
					|| janus_flags_is_set(&ice_handle->webrtc_flags, JANUS_ICE_HANDLE_WEBRTC_ALERT)) {
				JANUS_LOG(LOG_WARN, "[%"SCNu64"] Handle detached or PC closed, giving up...!\n", ice_handle ? ice_handle->handle_id : 0);
				janus_sdp_destroy(parsed_sdp);
				return NULL;
			}
			JANUS_LOG(LOG_VERB, "[%"SCNu64"] Waiting for candidates-done callback...\n", ice_handle->handle_id);
			g_usleep(100000);
			if(ice_handle->cdone < 0) {
				JANUS_LOG(LOG_ERR, "[%"SCNu64"] Error gathering candidates!\n", ice_handle->handle_id);
				janus_sdp_destroy(parsed_sdp);
				return NULL;
			}
		}
	}
	/* Anonymize SDP */
	if(janus_sdp_anonymize(parsed_sdp) < 0) {
		/* Invalid SDP */
		JANUS_LOG(LOG_ERR, "[%"SCNu64"] Invalid SDP\n", ice_handle->handle_id);
		janus_sdp_destroy(parsed_sdp);
		return NULL;
	}
	/* Check if this is a renegotiation and we need an ICE restart */
	if(offer && restart)
		janus_ice_restart(ice_handle);
	/* Add our details */
	char *sdp_merged = janus_sdp_merge(ice_handle, parsed_sdp, offer ? TRUE : FALSE);
	if(sdp_merged == NULL) {
		/* Couldn't merge SDP */
		JANUS_LOG(LOG_ERR, "[%"SCNu64"] Error merging SDP\n", ice_handle->handle_id);
		janus_sdp_destroy(parsed_sdp);
		return NULL;
	}
	janus_sdp_destroy(parsed_sdp);

	if(!updating) {
		if(offer) {
			/* We set the flag to wait for an answer before handling trickle candidates */
			janus_flags_set(&ice_handle->webrtc_flags, JANUS_ICE_HANDLE_WEBRTC_PROCESSING_OFFER);
		} else {
			JANUS_LOG(LOG_VERB, "[%"SCNu64"] Done! Ready to setup remote candidates and send connectivity checks...\n", ice_handle->handle_id);
			janus_mutex_lock(&ice_handle->mutex);
			janus_request_ice_handle_answer(ice_handle, audio, video, data, NULL);
			janus_mutex_unlock(&ice_handle->mutex);
		}
	}
#ifdef HAVE_SCTP
	if(!offer && janus_flags_is_set(&ice_handle->webrtc_flags, JANUS_ICE_HANDLE_WEBRTC_READY)) {
		/* Renegotiation: check if datachannels were just added on an existing PeerConnection */
		if(janus_flags_is_set(&ice_handle->webrtc_flags, JANUS_ICE_HANDLE_WEBRTC_DATA_CHANNELS)) {
			janus_ice_stream *stream = ice_handle->stream;
			if(stream != NULL && stream->component != NULL &&
					stream->component->dtls != NULL && stream->component->dtls->sctp == NULL) {
				/* Create SCTP association as well */
				JANUS_LOG(LOG_WARN, "[%"SCNu64"] Creating datachannels...\n", ice_handle->handle_id);
				janus_dtls_srtp_create_sctp(stream->component->dtls);
			}
		}
	}
#endif

	/* Prepare JSON event */
	json_t *jsep = json_object();
	json_object_set_new(jsep, "type", json_string(sdp_type));
	json_object_set_new(jsep, "sdp", json_string(sdp_merged));
	char *tmp = ice_handle->local_sdp;
	ice_handle->local_sdp = sdp_merged;
	g_free(tmp);
	return jsep;
}

void janus_plugin_relay_rtp(janus_plugin_session *plugin_session, int video, char *buf, int len) {
	if((plugin_session < (janus_plugin_session *)0x1000) || g_atomic_int_get(&plugin_session->stopped) || buf == NULL || len < 1)
		return;
	janus_ice_handle *handle = (janus_ice_handle *)plugin_session->gateway_handle;
	if(!handle || janus_flags_is_set(&handle->webrtc_flags, JANUS_ICE_HANDLE_WEBRTC_STOP)
			|| janus_flags_is_set(&handle->webrtc_flags, JANUS_ICE_HANDLE_WEBRTC_ALERT))
		return;
	janus_ice_relay_rtp(handle, video, buf, len);
}

void janus_plugin_relay_rtcp(janus_plugin_session *plugin_session, int video, char *buf, int len) {
	if((plugin_session < (janus_plugin_session *)0x1000) || g_atomic_int_get(&plugin_session->stopped) || buf == NULL || len < 1)
		return;
	janus_ice_handle *handle = (janus_ice_handle *)plugin_session->gateway_handle;
	if(!handle || janus_flags_is_set(&handle->webrtc_flags, JANUS_ICE_HANDLE_WEBRTC_STOP)
			|| janus_flags_is_set(&handle->webrtc_flags, JANUS_ICE_HANDLE_WEBRTC_ALERT))
		return;
	janus_ice_relay_rtcp(handle, video, buf, len);
}

void janus_plugin_relay_data(janus_plugin_session *plugin_session, char *buf, int len) {
	if((plugin_session < (janus_plugin_session *)0x1000) || g_atomic_int_get(&plugin_session->stopped) || buf == NULL || len < 1)
		return;
	janus_ice_handle *handle = (janus_ice_handle *)plugin_session->gateway_handle;
	if(!handle || janus_flags_is_set(&handle->webrtc_flags, JANUS_ICE_HANDLE_WEBRTC_STOP)
			|| janus_flags_is_set(&handle->webrtc_flags, JANUS_ICE_HANDLE_WEBRTC_ALERT))
		return;
#ifdef HAVE_SCTP
	janus_ice_relay_data(handle, buf, len);
#else
	JANUS_LOG(LOG_WARN, "Asked to relay data, but Data Channels support has not been compiled...\n");
#endif
}

static gboolean janus_plugin_close_pc_internal(gpointer user_data) {
	/* We actually enforce the close_pc here */
	janus_plugin_session *plugin_session = (janus_plugin_session *) user_data;
	janus_ice_handle *ice_handle = (janus_ice_handle *)plugin_session->gateway_handle;
	if(!ice_handle) {
		janus_refcount_decrease(&plugin_session->ref);
		return G_SOURCE_REMOVE;
	}
	janus_refcount_increase(&ice_handle->ref);
	if(janus_flags_is_set(&ice_handle->webrtc_flags, JANUS_ICE_HANDLE_WEBRTC_STOP)
			|| janus_flags_is_set(&ice_handle->webrtc_flags, JANUS_ICE_HANDLE_WEBRTC_ALERT)) {
		janus_refcount_decrease(&plugin_session->ref);
		janus_refcount_decrease(&ice_handle->ref);
		return G_SOURCE_REMOVE;
	}
	JANUS_LOG(LOG_VERB, "[%"SCNu64"] Plugin asked to hangup PeerConnection: sending alert\n", ice_handle->handle_id);
	/* Send an alert on all the DTLS connections */
	janus_ice_webrtc_hangup(ice_handle, "Close PC");
	janus_refcount_decrease(&plugin_session->ref);
	janus_refcount_decrease(&ice_handle->ref);

	return G_SOURCE_REMOVE;
}

void janus_plugin_close_pc(janus_plugin_session *plugin_session) {
	/* A plugin asked to get rid of a PeerConnection: enqueue it as a timed source */
	if((plugin_session < (janus_plugin_session *)0x1000) || !janus_plugin_session_is_alive(plugin_session) || g_atomic_int_get(&plugin_session->stopped))
		return;
	janus_refcount_increase(&plugin_session->ref);
	GSource *timeout_source = g_timeout_source_new_seconds(0);
	g_source_set_callback(timeout_source, janus_plugin_close_pc_internal, plugin_session, NULL);
	g_source_attach(timeout_source, sessions_watchdog_context);
	g_source_unref(timeout_source);
}

static gboolean janus_plugin_end_session_internal(gpointer user_data) {
	/* We actually enforce the end_session here */
	janus_plugin_session *plugin_session = (janus_plugin_session *) user_data;
	janus_ice_handle *ice_handle = (janus_ice_handle *)plugin_session->gateway_handle;
	if(!ice_handle) {
		janus_refcount_decrease(&plugin_session->ref);
		return G_SOURCE_REMOVE;
	}
	janus_refcount_increase(&ice_handle->ref);
	if(janus_flags_is_set(&ice_handle->webrtc_flags, JANUS_ICE_HANDLE_WEBRTC_STOP)
			|| janus_flags_is_set(&ice_handle->webrtc_flags, JANUS_ICE_HANDLE_WEBRTC_ALERT)) {
		janus_refcount_decrease(&plugin_session->ref);
		janus_refcount_decrease(&ice_handle->ref);
		return G_SOURCE_REMOVE;
	}
	janus_session *session = (janus_session *)ice_handle->session;
	if(!session) {
		janus_refcount_decrease(&plugin_session->ref);
		janus_refcount_decrease(&ice_handle->ref);
		return G_SOURCE_REMOVE;
	}
	/* Destroy the handle */
	janus_session_handles_remove(session, ice_handle);

	return G_SOURCE_REMOVE;
}

void janus_plugin_end_session(janus_plugin_session *plugin_session) {
	/* A plugin asked to get rid of a handle: enqueue it as a timed source */
	if((plugin_session < (janus_plugin_session *)0x1000) || !janus_plugin_session_is_alive(plugin_session) || g_atomic_int_get(&plugin_session->stopped))
		return;
	GSource *timeout_source = g_timeout_source_new_seconds(0);
	g_source_set_callback(timeout_source, janus_plugin_end_session_internal, plugin_session, NULL);
	g_source_attach(timeout_source, sessions_watchdog_context);
	g_source_unref(timeout_source);
}

void janus_plugin_notify_event(janus_plugin *plugin, janus_plugin_session *plugin_session, json_t *event) {
	/* A plugin asked to notify an event to the handlers */
	if(!plugin || !event || !json_is_object(event))
		return;
	guint64 session_id = 0, handle_id = 0;
	char *opaque_id = NULL;
	if(plugin_session != NULL) {
		if((plugin_session < (janus_plugin_session *)0x1000) || !janus_plugin_session_is_alive(plugin_session) || plugin_session->stopped) {
			json_decref(event);
			return;
		}
		janus_ice_handle *ice_handle = (janus_ice_handle *)plugin_session->gateway_handle;
		if(!ice_handle) {
			json_decref(event);
			return;
		}
		handle_id = ice_handle->handle_id;
		opaque_id = ice_handle->opaque_id;
		janus_session *session = (janus_session *)ice_handle->session;
		if(!session) {
			json_decref(event);
			return;
		}
		session_id = session->session_id;
	}
	/* Notify event handlers */
	if(janus_events_is_enabled()) {
		janus_events_notify_handlers(JANUS_EVENT_TYPE_PLUGIN,
			session_id, handle_id, opaque_id, plugin->get_package(), event);
	} else {
		json_decref(event);
	}
}


/* Main */
gint main(int argc, char *argv[])
{
	/* Core dumps may be disallowed by parent of this process; change that */
	struct rlimit core_limits;
	core_limits.rlim_cur = core_limits.rlim_max = RLIM_INFINITY;
	setrlimit(RLIMIT_CORE, &core_limits);

	g_print("Janus commit: %s\n", janus_build_git_sha);
	g_print("Compiled on:  %s\n\n", janus_build_git_time);

	struct gengetopt_args_info args_info;
	/* Let's call our cmdline parser */
	if(cmdline_parser(argc, argv, &args_info) != 0)
		exit(1);

	/* Any configuration to open? */
	if(args_info.config_given) {
		config_file = g_strdup(args_info.config_arg);
	}
	if(args_info.configs_folder_given) {
		configs_folder = g_strdup(args_info.configs_folder_arg);
	} else {
		configs_folder = g_strdup (CONFDIR);
	}
	if(config_file == NULL) {
		char file[255];
		g_snprintf(file, 255, "%s/janus.cfg", configs_folder);
		config_file = g_strdup(file);
	}
	if((config = janus_config_parse(config_file)) == NULL) {
		if(args_info.config_given) {
			/* We only give up if the configuration file was explicitly provided */
			g_print("Error reading configuration from %s\n", configs_folder);
			exit(1);
		}
		g_print("Error reading/parsing the configuration file in %s, going on with the defaults and the command line arguments\n",
			configs_folder);
		config = janus_config_create("janus.cfg");
		if(config == NULL) {
			/* If we can't even create an empty configuration, something's definitely wrong */
			exit(1);
		}
	}

	/* Check if we need to log to console and/or file */
	gboolean use_stdout = TRUE;
	if(args_info.disable_stdout_given) {
		use_stdout = FALSE;
		janus_config_add_item(config, "general", "log_to_stdout", "no");
	} else {
		/* Check if the configuration file is saying anything about this */
		janus_config_item *item = janus_config_get_item_drilldown(config, "general", "log_to_stdout");
		if(item && item->value && !janus_is_true(item->value))
			use_stdout = FALSE;
	}
	const char *logfile = NULL;
	if(args_info.log_file_given) {
		logfile = args_info.log_file_arg;
		janus_config_add_item(config, "general", "log_to_file", "no");
	} else {
		/* Check if the configuration file is saying anything about this */
		janus_config_item *item = janus_config_get_item_drilldown(config, "general", "log_to_file");
		if(item && item->value)
			logfile = item->value;
	}

	/* Check if we're going to daemonize Janus */
	if(args_info.daemon_given) {
		daemonize = TRUE;
		janus_config_add_item(config, "general", "daemonize", "yes");
	} else {
		/* Check if the configuration file is saying anything about this */
		janus_config_item *item = janus_config_get_item_drilldown(config, "general", "daemonize");
		if(item && item->value && janus_is_true(item->value))
			daemonize = TRUE;
	}
	/* If we're going to daemonize, make sure logging to stdout is disabled and a log file has been specified */
	if(daemonize && use_stdout) {
		use_stdout = FALSE;
	}
	if(daemonize && logfile == NULL) {
		g_print("Running Janus as a daemon but no log file provided, giving up...\n");
		exit(1);
	}
	/* Daemonize now, if we need to */
	if(daemonize) {
		g_print("Running Janus as a daemon\n");

		/* Create a pipe for parent<->child communication during the startup phase */
		if(pipe(pipefd) == -1) {
			g_print("pipe error!\n");
			exit(1);
		}

		/* Fork off the parent process */
		pid_t pid = fork();
		if(pid < 0) {
			g_print("Fork error!\n");
			exit(1);
		}
		if(pid > 0) {
			/* Ok, we're the parent: let's wait for the child to tell us everything started fine */
			close(pipefd[1]);
			int code = -1;
			struct pollfd pollfds;

			while(code < 0) {
				pollfds.fd = pipefd[0];
				pollfds.events = POLLIN;
				int res = poll(&pollfds, 1, -1);
				if(res < 0)
					break;
				if(res == 0)
					continue;
				if(pollfds.revents & POLLERR || pollfds.revents & POLLHUP)
					break;
				if(pollfds.revents & POLLIN) {
					res = read(pipefd[0], &code, sizeof(int));
					break;
				}
			}
			if(code < 0)
				code = 1;

			/* Leave the parent and return the exit code we received from the child */
			if(code)
				g_print("Error launching Janus (error code %d), check the logs for more details\n", code);
			exit(code);
		}
		/* Child here */
		close(pipefd[0]);

		/* Change the file mode mask */
		umask(0);

		/* Create a new SID for the child process */
		pid_t sid = setsid();
		if(sid < 0) {
			g_print("Error setting SID!\n");
			exit(1);
		}
		/* Change the current working directory */
		if((chdir("/")) < 0) {
			g_print("Error changing the current working directory!\n");
			exit(1);
		}
		/* We close stdin/stdout/stderr when initializing the logger */
	}

	/* Initialize logger */
	if(janus_log_init(daemonize, use_stdout, logfile) < 0)
		exit(1);

	JANUS_PRINT("---------------------------------------------------\n");
	JANUS_PRINT("  Starting Meetecho Janus (WebRTC Gateway) v%s\n", janus_version_string);
	JANUS_PRINT("---------------------------------------------------\n\n");

	/* Handle SIGINT (CTRL-C), SIGTERM (from service managers) */
	signal(SIGINT, janus_handle_signal);
	signal(SIGTERM, janus_handle_signal);
	atexit(janus_termination_handler);

	/* Setup Glib */
#if !GLIB_CHECK_VERSION(2, 36, 0)
	g_type_init();
#endif

	/* Logging level: default is info and no timestamps */
	janus_log_level = LOG_INFO;
	janus_log_timestamps = FALSE;
	janus_log_colors = TRUE;
	if(args_info.debug_level_given) {
		if(args_info.debug_level_arg < LOG_NONE)
			args_info.debug_level_arg = 0;
		else if(args_info.debug_level_arg > LOG_MAX)
			args_info.debug_level_arg = LOG_MAX;
		janus_log_level = args_info.debug_level_arg;
	}

	/* Any PID we need to create? */
	const char *pidfile = NULL;
	if(args_info.pid_file_given) {
		pidfile = args_info.pid_file_arg;
		janus_config_add_item(config, "general", "pid_file", pidfile);
	} else {
		/* Check if the configuration file is saying anything about this */
		janus_config_item *item = janus_config_get_item_drilldown(config, "general", "pid_file");
		if(item && item->value)
			pidfile = item->value;
	}
	if(janus_pidfile_create(pidfile) < 0)
		exit(1);

	/* Proceed with the rest of the configuration */
	janus_config_print(config);
	if(args_info.debug_level_given) {
		char debug[5];
		g_snprintf(debug, 5, "%d", args_info.debug_level_arg);
		janus_config_add_item(config, "general", "debug_level", debug);
	} else {
		/* No command line directive on logging, try the configuration file */
		janus_config_item *item = janus_config_get_item_drilldown(config, "general", "debug_level");
		if(item && item->value) {
			int temp_level = atoi(item->value);
			if(temp_level == 0 && strcmp(item->value, "0")) {
				JANUS_PRINT("Invalid debug level %s (configuration), using default (info=4)\n", item->value);
			} else {
				janus_log_level = temp_level;
				if(janus_log_level < LOG_NONE)
					janus_log_level = 0;
				else if(janus_log_level > LOG_MAX)
					janus_log_level = LOG_MAX;
			}
		}
	}
	/* Any command line argument that should overwrite the configuration? */
	JANUS_PRINT("Checking command line arguments...\n");
	if(args_info.debug_timestamps_given) {
		janus_config_add_item(config, "general", "debug_timestamps", "yes");
	}
	if(args_info.disable_colors_given) {
		janus_config_add_item(config, "general", "debug_colors", "no");
	}
	if(args_info.server_name_given) {
		janus_config_add_item(config, "general", "server_name", args_info.server_name_arg);
	}
	if(args_info.session_timeout_given) {
		char st[20];
		g_snprintf(st, 20, "%d", args_info.session_timeout_arg);
		janus_config_add_item(config, "general", "session_timeout", st);
	}
 	if(args_info.interface_given) {
		janus_config_add_item(config, "general", "interface", args_info.interface_arg);
	}
	if(args_info.configs_folder_given) {
		janus_config_add_item(config, "general", "configs_folder", args_info.configs_folder_arg);
	}
	if(args_info.plugins_folder_given) {
		janus_config_add_item(config, "general", "plugins_folder", args_info.plugins_folder_arg);
	}
	if(args_info.apisecret_given) {
		janus_config_add_item(config, "general", "api_secret", args_info.apisecret_arg);
	}
	if(args_info.token_auth_given) {
		janus_config_add_item(config, "general", "token_auth", "yes");
	}
	if(args_info.cert_pem_given) {
		janus_config_add_item(config, "certificates", "cert_pem", args_info.cert_pem_arg);
	}
	if(args_info.cert_key_given) {
		janus_config_add_item(config, "certificates", "cert_key", args_info.cert_key_arg);
	}
	if(args_info.stun_server_given) {
		/* Split in server and port (if port missing, use 3478 as default) */
		char *stunport = strrchr(args_info.stun_server_arg, ':');
		if(stunport != NULL) {
			*stunport = '\0';
			stunport++;
			janus_config_add_item(config, "nat", "stun_server", args_info.stun_server_arg);
			janus_config_add_item(config, "nat", "stun_port", stunport);
		} else {
			janus_config_add_item(config, "nat", "stun_server", args_info.stun_server_arg);
			janus_config_add_item(config, "nat", "stun_port", "3478");
		}
	}
	if(args_info.nat_1_1_given) {
		janus_config_add_item(config, "nat", "nat_1_1_mapping", args_info.nat_1_1_arg);
	}
	if(args_info.ice_enforce_list_given) {
		janus_config_add_item(config, "nat", "ice_enforce_list", args_info.ice_enforce_list_arg);
	}
	if(args_info.ice_ignore_list_given) {
		janus_config_add_item(config, "nat", "ice_ignore_list", args_info.ice_ignore_list_arg);
	}
	if(args_info.libnice_debug_given) {
		janus_config_add_item(config, "nat", "nice_debug", "true");
	}
	if(args_info.full_trickle_given) {
		janus_config_add_item(config, "nat", "full_trickle", "true");
	}
	if(args_info.ice_lite_given) {
		janus_config_add_item(config, "nat", "ice_lite", "true");
	}
	if(args_info.ice_tcp_given) {
		janus_config_add_item(config, "nat", "ice_tcp", "true");
	}
	if(args_info.ipv6_candidates_given) {
		janus_config_add_item(config, "media", "ipv6", "true");
	}
	if(args_info.max_nack_queue_given) {
		char mnq[20];
		g_snprintf(mnq, 20, "%d", args_info.max_nack_queue_arg);
		janus_config_add_item(config, "media", "max_nack_queue", mnq);
	}
	if(args_info.no_media_timer_given) {
		char nmt[20];
		g_snprintf(nmt, 20, "%d", args_info.no_media_timer_arg);
		janus_config_add_item(config, "media", "no_media_timer", nmt);
	}
	if(args_info.rtp_port_range_given) {
		janus_config_add_item(config, "media", "rtp_port_range", args_info.rtp_port_range_arg);
	}
	if(args_info.event_handlers_given) {
		janus_config_add_item(config, "events", "broadcast", "yes");
	}
	janus_config_print(config);

	/* Logging/debugging */
	JANUS_PRINT("Debug/log level is %d\n", janus_log_level);
	janus_config_item *item = janus_config_get_item_drilldown(config, "general", "debug_timestamps");
	if(item && item->value)
		janus_log_timestamps = janus_is_true(item->value);
	JANUS_PRINT("Debug/log timestamps are %s\n", janus_log_timestamps ? "enabled" : "disabled");
	item = janus_config_get_item_drilldown(config, "general", "debug_colors");
	if(item && item->value)
		janus_log_colors = janus_is_true(item->value);
	JANUS_PRINT("Debug/log colors are %s\n", janus_log_colors ? "enabled" : "disabled");

	/* Any IP/interface to enforce/ignore? */
	item = janus_config_get_item_drilldown(config, "nat", "ice_enforce_list");
	if(item && item->value) {
		gchar **list = g_strsplit(item->value, ",", -1);
		gchar *index = list[0];
		if(index != NULL) {
			int i=0;
			while(index != NULL) {
				if(strlen(index) > 0) {
					JANUS_LOG(LOG_INFO, "Adding '%s' to the ICE enforce list...\n", index);
					janus_ice_enforce_interface(g_strdup(index));
				}
				i++;
				index = list[i];
			}
		}
		g_clear_pointer(&list, g_strfreev);
	}
	item = janus_config_get_item_drilldown(config, "nat", "ice_ignore_list");
	if(item && item->value) {
		gchar **list = g_strsplit(item->value, ",", -1);
		gchar *index = list[0];
		if(index != NULL) {
			int i=0;
			while(index != NULL) {
				if(strlen(index) > 0) {
					JANUS_LOG(LOG_INFO, "Adding '%s' to the ICE ignore list...\n", index);
					janus_ice_ignore_interface(g_strdup(index));
				}
				i++;
				index = list[i];
			}
		}
		g_clear_pointer(&list, g_strfreev);
	}
	/* What is the local IP? */
	JANUS_LOG(LOG_VERB, "Selecting local IP address...\n");
	item = janus_config_get_item_drilldown(config, "general", "interface");
	if(item && item->value) {
		JANUS_LOG(LOG_VERB, "  -- Will try to use %s\n", item->value);
		/* Verify that the address is valid */
		struct ifaddrs *ifas = NULL;
		janus_network_address iface;
		janus_network_address_string_buffer ibuf;
		if(getifaddrs(&ifas) || ifas == NULL) {
			JANUS_LOG(LOG_ERR, "Unable to acquire list of network devices/interfaces; some configurations may not work as expected...\n");
		} else {
			if(janus_network_lookup_interface(ifas, item->value, &iface) != 0) {
				JANUS_LOG(LOG_WARN, "Error setting local IP address to %s, falling back to detecting IP address...\n", item->value);
			} else {
				if(janus_network_address_to_string_buffer(&iface, &ibuf) != 0 || janus_network_address_string_buffer_is_null(&ibuf)) {
					JANUS_LOG(LOG_WARN, "Error getting local IP address from %s, falling back to detecting IP address...\n", item->value);
				} else {
					local_ip = g_strdup(janus_network_address_string_from_buffer(&ibuf));
				}
			}
		}
	}
	if(local_ip == NULL) {
		local_ip = janus_network_detect_local_ip_as_string(janus_network_query_options_any_ip);
		if(local_ip == NULL) {
			JANUS_LOG(LOG_WARN, "Couldn't find any address! using 127.0.0.1 as the local IP... (which is NOT going to work out of your machine)\n");
			local_ip = g_strdup("127.0.0.1");
		}
	}
	JANUS_LOG(LOG_INFO, "Using %s as local IP...\n", local_ip);

	/* Was a custom instance name provided? */
	item = janus_config_get_item_drilldown(config, "general", "server_name");
	if(item && item->value) {
		server_name = g_strdup(item->value);
	}

	/* Check if a custom session timeout value was specified */
	item = janus_config_get_item_drilldown(config, "general", "session_timeout");
	if(item && item->value) {
		int st = atoi(item->value);
		if(st < 0) {
			JANUS_LOG(LOG_WARN, "Ignoring session_timeout value as it's not a positive integer\n");
		} else {
			if(st == 0) {
				JANUS_LOG(LOG_WARN, "Session timeouts have been disabled (note, may result in orphaned sessions)\n");
			}
			session_timeout = st;
		}
	}

	/* Is there any API secret to consider? */
	api_secret = NULL;
	item = janus_config_get_item_drilldown(config, "general", "api_secret");
	if(item && item->value) {
		api_secret = g_strdup(item->value);
	}
	/* Is there any API secret to consider? */
	admin_api_secret = NULL;
	item = janus_config_get_item_drilldown(config, "general", "admin_secret");
	if(item && item->value) {
		admin_api_secret = g_strdup(item->value);
	}
	/* Also check if the token based authentication mechanism needs to be enabled */
	item = janus_config_get_item_drilldown(config, "general", "token_auth");
	janus_auth_init(item && item->value && janus_is_true(item->value));

	/* Initialize the recorder code */
	item = janus_config_get_item_drilldown(config, "general", "recordings_tmp_ext");
	if(item && item->value) {
		janus_recorder_init(TRUE, item->value);
	} else {
		janus_recorder_init(FALSE, NULL);
	}

	/* Setup ICE stuff (e.g., checking if the provided STUN server is correct) */
	char *stun_server = NULL, *turn_server = NULL;
	uint16_t stun_port = 0, turn_port = 0;
	char *turn_type = NULL, *turn_user = NULL, *turn_pwd = NULL;
	char *turn_rest_api = NULL, *turn_rest_api_key = NULL;
#ifdef HAVE_LIBCURL
	char *turn_rest_api_method = NULL;
#endif
	const char *nat_1_1_mapping = NULL;
	uint16_t rtp_min_port = 0, rtp_max_port = 0;
	gboolean ice_lite = FALSE, ice_tcp = FALSE, full_trickle = FALSE, ipv6 = FALSE;
	item = janus_config_get_item_drilldown(config, "media", "ipv6");
	ipv6 = (item && item->value) ? janus_is_true(item->value) : FALSE;
	item = janus_config_get_item_drilldown(config, "media", "rtp_port_range");
	if(item && item->value) {
		/* Split in min and max port */
		char *maxport = strrchr(item->value, '-');
		if(maxport != NULL) {
			*maxport = '\0';
			maxport++;
			rtp_min_port = atoi(item->value);
			rtp_max_port = atoi(maxport);
			maxport--;
			*maxport = '-';
		}
		if(rtp_min_port > rtp_max_port) {
			uint16_t temp_port = rtp_min_port;
			rtp_min_port = rtp_max_port;
			rtp_max_port = temp_port;
		}
		if(rtp_max_port == 0)
			rtp_max_port = 65535;
		JANUS_LOG(LOG_INFO, "RTP port range: %u -- %u\n", rtp_min_port, rtp_max_port);
	}
	/* Check if we need to enable the ICE Lite mode */
	item = janus_config_get_item_drilldown(config, "nat", "ice_lite");
	ice_lite = (item && item->value) ? janus_is_true(item->value) : FALSE;
	/* Check if we need to enable ICE-TCP support (warning: still broken, for debugging only) */
	item = janus_config_get_item_drilldown(config, "nat", "ice_tcp");
	ice_tcp = (item && item->value) ? janus_is_true(item->value) : FALSE;
	/* Check if we need to do full-trickle instead of half-trickle */
	item = janus_config_get_item_drilldown(config, "nat", "full_trickle");
	full_trickle = (item && item->value) ? janus_is_true(item->value) : FALSE;
	/* Any STUN server to use in Janus? */
	item = janus_config_get_item_drilldown(config, "nat", "stun_server");
	if(item && item->value)
		stun_server = (char *)item->value;
	item = janus_config_get_item_drilldown(config, "nat", "stun_port");
	if(item && item->value)
		stun_port = atoi(item->value);
	/* Any 1:1 NAT mapping to take into account? */
	item = janus_config_get_item_drilldown(config, "nat", "nat_1_1_mapping");
	if(item && item->value) {
		JANUS_LOG(LOG_VERB, "Using nat_1_1_mapping for public ip - %s\n", item->value);
		if(!janus_network_string_is_valid_address(janus_network_query_options_any_ip, item->value)) {
			JANUS_LOG(LOG_WARN, "Invalid nat_1_1_mapping address %s, disabling...\n", item->value);
		} else {
			nat_1_1_mapping = item->value;
			janus_set_public_ip(item->value);
			janus_ice_enable_nat_1_1();
		}
	}
	/* Any TURN server to use in Janus? */
	item = janus_config_get_item_drilldown(config, "nat", "turn_server");
	if(item && item->value)
		turn_server = (char *)item->value;
	item = janus_config_get_item_drilldown(config, "nat", "turn_port");
	if(item && item->value)
		turn_port = atoi(item->value);
	item = janus_config_get_item_drilldown(config, "nat", "turn_type");
	if(item && item->value)
		turn_type = (char *)item->value;
	item = janus_config_get_item_drilldown(config, "nat", "turn_user");
	if(item && item->value)
		turn_user = (char *)item->value;
	item = janus_config_get_item_drilldown(config, "nat", "turn_pwd");
	if(item && item->value)
		turn_pwd = (char *)item->value;
	/* Check if there's any TURN REST API backend to use */
	item = janus_config_get_item_drilldown(config, "nat", "turn_rest_api");
	if(item && item->value)
		turn_rest_api = (char *)item->value;
	item = janus_config_get_item_drilldown(config, "nat", "turn_rest_api_key");
	if(item && item->value)
		turn_rest_api_key = (char *)item->value;
#ifdef HAVE_LIBCURL
	item = janus_config_get_item_drilldown(config, "nat", "turn_rest_api_method");
	if(item && item->value)
		turn_rest_api_method = (char *)item->value;
#endif
	/* Initialize the ICE stack now */
	janus_ice_init(ice_lite, ice_tcp, full_trickle, ipv6, rtp_min_port, rtp_max_port);
	if(janus_ice_set_stun_server(stun_server, stun_port) < 0) {
		JANUS_LOG(LOG_FATAL, "Invalid STUN address %s:%u\n", stun_server, stun_port);
		exit(1);
	}
	if(janus_ice_set_turn_server(turn_server, turn_port, turn_type, turn_user, turn_pwd) < 0) {
		JANUS_LOG(LOG_FATAL, "Invalid TURN address %s:%u\n", turn_server, turn_port);
		exit(1);
	}
#ifndef HAVE_LIBCURL
	if(turn_rest_api != NULL || turn_rest_api_key != NULL) {
		JANUS_LOG(LOG_WARN, "A TURN REST API backend specified in the settings, but libcurl support has not been built\n");
	}
#else
	if(janus_ice_set_turn_rest_api(turn_rest_api, turn_rest_api_key, turn_rest_api_method) < 0) {
		JANUS_LOG(LOG_FATAL, "Invalid TURN REST API configuration: %s (%s, %s)\n", turn_rest_api, turn_rest_api_key, turn_rest_api_method);
		exit(1);
	}
#endif
	item = janus_config_get_item_drilldown(config, "nat", "nice_debug");
	if(item && item->value && janus_is_true(item->value)) {
		/* Enable libnice debugging */
		janus_ice_debugging_enable();
	}
	if(stun_server == NULL && turn_server == NULL) {
		/* No STUN and TURN server provided for Janus: make sure it isn't on a private address */
		gboolean private_address = FALSE;
		const char *test_ip = nat_1_1_mapping ? nat_1_1_mapping : local_ip;
		janus_network_address addr;
		if(janus_network_string_to_address(janus_network_query_options_any_ip, test_ip, &addr) != 0) {
			JANUS_LOG(LOG_ERR, "Invalid address %s..?\n", test_ip);
		} else {
			if(addr.family == AF_INET) {
				unsigned short int ip[4];
				sscanf(test_ip, "%hu.%hu.%hu.%hu", &ip[0], &ip[1], &ip[2], &ip[3]);
				if(ip[0] == 10) {
					/* Class A private address */
					private_address = TRUE;
				} else if(ip[0] == 172 && (ip[1] >= 16 && ip[1] <= 31)) {
					/* Class B private address */
					private_address = TRUE;
				} else if(ip[0] == 192 && ip[1] == 168) {
					/* Class C private address */
					private_address = TRUE;
				}
			} else {
				/* TODO Similar check for IPv6... */
			}
		}
		if(private_address) {
			JANUS_LOG(LOG_WARN, "Janus is deployed on a private address (%s) but you didn't specify any STUN server!"
			                    " Expect trouble if this is supposed to work over the internet and not just in a LAN...\n", test_ip);
		}
	}
	/* NACK related stuff */
	item = janus_config_get_item_drilldown(config, "media", "max_nack_queue");
	if(item && item->value) {
		int mnq = atoi(item->value);
		if(mnq < 0) {
			JANUS_LOG(LOG_WARN, "Ignoring max_nack_queue value as it's not a positive integer\n");
		} else if(mnq > 0 && mnq < 200) {
			JANUS_LOG(LOG_WARN, "Ignoring max_nack_queue value as it's less than 200\n");
		} else {
			janus_set_max_nack_queue(mnq);
		}
	}
	/* no-media timer */
	item = janus_config_get_item_drilldown(config, "media", "no_media_timer");
	if(item && item->value) {
		int nmt = atoi(item->value);
		if(nmt < 0) {
			JANUS_LOG(LOG_WARN, "Ignoring no_media_timer value as it's not a positive integer\n");
		} else {
			janus_set_no_media_timer(nmt);
		}
	}

	/* Setup OpenSSL stuff */
	const char* server_pem;
	item = janus_config_get_item_drilldown(config, "certificates", "cert_pem");
	if(!item || !item->value) {
		server_pem = NULL;
	} else {
		server_pem = item->value;
	}

	const char* server_key;
	item = janus_config_get_item_drilldown(config, "certificates", "cert_key");
	if(!item || !item->value) {
		server_key = NULL;
	} else {
		server_key = item->value;
	}
	JANUS_LOG(LOG_VERB, "Using certificates:\n\t%s\n\t%s\n", server_pem, server_key);

	SSL_library_init();
	SSL_load_error_strings();
	OpenSSL_add_all_algorithms();
	/* ... and DTLS-SRTP in particular */
	if(janus_dtls_srtp_init(server_pem, server_key) < 0) {
		exit(1);
	}
	/* Check if there's any custom value for the starting MTU to use in the BIO filter */
	item = janus_config_get_item_drilldown(config, "media", "dtls_mtu");
	if(item && item->value)
		janus_dtls_bio_filter_set_mtu(atoi(item->value));

#ifdef HAVE_SCTP
	/* Initialize SCTP for DataChannels */
	if(janus_sctp_init() < 0) {
		exit(1);
	}
#else
	JANUS_LOG(LOG_WARN, "Data Channels support not compiled\n");
#endif

	/* Sessions */
	sessions = g_hash_table_new_full(g_int64_hash, g_int64_equal, (GDestroyNotify)g_free, NULL);
	janus_mutex_init(&sessions_mutex);
	/* Start the sessions timeout watchdog */
	sessions_watchdog_context = g_main_context_new();
	GMainLoop *watchdog_loop = g_main_loop_new(sessions_watchdog_context, FALSE);
	GError *error = NULL;
	GThread *watchdog = g_thread_try_new("timeout watchdog", &janus_sessions_watchdog, watchdog_loop, &error);
	if(error != NULL) {
		JANUS_LOG(LOG_FATAL, "Got error %d (%s) trying to start sessions timeout watchdog...\n", error->code, error->message ? error->message : "??");
		exit(1);
	}

	/* Load event handlers */
	const char *path = NULL;
	DIR *dir = NULL;
	/* Event handlers are disabled by default, though: they need to be enabled in the configuration */
	item = janus_config_get_item_drilldown(config, "events", "broadcast");
	gboolean enable_events = FALSE;
	if(item && item->value)
		enable_events = janus_is_true(item->value);
	if(!enable_events) {
		JANUS_LOG(LOG_WARN, "Event handlers support disabled\n");
	} else {
		gchar **disabled_eventhandlers = NULL;
		path = EVENTDIR;
		item = janus_config_get_item_drilldown(config, "general", "events_folder");
		if(item && item->value)
			path = (char *)item->value;
		JANUS_LOG(LOG_INFO, "Event handler plugins folder: %s\n", path);
		dir = opendir(path);
		if(!dir) {
			/* Not really fatal, we don't care and go on anyway: event handlers are not fundamental */
			JANUS_LOG(LOG_FATAL, "\tCouldn't access event handler plugins folder...\n");
		} else {
			item = janus_config_get_item_drilldown(config, "events", "stats_period");
			if(item && item->value) {
				/* Check if we need to use a larger period for pushing statistics to event handlers */
				int period = atoi(item->value);
				if(period < 0) {
					JANUS_LOG(LOG_WARN, "Invalid event handlers statistics period, using default value (1 second)\n");
				} else if(period == 0) {
					janus_ice_set_event_stats_period(0);
					JANUS_LOG(LOG_WARN, "Disabling event handlers statistics period, no media statistics will be pushed to event handlers\n");
				} else {
					janus_ice_set_event_stats_period(period);
					JANUS_LOG(LOG_INFO, "Setting event handlers statistics period to %d seconds\n", period);
				}
			}
			/* Any event handlers to ignore? */
			item = janus_config_get_item_drilldown(config, "events", "disable");
			if(item && item->value)
				disabled_eventhandlers = g_strsplit(item->value, ",", -1);
			/* Open the shared objects */
			struct dirent *eventent = NULL;
			char eventpath[1024];
			while((eventent = readdir(dir))) {
				int len = strlen(eventent->d_name);
				if (len < 4) {
					continue;
				}
				if (strcasecmp(eventent->d_name+len-strlen(SHLIB_EXT), SHLIB_EXT)) {
					continue;
				}
				/* Check if this event handler has been disabled in the configuration file */
				if(disabled_eventhandlers != NULL) {
					gchar *index = disabled_eventhandlers[0];
					if(index != NULL) {
						int i=0;
						gboolean skip = FALSE;
						while(index != NULL) {
							while(isspace(*index))
								index++;
							if(strlen(index) && !strcmp(index, eventent->d_name)) {
								JANUS_LOG(LOG_WARN, "Event handler plugin '%s' has been disabled, skipping...\n", eventent->d_name);
								skip = TRUE;
								break;
							}
							i++;
							index = disabled_eventhandlers[i];
						}
						if(skip)
							continue;
					}
				}
				JANUS_LOG(LOG_INFO, "Loading event handler plugin '%s'...\n", eventent->d_name);
				memset(eventpath, 0, 1024);
				g_snprintf(eventpath, 1024, "%s/%s", path, eventent->d_name);
				void *event = dlopen(eventpath, RTLD_NOW | RTLD_GLOBAL);
				if (!event) {
					JANUS_LOG(LOG_ERR, "\tCouldn't load event handler plugin '%s': %s\n", eventent->d_name, dlerror());
				} else {
					create_e *create = (create_e*) dlsym(event, "create");
					const char *dlsym_error = dlerror();
					if (dlsym_error) {
						JANUS_LOG(LOG_ERR, "\tCouldn't load symbol 'create': %s\n", dlsym_error);
						continue;
					}
					janus_eventhandler *janus_eventhandler = create();
					if(!janus_eventhandler) {
						JANUS_LOG(LOG_ERR, "\tCouldn't use function 'create'...\n");
						continue;
					}
					/* Are all the mandatory methods and callbacks implemented? */
					if(!janus_eventhandler->init || !janus_eventhandler->destroy ||
							!janus_eventhandler->get_api_compatibility ||
							!janus_eventhandler->get_version ||
							!janus_eventhandler->get_version_string ||
							!janus_eventhandler->get_description ||
							!janus_eventhandler->get_package ||
							!janus_eventhandler->get_name ||
							!janus_eventhandler->incoming_event) {
						JANUS_LOG(LOG_ERR, "\tMissing some mandatory methods/callbacks, skipping this event handler plugin...\n");
						continue;
					}
					if(janus_eventhandler->get_api_compatibility() < JANUS_EVENTHANDLER_API_VERSION) {
						JANUS_LOG(LOG_ERR, "The '%s' event handler plugin was compiled against an older version of the API (%d < %d), skipping it: update it to enable it again\n",
							janus_eventhandler->get_package(), janus_eventhandler->get_api_compatibility(), JANUS_EVENTHANDLER_API_VERSION);
						continue;
					}
					janus_eventhandler->init(configs_folder);
					JANUS_LOG(LOG_VERB, "\tVersion: %d (%s)\n", janus_eventhandler->get_version(), janus_eventhandler->get_version_string());
					JANUS_LOG(LOG_VERB, "\t   [%s] %s\n", janus_eventhandler->get_package(), janus_eventhandler->get_name());
					JANUS_LOG(LOG_VERB, "\t   %s\n", janus_eventhandler->get_description());
					JANUS_LOG(LOG_VERB, "\t   Plugin API version: %d\n", janus_eventhandler->get_api_compatibility());
					JANUS_LOG(LOG_VERB, "\t   Subscriptions:");
					if(janus_eventhandler->events_mask == 0) {
						JANUS_LOG(LOG_VERB, " none");
					} else {
						if(janus_flags_is_set(&janus_eventhandler->events_mask, JANUS_EVENT_TYPE_SESSION))
							JANUS_LOG(LOG_VERB, " sessions");
						if(janus_flags_is_set(&janus_eventhandler->events_mask, JANUS_EVENT_TYPE_HANDLE))
							JANUS_LOG(LOG_VERB, " handles");
						if(janus_flags_is_set(&janus_eventhandler->events_mask, JANUS_EVENT_TYPE_JSEP))
							JANUS_LOG(LOG_VERB, " jsep");
						if(janus_flags_is_set(&janus_eventhandler->events_mask, JANUS_EVENT_TYPE_WEBRTC))
							JANUS_LOG(LOG_VERB, " webrtc");
						if(janus_flags_is_set(&janus_eventhandler->events_mask, JANUS_EVENT_TYPE_MEDIA))
							JANUS_LOG(LOG_VERB, " media");
						if(janus_flags_is_set(&janus_eventhandler->events_mask, JANUS_EVENT_TYPE_PLUGIN))
							JANUS_LOG(LOG_VERB, " plugins");
						if(janus_flags_is_set(&janus_eventhandler->events_mask, JANUS_EVENT_TYPE_TRANSPORT))
							JANUS_LOG(LOG_VERB, " transports");
					}
					JANUS_LOG(LOG_VERB, "\n");
					if(eventhandlers == NULL)
						eventhandlers = g_hash_table_new(g_str_hash, g_str_equal);
					g_hash_table_insert(eventhandlers, (gpointer)janus_eventhandler->get_package(), janus_eventhandler);
					if(eventhandlers_so == NULL)
						eventhandlers_so = g_hash_table_new(g_str_hash, g_str_equal);
					g_hash_table_insert(eventhandlers_so, (gpointer)janus_eventhandler->get_package(), event);
				}
			}
		}
		closedir(dir);
		if(disabled_eventhandlers != NULL)
			g_strfreev(disabled_eventhandlers);
		disabled_eventhandlers = NULL;
		/* Initialize the event broadcaster */
		if(janus_events_init(enable_events, (server_name ? server_name : (char *)JANUS_SERVER_NAME), eventhandlers) < 0) {
			JANUS_LOG(LOG_FATAL, "Error initializing the Event handlers mechanism...\n");
			exit(1);
		}
	}

	/* Load plugins */
	path = PLUGINDIR;
	item = janus_config_get_item_drilldown(config, "general", "plugins_folder");
	if(item && item->value)
		path = (char *)item->value;
	JANUS_LOG(LOG_INFO, "Plugins folder: %s\n", path);
	dir = opendir(path);
	if(!dir) {
		JANUS_LOG(LOG_FATAL, "\tCouldn't access plugins folder...\n");
		exit(1);
	}
	/* Any plugin to ignore? */
	gchar **disabled_plugins = NULL;
	item = janus_config_get_item_drilldown(config, "plugins", "disable");
	if(item && item->value)
		disabled_plugins = g_strsplit(item->value, ",", -1);
	/* Open the shared objects */
	struct dirent *pluginent = NULL;
	char pluginpath[1024];
	while((pluginent = readdir(dir))) {
		int len = strlen(pluginent->d_name);
		if (len < 4) {
			continue;
		}
		if (strcasecmp(pluginent->d_name+len-strlen(SHLIB_EXT), SHLIB_EXT)) {
			continue;
		}
		/* Check if this plugins has been disabled in the configuration file */
		if(disabled_plugins != NULL) {
			gchar *index = disabled_plugins[0];
			if(index != NULL) {
				int i=0;
				gboolean skip = FALSE;
				while(index != NULL) {
					while(isspace(*index))
						index++;
					if(strlen(index) && !strcmp(index, pluginent->d_name)) {
						JANUS_LOG(LOG_WARN, "Plugin '%s' has been disabled, skipping...\n", pluginent->d_name);
						skip = TRUE;
						break;
					}
					i++;
					index = disabled_plugins[i];
				}
				if(skip)
					continue;
			}
		}
		JANUS_LOG(LOG_INFO, "Loading plugin '%s'...\n", pluginent->d_name);
		memset(pluginpath, 0, 1024);
		g_snprintf(pluginpath, 1024, "%s/%s", path, pluginent->d_name);
		void *plugin = dlopen(pluginpath, RTLD_NOW | RTLD_GLOBAL);
		if (!plugin) {
			JANUS_LOG(LOG_ERR, "\tCouldn't load plugin '%s': %s\n", pluginent->d_name, dlerror());
		} else {
			create_p *create = (create_p*) dlsym(plugin, "create");
			const char *dlsym_error = dlerror();
			if (dlsym_error) {
				JANUS_LOG(LOG_ERR, "\tCouldn't load symbol 'create': %s\n", dlsym_error);
				continue;
			}
			janus_plugin *janus_plugin = create();
			if(!janus_plugin) {
				JANUS_LOG(LOG_ERR, "\tCouldn't use function 'create'...\n");
				continue;
			}
			/* Are all the mandatory methods and callbacks implemented? */
			if(!janus_plugin->init || !janus_plugin->destroy ||
					!janus_plugin->get_api_compatibility ||
					!janus_plugin->get_version ||
					!janus_plugin->get_version_string ||
					!janus_plugin->get_description ||
					!janus_plugin->get_package ||
					!janus_plugin->get_name ||
					!janus_plugin->create_session ||
					!janus_plugin->query_session ||
					!janus_plugin->destroy_session ||
					!janus_plugin->handle_message ||
					!janus_plugin->setup_media ||
					!janus_plugin->hangup_media) {
				JANUS_LOG(LOG_ERR, "\tMissing some mandatory methods/callbacks, skipping this plugin...\n");
				continue;
			}
			if(janus_plugin->get_api_compatibility() < JANUS_PLUGIN_API_VERSION) {
				JANUS_LOG(LOG_ERR, "The '%s' plugin was compiled against an older version of the API (%d < %d), skipping it: update it to enable it again\n",
					janus_plugin->get_package(), janus_plugin->get_api_compatibility(), JANUS_PLUGIN_API_VERSION);
				continue;
			}
			if(janus_plugin->init(&janus_handler_plugin, configs_folder) < 0) {
				JANUS_LOG(LOG_WARN, "The '%s' plugin could not be initialized\n", janus_plugin->get_package());
				dlclose(plugin);
				continue;
			}
			JANUS_LOG(LOG_VERB, "\tVersion: %d (%s)\n", janus_plugin->get_version(), janus_plugin->get_version_string());
			JANUS_LOG(LOG_VERB, "\t   [%s] %s\n", janus_plugin->get_package(), janus_plugin->get_name());
			JANUS_LOG(LOG_VERB, "\t   %s\n", janus_plugin->get_description());
			JANUS_LOG(LOG_VERB, "\t   Plugin API version: %d\n", janus_plugin->get_api_compatibility());
			if(!janus_plugin->incoming_rtp && !janus_plugin->incoming_rtcp && !janus_plugin->incoming_data) {
				JANUS_LOG(LOG_WARN, "The '%s' plugin doesn't implement any callback for RTP/RTCP/data... is this on purpose?\n",
					janus_plugin->get_package());
			}
			if(!janus_plugin->incoming_rtp && !janus_plugin->incoming_rtcp && janus_plugin->incoming_data) {
				JANUS_LOG(LOG_WARN, "The '%s' plugin will only handle data channels (no RTP/RTCP)... is this on purpose?\n",
					janus_plugin->get_package());
			}
			if(plugins == NULL)
				plugins = g_hash_table_new(g_str_hash, g_str_equal);
			g_hash_table_insert(plugins, (gpointer)janus_plugin->get_package(), janus_plugin);
			if(plugins_so == NULL)
				plugins_so = g_hash_table_new(g_str_hash, g_str_equal);
			g_hash_table_insert(plugins_so, (gpointer)janus_plugin->get_package(), plugin);
		}
	}
	closedir(dir);
	if(disabled_plugins != NULL)
		g_strfreev(disabled_plugins);
	disabled_plugins = NULL;

	/* Create a thread pool to handle incoming requests, no matter what the transport */
	error = NULL;
	tasks = g_thread_pool_new(janus_transport_task, NULL, -1, FALSE, &error);
	if(error != NULL) {
		/* Something went wrong... */
		JANUS_LOG(LOG_FATAL, "Got error %d (%s) trying to launch the request pool task thread...\n", error->code, error->message ? error->message : "??");
		exit(1);
	}
	/* Wait 120 seconds before stopping idle threads to avoid the creation of too many threads for AddressSanitizer. */
	g_thread_pool_set_max_idle_time(120 * 1000);

	/* Load transports */
	gboolean janus_api_enabled = FALSE, admin_api_enabled = FALSE;
	path = TRANSPORTDIR;
	item = janus_config_get_item_drilldown(config, "general", "transports_folder");
	if(item && item->value)
		path = (char *)item->value;
	JANUS_LOG(LOG_INFO, "Transport plugins folder: %s\n", path);
	dir = opendir(path);
	if(!dir) {
		JANUS_LOG(LOG_FATAL, "\tCouldn't access transport plugins folder...\n");
		exit(1);
	}
	/* Any transport to ignore? */
	gchar **disabled_transports = NULL;
	item = janus_config_get_item_drilldown(config, "transports", "disable");
	if(item && item->value)
		disabled_transports = g_strsplit(item->value, ",", -1);
	/* Open the shared objects */
	struct dirent *transportent = NULL;
	char transportpath[1024];
	while((transportent = readdir(dir))) {
		int len = strlen(transportent->d_name);
		if (len < 4) {
			continue;
		}
		if (strcasecmp(transportent->d_name+len-strlen(SHLIB_EXT), SHLIB_EXT)) {
			continue;
		}
		/* Check if this transports has been disabled in the configuration file */
		if(disabled_transports != NULL) {
			gchar *index = disabled_transports[0];
			if(index != NULL) {
				int i=0;
				gboolean skip = FALSE;
				while(index != NULL) {
					while(isspace(*index))
						index++;
					if(strlen(index) && !strcmp(index, transportent->d_name)) {
						JANUS_LOG(LOG_WARN, "Transport plugin '%s' has been disabled, skipping...\n", transportent->d_name);
						skip = TRUE;
						break;
					}
					i++;
					index = disabled_transports[i];
				}
				if(skip)
					continue;
			}
		}
		JANUS_LOG(LOG_INFO, "Loading transport plugin '%s'...\n", transportent->d_name);
		memset(transportpath, 0, 1024);
		g_snprintf(transportpath, 1024, "%s/%s", path, transportent->d_name);
		void *transport = dlopen(transportpath, RTLD_NOW | RTLD_GLOBAL);
		if (!transport) {
			JANUS_LOG(LOG_ERR, "\tCouldn't load transport plugin '%s': %s\n", transportent->d_name, dlerror());
		} else {
			create_t *create = (create_t*) dlsym(transport, "create");
			const char *dlsym_error = dlerror();
			if (dlsym_error) {
				JANUS_LOG(LOG_ERR, "\tCouldn't load symbol 'create': %s\n", dlsym_error);
				continue;
			}
			janus_transport *janus_transport = create();
			if(!janus_transport) {
				JANUS_LOG(LOG_ERR, "\tCouldn't use function 'create'...\n");
				continue;
			}
			/* Are all the mandatory methods and callbacks implemented? */
			if(!janus_transport->init || !janus_transport->destroy ||
					!janus_transport->get_api_compatibility ||
					!janus_transport->get_version ||
					!janus_transport->get_version_string ||
					!janus_transport->get_description ||
					!janus_transport->get_package ||
					!janus_transport->get_name ||
					!janus_transport->send_message ||
					!janus_transport->is_janus_api_enabled ||
					!janus_transport->is_admin_api_enabled ||
					!janus_transport->session_created ||
					!janus_transport->session_over) {
				JANUS_LOG(LOG_ERR, "\tMissing some mandatory methods/callbacks, skipping this transport plugin...\n");
				continue;
			}
			if(janus_transport->get_api_compatibility() < JANUS_TRANSPORT_API_VERSION) {
				JANUS_LOG(LOG_ERR, "The '%s' transport plugin was compiled against an older version of the API (%d < %d), skipping it: update it to enable it again\n",
					janus_transport->get_package(), janus_transport->get_api_compatibility(), JANUS_TRANSPORT_API_VERSION);
				continue;
			}
			if(janus_transport->init(&janus_handler_transport, configs_folder) < 0) {
				JANUS_LOG(LOG_WARN, "The '%s' plugin could not be initialized\n", janus_transport->get_package());
				dlclose(transport);
				continue;
			}
			JANUS_LOG(LOG_VERB, "\tVersion: %d (%s)\n", janus_transport->get_version(), janus_transport->get_version_string());
			JANUS_LOG(LOG_VERB, "\t   [%s] %s\n", janus_transport->get_package(), janus_transport->get_name());
			JANUS_LOG(LOG_VERB, "\t   %s\n", janus_transport->get_description());
			JANUS_LOG(LOG_VERB, "\t   Plugin API version: %d\n", janus_transport->get_api_compatibility());
			JANUS_LOG(LOG_VERB, "\t   Janus API: %s\n", janus_transport->is_janus_api_enabled() ? "enabled" : "disabled");
			JANUS_LOG(LOG_VERB, "\t   Admin API: %s\n", janus_transport->is_admin_api_enabled() ? "enabled" : "disabled");
			janus_api_enabled = janus_api_enabled || janus_transport->is_janus_api_enabled();
			admin_api_enabled = admin_api_enabled || janus_transport->is_admin_api_enabled();
			if(transports == NULL)
				transports = g_hash_table_new(g_str_hash, g_str_equal);
			g_hash_table_insert(transports, (gpointer)janus_transport->get_package(), janus_transport);
			if(transports_so == NULL)
				transports_so = g_hash_table_new(g_str_hash, g_str_equal);
			g_hash_table_insert(transports_so, (gpointer)janus_transport->get_package(), transport);
		}
	}
	closedir(dir);
	if(disabled_transports != NULL)
		g_strfreev(disabled_transports);
	disabled_transports = NULL;
	/* Make sure at least a Janus API transport is available */
	if(!janus_api_enabled) {
		JANUS_LOG(LOG_FATAL, "No Janus API transport is available... enable at least one and restart Janus\n");
		exit(1);	/* FIXME Should we really give up? */
	}
	/* Make sure at least an admin API transport is available, if the auth mechanism is enabled */
	if(!admin_api_enabled && janus_auth_is_enabled()) {
		JANUS_LOG(LOG_FATAL, "No Admin/monitor transport is available, but the token based authentication mechanism is enabled... this will cause all requests to fail, giving up! If you want to use tokens, enable the Admin/monitor API and restart Janus\n");
		exit(1);	/* FIXME Should we really give up? */
	}

	/* Ok, Janus has started! Let the parent now about this if we're daemonizing */
	if(daemonize) {
		int code = 0;
		ssize_t res = 0;
		do {
			res = write(pipefd[1], &code, sizeof(int));
		} while(res == -1 && errno == EINTR);
	}

	/* If the Event Handlers mechanism is enabled, notify handlers that Janus just started */
	if(janus_events_is_enabled()) {
		json_t *info = json_object();
		json_object_set_new(info, "status", json_string("started"));
		json_object_set_new(info, "info", janus_info(NULL));
		janus_events_notify_handlers(JANUS_EVENT_TYPE_CORE, 0, info);
	}

	while(!g_atomic_int_get(&stop)) {
		/* Loop until we have to stop */
		usleep(250000); /* A signal will cancel usleep() but not g_usleep() */
	}

	/* If the Event Handlers mechanism is enabled, notify handlers that Janus is hanging up */
	if(janus_events_is_enabled()) {
		json_t *info = json_object();
		json_object_set_new(info, "status", json_string("shutdown"));
		json_object_set_new(info, "signum", json_integer(stop_signal));
		janus_events_notify_handlers(JANUS_EVENT_TYPE_CORE, 0, info);
	}

	/* Done */
	JANUS_LOG(LOG_INFO, "Ending sessions timeout watchdog...\n");
	g_main_loop_quit(watchdog_loop);
	g_thread_join(watchdog);
	watchdog = NULL;
	g_main_loop_unref(watchdog_loop);
	g_main_context_unref(sessions_watchdog_context);
	sessions_watchdog_context = NULL;

	if(config)
		janus_config_destroy(config);

	JANUS_LOG(LOG_INFO, "Closing transport plugins:\n");
	if(transports != NULL && g_hash_table_size(transports) > 0) {
		g_hash_table_foreach(transports, janus_transport_close, NULL);
		g_hash_table_destroy(transports);
	}
	if(transports_so != NULL && g_hash_table_size(transports_so) > 0) {
		g_hash_table_foreach(transports_so, janus_transportso_close, NULL);
		g_hash_table_destroy(transports_so);
	}
	g_thread_pool_free(tasks, FALSE, FALSE);

	JANUS_LOG(LOG_INFO, "Destroying sessions...\n");
	g_clear_pointer(&sessions, g_hash_table_destroy);
	janus_ice_deinit();
	JANUS_LOG(LOG_INFO, "Freeing crypto resources...\n");
	janus_dtls_srtp_cleanup();
	EVP_cleanup();
	ERR_free_strings();
#ifdef HAVE_SCTP
	JANUS_LOG(LOG_INFO, "De-initializing SCTP...\n");
	janus_sctp_deinit();
#endif
	janus_auth_deinit();

	JANUS_LOG(LOG_INFO, "Closing plugins:\n");
	if(plugins != NULL && g_hash_table_size(plugins) > 0) {
		g_hash_table_foreach(plugins, janus_plugin_close, NULL);
		g_hash_table_destroy(plugins);
	}
	if(plugins_so != NULL && g_hash_table_size(plugins_so) > 0) {
		g_hash_table_foreach(plugins_so, janus_pluginso_close, NULL);
		g_hash_table_destroy(plugins_so);
	}

	JANUS_LOG(LOG_INFO, "Closing event handlers:\n");
	janus_events_deinit();
	if(eventhandlers != NULL && g_hash_table_size(eventhandlers) > 0) {
		g_hash_table_foreach(eventhandlers, janus_eventhandler_close, NULL);
		g_hash_table_destroy(eventhandlers);
	}
	if(eventhandlers_so != NULL && g_hash_table_size(eventhandlers_so) > 0) {
		g_hash_table_foreach(eventhandlers_so, janus_eventhandlerso_close, NULL);
		g_hash_table_destroy(eventhandlers_so);
	}

	janus_recorder_deinit();
	g_free(local_ip);

#ifdef REFCOUNT_DEBUG
	/* Any reference counters that are still up while we're leaving? (debug-mode only) */
	janus_mutex_lock(&counters_mutex);
	if(counters && g_hash_table_size(counters) > 0) {
		JANUS_PRINT("Debugging reference counters: %d still allocated\n", g_hash_table_size(counters));
		GHashTableIter iter;
		gpointer value;
		g_hash_table_iter_init(&iter, counters);
		while(g_hash_table_iter_next(&iter, NULL, &value)) {
			JANUS_PRINT("  -- %p\n", value);
		}
	} else {
		JANUS_PRINT("Debugging reference counters: 0 still allocated\n");
	}
	janus_mutex_unlock(&counters_mutex);
#endif

	JANUS_PRINT("Bye!\n");

	exit(0);
}<|MERGE_RESOLUTION|>--- conflicted
+++ resolved
@@ -511,17 +511,8 @@
 			}
 		}
 	}
-<<<<<<< HEAD
-	session = (janus_session *)g_malloc0(sizeof(janus_session));
+	session = (janus_session *)g_malloc(sizeof(janus_session));
 	JANUS_LOG(LOG_INFO, "Creating new session: %"SCNu64"; %p\n", session_id, session);
-	if(session == NULL) {
-		JANUS_LOG(LOG_FATAL, "Memory error!\n");
-		return NULL;
-	}
-=======
-	JANUS_LOG(LOG_INFO, "Creating new session: %"SCNu64"\n", session_id);
-	janus_session *session = g_malloc(sizeof(janus_session));
->>>>>>> af87b812
 	session->session_id = session_id;
 	janus_refcount_init(&session->ref, janus_session_free);
 	session->source = NULL;
@@ -641,17 +632,8 @@
 }
 
 /* Requests management */
-<<<<<<< HEAD
 janus_request *janus_request_new(janus_transport *transport, janus_transport_session *instance, void *request_id, gboolean admin, json_t *message) {
-	janus_request *request = (janus_request *)g_malloc0(sizeof(janus_request));
-	if(request == NULL) {
-		JANUS_LOG(LOG_FATAL, "Memory error!\n");
-		return NULL;
-	}
-=======
-janus_request *janus_request_new(janus_transport *transport, void *instance, void *request_id, gboolean admin, json_t *message) {
 	janus_request *request = g_malloc(sizeof(janus_request));
->>>>>>> af87b812
 	request->transport = transport;
 	request->instance = instance;
 	janus_refcount_increase(&instance->ref);
