; [<unique room ID>]
; description = This is my awesome room
; is_private = yes|no (whether this room should be in the public list, default=yes)
; secret = <optional password needed for manipulating (e.g. destroying) the room>
; pin = <optional password needed for joining the room>
; post = <optional backend to contact via HTTP post for all incoming messages>

[general]
;admin_key = supersecret		; If set, rooms can be created via API only
								; if this key is provided in the request
<<<<<<< HEAD
;events = no					; Whether events should be sent to event
								; handlers (default is yes)
=======
json = indented					; Whether the data channel JSON messages should be indented (default),
								; plain (no indentation) or compact (no indentation and no spaces)
>>>>>>> 3760d352

[1234]
description = Demo Room
; is_private = yes
secret = adminpwd
; pin = roompwd
; post = http://example.com/forward/here<|MERGE_RESOLUTION|>--- conflicted
+++ resolved
@@ -8,13 +8,10 @@
 [general]
 ;admin_key = supersecret		; If set, rooms can be created via API only
 								; if this key is provided in the request
-<<<<<<< HEAD
+json = indented					; Whether the data channel JSON messages should be indented (default),
+								; plain (no indentation) or compact (no indentation and no spaces)
 ;events = no					; Whether events should be sent to event
 								; handlers (default is yes)
-=======
-json = indented					; Whether the data channel JSON messages should be indented (default),
-								; plain (no indentation) or compact (no indentation and no spaces)
->>>>>>> 3760d352
 
 [1234]
 description = Demo Room
