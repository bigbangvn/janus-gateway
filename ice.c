--- conflicted
+++ resolved
@@ -1091,11 +1091,8 @@
 		}
 	}
 	handle->pending_trickles = NULL;
-<<<<<<< HEAD
-=======
 	g_free(handle->rtp_profile);
 	handle->rtp_profile = NULL;
->>>>>>> a9a65a8b
 	g_free(handle->local_sdp);
 	handle->local_sdp = NULL;
 	g_free(handle->remote_sdp);
